--- conflicted
+++ resolved
@@ -6,16 +6,7 @@
         linux-headers && \
     apk add \
         bash \
-<<<<<<< HEAD
-        openssl \
-        libc6-compat \
-        libffi-dev \
-        libxml2-dev \
-        libxslt-dev \
-        openldap-dev \
-=======
         curl \
->>>>>>> b30f2bbd
         git \
         libc6-compat \
         libffi \
