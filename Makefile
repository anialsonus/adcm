--- conflicted
+++ resolved
@@ -3,12 +3,8 @@
 APP_TAG ?= $(subst /,_,$(BRANCH_NAME))
 SELENOID_HOST ?= 10.92.2.65
 SELENOID_PORT ?= 4444
-<<<<<<< HEAD
-ADCM_VERSION = "2.1.1"
+ADCM_VERSION = "2.1.2"
 PY_FILES = python dev/linters conf/adcm/python_scripts
-=======
-ADCM_VERSION = "2.1.2"
->>>>>>> c43aa57e
 
 .PHONY: help
 
