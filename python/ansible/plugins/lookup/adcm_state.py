--- conflicted
+++ resolved
@@ -104,11 +104,6 @@
                 raise AnsibleError('there is no adcm_hostid in hostvars')
             res = set_host_state(variables['adcm_hostid'], terms[1])
         else:
-<<<<<<< HEAD
-            raise AnsibleError('unknown object type: %s' % terms[0])
-=======
             raise AnsibleError(f'unknown object type: {terms[0]}')
-        event.send_state()
->>>>>>> 9b924e4f
         ret.append(res)
         return ret