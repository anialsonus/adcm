# Licensed under the Apache License, Version 2.0 (the "License");
# you may not use this file except in compliance with the License.
# You may obtain a copy of the License at
#
#      http://www.apache.org/licenses/LICENSE-2.0
#
# Unless required by applicable law or agreed to in writing, software
# distributed under the License is distributed on an "AS IS" BASIS,
# WITHOUT WARRANTIES OR CONDITIONS OF ANY KIND, either express or implied.
# See the License for the specific language governing permissions and
# limitations under the License.

"""Group view sets"""

from rest_flex_fields.serializers import FlexFieldsSerializerMixin
from rest_framework import serializers
from rest_framework.schemas.openapi import AutoSchema

from rbac import models
from rbac.services import group as group_services
from rbac.viewsets import ModelPermViewSet


class UserSerializer(serializers.Serializer):
    """Simple User serializer"""

    id = serializers.IntegerField()
    url = serializers.HyperlinkedIdentityField(view_name='rbac:user-detail')


class ExpandedUserSerializer(UserSerializer):
    """Expanded User serializer"""

    username = serializers.CharField()
    first_name = serializers.CharField()
    last_name = serializers.CharField()
    email = serializers.EmailField()
    is_superuser = serializers.BooleanField()
    profile = serializers.JSONField()


class GroupSerializer(FlexFieldsSerializerMixin, serializers.Serializer):
    """Group serializer"""

    id = serializers.IntegerField(read_only=True)
    name = serializers.RegexField(r'^[^\n]+$', max_length=150)
    description = serializers.CharField(
        max_length=255, allow_blank=True, required=False, default=''
    )
    user = UserSerializer(many=True, required=False)
    url = serializers.HyperlinkedIdentityField(view_name='rbac:group-detail')

    class Meta:
        expandable_fields = {'user': (ExpandedUserSerializer, {'many': True})}

    def update(self, instance, validated_data):
        if 'user_set' in validated_data:
            validated_data['user'] = validated_data.pop('user_set')
        return group_services.update(instance, partial=self.partial, **validated_data)

    def create(self, validated_data):
        if 'user_set' in validated_data:
            validated_data['user'] = validated_data.pop('user_set')
        return group_services.create(**validated_data)


class GroupViewSet(ModelPermViewSet):  # pylint: disable=too-many-ancestors
    """Group view set"""

    queryset = models.Group.objects.all()
    serializer_class = GroupSerializer
<<<<<<< HEAD
    filterset_fields = ['id', 'name']
    ordering_fields = ['id', 'name']
    schema = AutoSchema()
=======
    filterset_fields = ('id', 'name', 'user')
    ordering_fields = ('id', 'name')
>>>>>>> 5b3f6a2b
<|MERGE_RESOLUTION|>--- conflicted
+++ resolved
@@ -69,11 +69,6 @@
 
     queryset = models.Group.objects.all()
     serializer_class = GroupSerializer
-<<<<<<< HEAD
-    filterset_fields = ['id', 'name']
-    ordering_fields = ['id', 'name']
     schema = AutoSchema()
-=======
     filterset_fields = ('id', 'name', 'user')
-    ordering_fields = ('id', 'name')
->>>>>>> 5b3f6a2b
+    ordering_fields = ('id', 'name')