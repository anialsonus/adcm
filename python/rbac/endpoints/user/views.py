--- conflicted
+++ resolved
@@ -100,12 +100,6 @@
 
     queryset = models.User.objects.all()
     serializer_class = UserSerializer
-<<<<<<< HEAD
-    filterset_fields = ['id', 'username', 'first_name', 'last_name', 'email', 'is_superuser']
-    ordering_fields = ['id', 'username', 'first_name', 'last_name', 'email', 'is_superuser']
-    permission_classes = (UserPermissions,)
-    schema = AutoSchema()
-=======
     filterset_fields = (
         'id',
         'username',
@@ -117,4 +111,4 @@
     )
     ordering_fields = ('id', 'username', 'first_name', 'last_name', 'email', 'is_superuser')
     permission_classes = (UserPermissions,)
->>>>>>> 5b3f6a2b
+    schema = AutoSchema()