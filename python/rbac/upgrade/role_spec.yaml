---

version: 12

roles:
  - name: Add host
    description: The ability to add new host
    type: hidden
    module_name: rbac.roles
    class_name: ModelRole
    apps:
      - label: cm
        models:
          - name: host
            codenames:
              - add

  - name: Delete host
    description: The ability to delete host
    type: hidden
    module_name: rbac.roles
    class_name: ObjectRole
    parametrized_by:
      - host
    apps:
      - label: cm
        models:
          - name: host
            codenames:
              - delete

  - name: Add host to provider
    description: The ability to add host to provider
    type: hidden
    module_name: rbac.roles
    class_name: ObjectRole
    parametrized_by:
      - provider
    init_params:
      app_name: cm
      model: HostProvider
    apps:
      - label: cm
        models:
          - name: hostprovider
            codenames:
              - view
              - add_host_to

  - name: Create host
    description: The ability to add new host
    type: business
    module_name: rbac.roles
    class_name: ParentRole
    parametrized_by:
      - provider
    any_category: false
    child:
      - Add host
      - Add host to provider
      - Get host object

  - name: Create provider
    description: The ability to add new provider
    type: business
    module_name: rbac.roles
    class_name: ModelRole
    any_category: false
    apps:
      - label: cm
        models:
          - name: hostprovider
            codenames:
              - view
              - add

  - name: Create cluster
    description: The ability to add new cluster
    type: business
    module_name: rbac.roles
    class_name: ModelRole
    any_category: false
    apps:
      - label: cm
        models:
          - name: cluster
            codenames:
              - view
              - add

  - name: Accept license
    description: The ability to accept bundle license
    type: hidden
    module_name: rbac.roles
    class_name: ModelRole
    apps:
      - label: cm
        models:
          - name: bundle
            codenames:
              - change

  - name: Add bundle
    description: The ability to upload Bundle
    type: hidden
    module_name: rbac.roles
    class_name: ModelRole
    apps:
      - label: cm
        models:
          - name: bundle
            codenames:
              - add
          - name: prototype
            codenames:
              - add

  - name: Upload bundle
    description: The ability to upload Bundle
    type: business
    module_name: rbac.roles
    class_name: ParentRole
    any_category: true
    init_params:
      app_name: cm
      model: Bundle
    child:
      - Add bundle
      - Accept license

  - name: View cluster config
    description: The ability to view the cluster configuration page
    type: hidden
    parametrized_by:
      - cluster
    module_name: rbac.roles
    class_name: ConfigRole
    apps:
      - label: cm
        models:
          - name: objectconfig
            codenames:
              - view
          - name: configlog
            codenames:
              - view
          - name: groupconfig
            codenames:
              - view

  - name: View cluster configurations
    description: The ability to view the cluster configuration page
    type: business
    parametrized_by:
      - cluster
    module_name: rbac.roles
    class_name: ParentRole
    any_category: true
    init_params:
      app_name: cm
      model: Cluster
    child:
      - Get cluster object
      - View cluster config

  - name: View service config
    description: The ability to view the service configuration page
    type: hidden
    parametrized_by:
      - service
    module_name: rbac.roles
    class_name: ConfigRole
    apps:
      - label: cm
        models:
          - name: objectconfig
            codenames:
              - view
          - name: configlog
            codenames:
              - view
          - name: groupconfig
            codenames:
              - view

  - name: View service configurations
    description: The ability to view the service configuration page
    type: business
    parametrized_by:
      - service
    module_name: rbac.roles
    class_name: ParentRole
    any_category: true
    init_params:
      app_name: cm
      model: ClusterObject
    child:
      - Get service object
      - View service config

  - name: View component config
    description: The ability to view the component configuration page
    type: hidden
    parametrized_by:
      - component
    module_name: rbac.roles
    class_name: ConfigRole
    apps:
      - label: cm
        models:
          - name: objectconfig
            codenames:
              - view
          - name: configlog
            codenames:
              - view
          - name: groupconfig
            codenames:
              - view

  - name: View component configurations
    description: The ability to view the component configuration page
    type: business
    parametrized_by:
      - service
      - component
    module_name: rbac.roles
    class_name: ParentRole
    any_category: true
    init_params:
      app_name: cm
      model: ServiceComponent
    child:
      - Get service object
      - Get component object
      - View component config

  - name: View provider config
    description: The ability to view the provider configuration page
    type: hidden
    parametrized_by:
      - provider
    module_name: rbac.roles
    class_name: ConfigRole
    apps:
      - label: cm
        models:
          - name: objectconfig
            codenames:
              - view
          - name: configlog
            codenames:
              - view
          - name: groupconfig
            codenames:
              - view

  - name: View provider configurations
    description: The ability to view the provider configuration page
    type: business
    parametrized_by:
      - provider
    module_name: rbac.roles
    class_name: ParentRole
    any_category: false
    init_params:
      app_name: cm
      model: HostProvider
    child:
      - Get provider object
      - View provider config

  - name: View host config
    description: The ability to view the host configuration page
    type: hidden
    parametrized_by:
      - host
    module_name: rbac.roles
    class_name: ConfigRole
    apps:
      - label: cm
        models:
          - name: objectconfig
            codenames:
              - view
          - name: configlog
            codenames:
              - view
          - name: groupconfig
            codenames:
              - view

  - name: View host configurations
    description: The ability to view the host configuration page
    type: business
    parametrized_by:
      - host
    module_name: rbac.roles
    class_name: ParentRole
    any_category: false
    init_params:
      app_name: cm
      model: Host
    child:
      - Get host object
      - View host config

  - name: View any object configuration
    description: The ability to view config page of all objects except ADCM settings
    type: business
    module_name: rbac.roles
    class_name: ModelRole
    any_category: false
    apps:
      - label: cm
        models:
          - name: cluster
            codenames:
              - view
          - name: clusterobject
            codenames:
              - view
          - name: servicecomponent
            codenames:
              - view
          - name: host
            codenames:
              - view
          - name: hostprovider
            codenames:
              - view
          - name: objectconfig
            codenames:
              - view
          - name: configlog
            codenames:
              - view
          - name: groupconfig
            codenames:
              - view

  - name: View any object ansible config
    description: The ability to view ansible config page of all objects except ADCM settings
    type: hidden
    module_name: rbac.roles
    class_name: ModelRole
    any_category: false
    apps:
      - label: cm
        models:
          - name: cluster
            codenames:
              - view_ansible_config_of

  - name: Edit config
    description: The ability to change and add configuration
    type: hidden
    module_name: rbac.roles
    class_name: ModelRole
    apps:
      - label: cm
        models:
          - name: objectconfig
            codenames:
              - change
          - name: configlog
            codenames:
              - add
              - change
          - name: groupconfig
            codenames:
              - add
              - change
              - delete

  - name: Edit cluster config
    description: The ability to change and add new cluster configuration
    type: hidden
    parametrized_by:
      - cluster
    module_name: rbac.roles
    class_name: ObjectRole
    init_params:
      app_name: cm
      model: Cluster
    apps:
      - label: cm
        models:
          - name: cluster
            codenames:
              - change_config_of

  - name: Edit cluster configurations
    description: The ability to change and add new cluster configuration
    type: business
    parametrized_by:
      - cluster
    module_name: rbac.roles
    class_name: ParentRole
    any_category: true
    init_params:
      app_name: cm
      model: Cluster
    child:
      - Get cluster object
      - View cluster config
      - Edit config
      - Edit cluster config

  - name: Edit service config
    description: The ability to change and add new service configuration
    type: hidden
    parametrized_by:
      - service
    module_name: rbac.roles
    class_name: ObjectRole
    init_params:
      app_name: cm
      model: ClusterObject
    apps:
      - label: cm
        models:
          - name: clusterobject
            codenames:
              - change_config_of

  - name: Edit service configurations
    description: The ability to change and add new service configuration
    type: business
    parametrized_by:
      - service
    module_name: rbac.roles
    class_name: ParentRole
    any_category: true
    init_params:
      app_name: cm
      model: ClusterObject
    child:
      - Get service object
      - View service config
      - Edit config
      - Edit service config

  - name: Edit component config
    description: The ability to change and add new component configuration
    type: hidden
    parametrized_by:
      - component
    module_name: rbac.roles
    class_name: ObjectRole
    init_params:
      app_name: cm
      model: ServiceComponent
    apps:
      - label: cm
        models:
          - name: servicecomponent
            codenames:
              - change_config_of

  - name: Edit component configurations
    description: The ability to change and add new component configuration
    type: business
    parametrized_by:
      - service
      - component
    module_name: rbac.roles
    class_name: ParentRole
    any_category: true
    init_params:
      app_name: cm
      model: ServiceComponent
    child:
      - Get component object
      - View component config
      - Edit config
      - Edit component config

  - name: Edit provider config
    description: The ability to change and add new provider configuration
    type: hidden
    parametrized_by:
      - provider
    module_name: rbac.roles
    class_name: ObjectRole
    init_params:
      app_name: cm
      model: HostProvider
    apps:
      - label: cm
        models:
          - name: hostprovider
            codenames:
              - change_config_of

  - name: Edit provider configurations
    description: The ability to change and add new provider configuration
    type: business
    parametrized_by:
      - provider
    module_name: rbac.roles
    class_name: ParentRole
    any_category: false
    init_params:
      app_name: cm
      model: HostProvider
    child:
      - Get provider object
      - View provider config
      - Edit config
      - Edit provider config

  - name: Edit host config
    description: The ability to change and add new host configuration
    type: hidden
    parametrized_by:
      - host
    module_name: rbac.roles
    class_name: ObjectRole
    init_params:
      app_name: cm
      model: Host
    apps:
      - label: cm
        models:
          - name: host
            codenames:
              - change_config_of

  - name: Edit host configurations
    description: The ability to change and add new host configuration
    type: business
    parametrized_by:
      - host
    module_name: rbac.roles
    class_name: ParentRole
    any_category: false
    init_params:
      app_name: cm
      model: Host
    child:
      - Get host object
      - View host config
      - Edit config
      - Edit host config

  - name: View cluster imports
    description: The ability to view the cluster import page
    type: hidden
    parametrized_by:
      - cluster
    module_name: rbac.roles
    class_name: ObjectRole
    init_params:
      app_name: cm
      model: Cluster
    apps:
      - label: cm
        models:
          - name: cluster
            codenames:
              - view_import_of

  - name: View service imports
    description: The ability to view the service import page
    type: hidden
    parametrized_by:
      - service
    module_name: rbac.roles
    class_name: ObjectRole
    init_params:
      app_name: cm
      model: ClusterObject
    apps:
      - label: cm
        models:
          - name: clusterobject
            codenames:
              - view_import_of

  - name: View imports
    description: The ability to view all imports page on cluster and service
    type: business
    parametrized_by:
      - cluster
      - service
    module_name: rbac.roles
    class_name: ParentRole
    any_category: true
    child:
      - Get cluster object
      - Get service object
      - View cluster imports
      - View service imports

  - name: View any object import
    description: The ability to view all services and clusters import
    type: business
    module_name: rbac.roles
    class_name: ModelRole
    any_category: false
    apps:
      - label: cm
        models:
          - name: clusterbind
            codenames:
              - view
          - name: cluster
            codenames:
              - view
          - name: clusterobject
            codenames:
              - view

  - name: View any object upgrade
    description: The ability to view all upgrades
    type: hidden
    module_name: rbac.roles
    class_name: ModelRole
    any_category: false
    apps:
      - label: cm
        models:
          - name: cluster
            codenames:
              - view
              - view_upgrade_of
          - name: hostprovider
            codenames:
              - view
              - view_upgrade_of

  - name: Manage cluster imports
    description: The ability to change cluster imports
    type: hidden
    parametrized_by:
      - cluster
    module_name: rbac.roles
    class_name: ObjectRole
    init_params:
      app_name: cm
      model: Cluster
    apps:
      - label: cm
        models:
          - name: cluster
            codenames:
              - view_import_of
              - change_import_of

  - name: Manage service imports
    description: The ability to change service imports
    type: hidden
    parametrized_by:
      - service
    module_name: rbac.roles
    class_name: ObjectRole
    init_params:
      app_name: cm
      model: ClusterObject
    apps:
      - label: cm
        models:
          - name: clusterobject
            codenames:
              - view_import_of
              - change_import_of

  - name: Manage imports
    description: The ability to manage all imports page on cluster and service
    type: business
    module_name: rbac.roles
    class_name: ParentRole
    any_category: true
    parametrized_by:
      - cluster
      - service
    child:
      - Get cluster object
      - Get service object
      - Manage cluster imports
      - Manage service imports

  - name: Create service
    description: The ability to add new service
    type: hidden
    module_name: rbac.roles
    class_name: ModelRole
    apps:
      - label: cm
        models:
          - name: clusterobject
            codenames:
              - add

  - name: Add service hidden
    description: The ability to add service to cluster
    type: hidden
    parametrized_by:
      - cluster
    module_name: rbac.roles
    class_name: ObjectRole
    init_params:
      app_name: cm
      model: Cluster
    apps:
      - label: cm
        models:
          - name: cluster
            codenames:
              - add_service_to
              - view

  - name: Add service
    description: The ability to add service to cluster
    type: business
    parametrized_by:
      - cluster
    module_name: rbac.roles
    class_name: ParentRole
    any_category: true
    child:
      - Create service
      - Add service hidden
      - Get service object

  - name: Remove service
    description: The ability to remove service from cluster
    type: business
    parametrized_by:
      - service
    module_name: rbac.roles
    class_name: ObjectRole
    init_params:
      app_name: cm
      model: ClusterObject
    any_category: true
    apps:
      - label: cm
        models:
          - name: clusterobject
            codenames:
              - view
              - delete

  - name: Remove hosts hidden
    display_name: Remove hosts hidden
    description: The ability to remove host hidden
    type: hidden
    parametrized_by:
      - host
    module_name: rbac.roles
    class_name: ObjectRole
    apps:
      - label: cm
        models:
          - name: host
            codenames:
              - remove

  - name: Remove hosts
    display_name: Remove host
    description: The ability to remove host
    type: business
    parametrized_by:
      - host
    module_name: rbac.roles
    class_name: ParentRole
    any_category: true
    child:
      - Get host object
      - Delete host
      - Remove hosts hidden

  - name: Map hosts hidden
    display_name: Add hosts to the Cluster hidden
    description: The ability to map hosts to the Cluster
    type: hidden
    parametrized_by:
      - cluster
    module_name: rbac.roles
    class_name: ObjectRole
    init_params:
      app_name: cm
      model: Cluster
    apps:
      - label: cm
        models:
          - name: cluster
            codenames:
              - view
              - map_host_to

  - name: Map hosts
    display_name: Add hosts to the Cluster
    description: The ability to map hosts to the Cluster
    type: business
    parametrized_by:
      - cluster
    module_name: rbac.roles
    class_name: ParentRole
    any_category: true
    child:
      - Add host
      - Get host
      - Map hosts hidden

  - name: Unmap hosts hidden
    display_name: Remove hosts from the Cluster hidden
    description: The ability to unmap hosts from the Cluster
    type: hidden
    parametrized_by:
      - cluster
    module_name: rbac.roles
    class_name: ObjectRole
    init_params:
      app_name: cm
      model: Cluster
    apps:
      - label: cm
        models:
          - name: cluster
            codenames:
              - view
              - unmap_host_from

  - name: Unmap hosts
    display_name: Remove hosts from the Cluster
    description: The ability to unmap hosts from the Cluster
    type: business
    parametrized_by:
      - cluster
    module_name: rbac.roles
    class_name: ParentRole
    any_category: true
    child:
      - Get host object
      - Delete host
      - Unmap hosts hidden

  - name: View host-components hidden
    description: The ability to view exact cluster's host-component page
    type: hidden
    parametrized_by:
      - cluster
    module_name: rbac.roles
    class_name: ObjectRole
    apps:
      - label: cm
        models:
          - name: cluster
            codenames:
              - view
              - view_host_components_of

  - name: View host-components
    description: The ability to view exact cluster's host-component page
    type: business
    parametrized_by:
      - cluster
    module_name: rbac.roles
    class_name: ParentRole
    any_category: true
    child:
      - Get service object
      - Get component object
      - Get host object
      - View host-components hidden

  - name: View any object host-components
    description: The ability to view host-components page of all clusters
    type: business
    module_name: rbac.roles
    class_name: ModelRole
    any_category: false
    apps:
      - label: cm
        models:
          - name: cluster
            codenames:
              - view
          - name: clusterobject
            codenames:
              - view
          - name: servicecomponent
            codenames:
              - view
          - name: host
            codenames:
              - view
          - name: hostcomponent
            codenames:
              - view

  - name: Edit host-components hidden
    description: The ability to edit exact cluster's host-component page
    type: hidden
    parametrized_by:
      - cluster
    module_name: rbac.roles
    class_name: ObjectRole
    apps:
      - label: cm
        models:
          - name: cluster
            codenames:
              - edit_host_components_of

  - name: Edit host-components
    description: The ability to edit exact cluster's host-component page
    type: business
    parametrized_by:
      - cluster
    module_name: rbac.roles
    class_name: ParentRole
    any_category: true
    child:
      - Get cluster object
      - Get service object
      - Get component object
      - Get host object
      - View host-components hidden
      - Edit host-components hidden

  - name: Upgrade cluster bundle
    description: Update the cluster bundle
    type: business
    parametrized_by:
      - cluster
    module_name: rbac.roles
    class_name: ObjectRole
    any_category: true
    init_params:
      app_name: cm
      model: Cluster
    apps:
      - label: cm
        models:
          - name: cluster
            codenames:
              - view
              - view_upgrade_of
              - do_upgrade_of

  - name: Upgrade provider bundle
    description: Update the provider bundle
    type: business
    parametrized_by:
      - provider
    module_name: rbac.roles
    class_name: ObjectRole
    any_category: false
    init_params:
      app_name: cm
      model: HostProvider
    apps:
      - label: cm
        models:
          - name: hostprovider
            codenames:
              - view
              - view_upgrade_of
              - do_upgrade_of

  - name: Remove cluster
    description: The ability to remove cluster
    type: business
    parametrized_by:
      - cluster
    module_name: rbac.roles
    class_name: ObjectRole
    init_params:
      app_name: cm
      model: Cluster
    any_category: false
    apps:
      - label: cm
        models:
          - name: cluster
            codenames:
              - view
              - delete

  - name: Remove provider
    description: The ability to remove provider
    type: business
    parametrized_by:
      - provider
    module_name: rbac.roles
    class_name: ObjectRole
    init_params:
      app_name: cm
      model: HostProvider
    any_category: false
    apps:
      - label: cm
        models:
          - name: hostprovider
            codenames:
              - view
              - delete

  - name: Remove bundle
    description: The ability to remove bundle
    type: business
    module_name: rbac.roles
    class_name: ModelRole
    any_category: true
    apps:
      - label: cm
        models:
          - name: bundle
            codenames:
              - delete

  - name: Edit ADCM settings
    description: Edit purely adcm config
    type: business
    module_name: rbac.roles
    class_name: ModelRole
    any_category: false
    apps:
      - label: cm
        models:
          - name: adcm
            codenames:
              - change_settings_of
          - name: objectconfig
            codenames:
              - change
          - name: configlog
            codenames:
              - add
              - change

  - name: View users
    description: The ability to view Users page
    type: business
    module_name: rbac.roles
    class_name: ModelRole
    any_category: false
    apps:
      - label: rbac
        models:
          - name: user
            codenames:
              - view

  - name: Create user
    description: The ability to create new user
    type: business
    module_name: rbac.roles
    class_name: ModelRole
    any_category: false
    apps:
      - label: rbac
        models:
          - name: user
            codenames:
              - view
              - add

  - name: Edit user
    description: The ability to change information about existed user
    type: business
    module_name: rbac.roles
    class_name: ModelRole
    any_category: false
    apps:
      - label: rbac
        models:
          - name: user
            codenames:
              - view
              - change

  - name: Remove user
    description: The ability to delete existed user
    type: business
    module_name: rbac.roles
    class_name: ModelRole
    any_category: false
    apps:
      - label: rbac
        models:
          - name: user
            codenames:
              - view
              - delete

  - name: View roles
    description: The ability to view roles page
    type: business
    module_name: rbac.roles
    class_name: ModelRole
    any_category: false
    apps:
      - label: rbac
        models:
          - name: role
            codenames:
              - view

  - name: Create custom role
    description: The ability to create new role
    type: business
    module_name: rbac.roles
    class_name: ModelRole
    any_category: false
    apps:
      - label: rbac
        models:
          - name: role
            codenames:
              - view
              - add

  - name: Edit role
    description: The ability to change your custom role
    type: business
    module_name: rbac.roles
    class_name: ModelRole
    any_category: false
    apps:
      - label: rbac
        models:
          - name: role
            codenames:
              - view
              - change

  - name: Remove roles
    description: The ability to delete custom roles
    type: business
    module_name: rbac.roles
    class_name: ModelRole
    any_category: false
    apps:
      - label: rbac
        models:
          - name: role
            codenames:
              - view
              - delete

  - name: View group
    description: The ability to view group page
    type: business
    module_name: rbac.roles
    class_name: ModelRole
    any_category: false
    apps:
      - label: rbac
        models:
          - name: group
            codenames:
              - view

  - name: Create group
    description: The ability to create new group
    type: business
    module_name: rbac.roles
    class_name: ModelRole
    any_category: false
    apps:
      - label: rbac
        models:
          - name: group
            codenames:
              - view
              - add

  - name: Edit group
    description: The ability to change group
    type: business
    module_name: rbac.roles
    class_name: ModelRole
    any_category: false
    apps:
      - label: rbac
        models:
          - name: group
            codenames:
              - view
              - change

  - name: Remove group
    description: The ability to delete roles
    type: business
    module_name: rbac.roles
    class_name: ModelRole
    any_category: false
    apps:
      - label: rbac
        models:
          - name: group
            codenames:
              - view
              - delete

  - name: View policy
    description: The ability to policy group page
    type: business
    module_name: rbac.roles
    class_name: ModelRole
    any_category: false
    apps:
      - label: rbac
        models:
          - name: policy
            codenames:
              - view

  - name: Create policy
    description: The ability to create new policy
    type: business
    module_name: rbac.roles
    class_name: ModelRole
    any_category: false
    apps:
      - label: rbac
        models:
          - name: policy
            codenames:
              - view
              - add

  - name: Edit policy
    description: The ability to change policies
    type: business
    module_name: rbac.roles
    class_name: ModelRole
    any_category: false
    apps:
      - label: rbac
        models:
          - name: policy
            codenames:
              - view
              - change

  - name: Remove policy
    description: The ability to delete policies
    type: business
    module_name: rbac.roles
    class_name: ModelRole
    any_category: false
    apps:
      - label: rbac
        models:
          - name: policy
            codenames:
              - view
              - delete

  - name: Get provider
    display_name: Get all providers
    description: Read access to all Providers
    type: hidden
    module_name: rbac.roles
    class_name: ModelRole
    apps:
      - label: cm
        models:
          - name: hostprovider
            codenames:
              - view

  - name: Get provider object
    description: Read access to Provider
    type: hidden
    module_name: rbac.roles
    class_name: ObjectRole
    parametrized_by:
      - provider
    init_params:
      app_name: cm
      model: HostProvider
    apps:
      - label: cm
        models:
          - name: hostprovider
            codenames:
              - view

  - name: Get cluster
    display_name: Get all clusters
    description: Read access to all Clusters
    type: hidden
    module_name: rbac.roles
    class_name: ModelRole
    apps:
      - label: cm
        models:
          - name: cluster
            codenames:
              - view

  - name: Get cluster object
    description: Read access to Cluster
    type: hidden
    module_name: rbac.roles
    class_name: ObjectRole
    parametrized_by:
      - cluster
    init_params:
      app_name: cm
      model: Cluster
    apps:
      - label: cm
        models:
          - name: cluster
            codenames:
              - view

  - name: Get host
    display_name: Get all hosts
    description: Read access to all Hosts
    type: hidden
    module_name: rbac.roles
    class_name: ModelRole
    apps:
      - label: cm
        models:
          - name: host
            codenames:
              - view

  - name: Get host object
    description: Read access to Host
    type: hidden
    module_name: rbac.roles
    class_name: ObjectRole
    parametrized_by:
      - host
    init_params:
      app_name: cm
      model: Host
    apps:
      - label: cm
        models:
          - name: host
            codenames:
              - view

  - name: Get service
    display_name: Get all services
    description: Read access to all Services
    type: hidden
    module_name: rbac.roles
    class_name: ModelRole
    apps:
      - label: cm
        models:
          - name: clusterobject
            codenames:
              - view

  - name: Get service object
    description: Read access to Service
    type: hidden
    module_name: rbac.roles
    class_name: ObjectRole
    parametrized_by:
      - service
    init_params:
      app_name: cm
      model: ClusterObject
    apps:
      - label: cm
        models:
          - name: clusterobject
            codenames:
              - view

  - name: Get component
    display_name: Get all components
    description: Read access to all Components
    type: hidden
    module_name: rbac.roles
    class_name: ModelRole
    apps:
      - label: cm
        models:
          - name: servicecomponent
            codenames:
              - view

  - name: Get component object
    description: Read access to Component
    type: hidden
    module_name: rbac.roles
    class_name: ObjectRole
    parametrized_by:
      - component
    init_params:
      app_name: cm
      model: ServiceComponent
    apps:
      - label: cm
        models:
          - name: servicecomponent
            codenames:
              - view

  - name: Get task and jobs
    display_name: Get all tasks and jobs
    description: Read access to all job execution information
    type: hidden
    module_name: rbac.roles
    class_name: ModelRole
    apps:
      - label: cm
        models:
          - name: tasklog
            codenames:
              - view
          - name: joblog
            codenames:
              - view
          - name: logstorage
            codenames:
              - view

  - name: ADCM User
    type: role
    module_name: rbac.roles
    class_name: ParentRole
    child:
      - Get provider
      - Get cluster
      - Get host
      - Get service
      - Get component
      - Get task and jobs
      - View any object action host groups
      - View any object configuration
      - View any object host-components
      - View any object import
      - View any object ansible config
      - View any object upgrade

  - name: Service Administrator
    type: role
    parametrized_by:
      - service
    init_params:
      app_name: cm
      model: ClusterObject
    module_name: rbac.roles
    class_name: ParentRole
    child:
      - Edit action host groups of component
      - Edit action host groups of service
      - Edit component config
      - Edit config
      - Edit service config
      - Get component object
      - Get host object
      - Get service object
      - Manage component Maintenance mode
      - Manage service Maintenance mode
      - Manage service imports
      - View action host groups of component
      - View action host groups of service
      - View component config
      - View host config
      - View host-components hidden
      - View service config

  - name: Edit cluster
    description: The ability to change cluster name, description
    type: hidden
    module_name: rbac.roles
    class_name: ObjectRole
    parametrized_by:
      - cluster
    apps:
      - label: cm
        models:
          - name: cluster
            codenames:
              - change

  - name: Cluster Administrator
    type: role
    parametrized_by:
      - cluster
    init_params:
      app_name: cm
      model: Cluster
    module_name: rbac.roles
    class_name: ParentRole
    child:
      - Accept license
      - Add bundle
      - Add host
      - Add host to provider
      - Add service hidden
      - Create service
      - Delete host
      - Edit action host groups of cluster
      - Edit action host groups of component
      - Edit action host groups of service
      - Edit cluster
      - Edit cluster config
      - Edit component config
      - Edit config
      - Edit host config
      - Edit host-components hidden
      - Edit service config
      - Edit object ansible config
      - Get cluster object
      - Get component object
      - Get host
      - Get host object
      - Get service object
      - Manage cluster imports
      - Manage component Maintenance mode
      - Manage host Maintenance mode hidden
      - Manage service Maintenance mode
      - Manage service imports
      - Map hosts hidden
      - Remove bundle
      - Remove hosts hidden
      - Remove service
      - Unmap hosts hidden
      - Upgrade cluster bundle
      - View action host groups of cluster
      - View action host groups of component
      - View action host groups of service
      - View cluster config
      - View component config
      - View host config
      - View host-components hidden
      - View service config

  - name: Provider Administrator
    type: role
    parametrized_by:
      - provider
    init_params:
      app_name: cm
      model: HostProvider
    module_name: rbac.roles
    class_name: ParentRole
    child:
      - Accept license
      - Add bundle
      - Add host
      - Add host to provider
      - Edit config
      - Edit host config
      - Edit provider config
      - Get host object
      - Get provider object
      - Remove bundle
      - Remove hosts
      - Upgrade provider bundle
      - View host config
      - View provider config

  - name: Manage cluster Maintenance mode
    description: the ability to enable / disable the "MM"
    type: business
    parametrized_by:
      - cluster
    module_name: rbac.roles
    class_name: ParentRole
    any_category: true
    child:
      - Get cluster object
      - Manage host Maintenance mode hidden
      - Manage service Maintenance mode
      - Manage component Maintenance mode

  - name: Manage Maintenance mode
    display_name: Manage host Maintenance mode
    description: the ability to enable / disable the "MM" on the host
    type: business
    parametrized_by:
      - host
    module_name: rbac.roles
    class_name: ObjectRole
    any_category: true
    apps:
      - label: cm
        models:
          - name: host
            codenames:
              - view
              - change_maintenance_mode

  - name: Manage host Maintenance mode hidden
    description: the ability to enable / disable the "MM" on the host
    type: hidden
    parametrized_by:
      - host
    module_name: rbac.roles
    class_name: ObjectRole
    apps:
      - label: cm
        models:
          - name: host
            codenames:
              - view
              - change_maintenance_mode

  - name: Manage service Maintenance mode
    description: the ability to enable / disable the "MM" on the service
    type: hidden
    parametrized_by:
      - service
    module_name: rbac.roles
    class_name: ObjectRole
    apps:
      - label: cm
        models:
          - name: clusterobject
            codenames:
              - view
              - change_maintenance_mode

  - name: Manage component Maintenance mode
    description: the ability to enable / disable the "MM" on the component
    type: hidden
    parametrized_by:
      - component
    module_name: rbac.roles
    class_name: ObjectRole
    apps:
      - label: cm
        models:
          - name: servicecomponent
            codenames:
              - view
              - change_maintenance_mode

  - name: View audit logins
    description: View audit logins
    type: business
    module_name: rbac.roles
    class_name: ModelRole
    any_category: false
    apps:
      - label: audit
        models:
          - name: auditsession
            codenames:
              - view

  - name: View audit operations
    description: View audit operations
    type: business
    module_name: rbac.roles
    class_name: ModelRole
    any_category: false
    apps:
      - label: audit
        models:
          - name: auditlog
            codenames:
              - view

  - name: ADCM Auditor
    type: role
    module_name: rbac.roles
    class_name: ParentRole
    child:
      - View audit logins
      - View audit operations

<<<<<<< HEAD
# Action Host Groups

  - &view_action_host_group_hidden
    module_name: rbac.roles
    name: View action host groups of cluster
    type: hidden
=======
  - name: Edit cluster ansible config
    description: The ability to change and add new ansible configuration
    type: hidden
    module_name: rbac.roles
>>>>>>> 5b8169f2
    class_name: ObjectRole
    parametrized_by:
      - cluster
    apps:
      - label: cm
        models:
          - name: cluster
<<<<<<< HEAD
            codenames: &ahg_view_hostnames
              - view
              - view_action_host_group

  - <<: *view_action_host_group_hidden
    name: View action host groups of service
    parametrized_by:
      - service
    apps:
      - label: cm
        models:
          - name: clusterobject
            codenames: *ahg_view_hostnames

  - <<: *view_action_host_group_hidden
    name: View action host groups of component
    parametrized_by:
      - component
    apps:
      - label: cm
        models:
          - name: servicecomponent
            codenames: *ahg_view_hostnames

  - name: View any object action host groups
    type: hidden
    any_category: false
    module_name: rbac.roles
    class_name: ModelRole
    apps:
      - label: cm
        models:
          - name: cluster
            codenames: *ahg_view_hostnames
          - name: clusterobject
            codenames: *ahg_view_hostnames
          - name: servicecomponent
            codenames: *ahg_view_hostnames

  - &edit_action_host_group_hidden
    <<: *view_action_host_group_hidden
    module_name: rbac.roles
    name: Edit action host groups of cluster
    parametrized_by:
      - cluster
=======
            codenames:
              - change_ansible_config_of

  - name: View cluster ansible config
    description: The ability to view the cluster ansible configuration
    type: hidden
    parametrized_by:
      - cluster
    module_name: rbac.roles
    class_name: ObjectRole
>>>>>>> 5b8169f2
    apps:
      - label: cm
        models:
          - name: cluster
<<<<<<< HEAD
            codenames: &ahg_edit_hostnames
              - view
              - view_action_host_group
              - edit_action_host_group

  - <<: *edit_action_host_group_hidden
    name: Edit action host groups of service
    parametrized_by:
      - service
    apps:
      - label: cm
        models:
          - name: clusterobject
            codenames: *ahg_edit_hostnames

  - <<: *edit_action_host_group_hidden
    name: Edit action host groups of component
    parametrized_by:
      - component
    apps:
      - label: cm
        models:
          - name: servicecomponent
            codenames: *ahg_edit_hostnames

  - &action_host_group_business
    name: View action host groups
    type: business
    parametrized_by:
      - cluster
      - service
    module_name: rbac.roles
    class_name: ParentRole
    child:
      - View action host groups of cluster
      - View action host groups of service
      - View action host groups of component

  - <<: *action_host_group_business
    name: Manage action host groups
    child:
      - Edit action host groups of cluster
      - Edit action host groups of service
      - Edit action host groups of component
=======
            codenames:
              - view_ansible_config_of

  - name: View object ansible config
    description: The ability to view object ansible configuration
    type: business
    parametrized_by:
      - cluster
    module_name: rbac.roles
    class_name: ParentRole
    any_category: true
    init_params:
      app_name: cm
      model: Cluster
    child:
      - Get cluster object
      - View cluster ansible config

  - name: Edit object ansible config
    description: The ability to change and add new cluster ansible configuration
    type: business
    parametrized_by:
      - cluster
    module_name: rbac.roles
    class_name: ParentRole
    any_category: true
    init_params:
      app_name: cm
      model: Cluster
    child:
      - Get cluster object
      - View object ansible config
      - Edit cluster ansible config
>>>>>>> 5b8169f2
<|MERGE_RESOLUTION|>--- conflicted
+++ resolved
@@ -1670,27 +1670,78 @@
       - View audit logins
       - View audit operations
 
-<<<<<<< HEAD
-# Action Host Groups
-
-  - &view_action_host_group_hidden
-    module_name: rbac.roles
-    name: View action host groups of cluster
-    type: hidden
-=======
   - name: Edit cluster ansible config
     description: The ability to change and add new ansible configuration
     type: hidden
     module_name: rbac.roles
->>>>>>> 5b8169f2
-    class_name: ObjectRole
-    parametrized_by:
-      - cluster
-    apps:
-      - label: cm
-        models:
-          - name: cluster
-<<<<<<< HEAD
+    class_name: ObjectRole
+    parametrized_by:
+      - cluster
+    apps:
+      - label: cm
+        models:
+          - name: cluster
+            codenames:
+              - change_ansible_config_of
+
+  - name: View cluster ansible config
+    description: The ability to view the cluster ansible configuration
+    type: hidden
+    parametrized_by:
+      - cluster
+    module_name: rbac.roles
+    class_name: ObjectRole
+    apps:
+      - label: cm
+        models:
+          - name: cluster
+            codenames:
+              - view_ansible_config_of
+
+  - name: View object ansible config
+    description: The ability to view object ansible configuration
+    type: business
+    parametrized_by:
+      - cluster
+    module_name: rbac.roles
+    class_name: ParentRole
+    any_category: true
+    init_params:
+      app_name: cm
+      model: Cluster
+    child:
+      - Get cluster object
+      - View cluster ansible config
+
+  - name: Edit object ansible config
+    description: The ability to change and add new cluster ansible configuration
+    type: business
+    parametrized_by:
+      - cluster
+    module_name: rbac.roles
+    class_name: ParentRole
+    any_category: true
+    init_params:
+      app_name: cm
+      model: Cluster
+    child:
+      - Get cluster object
+      - View object ansible config
+      - Edit cluster ansible config
+
+# Action Host Groups
+
+  - &view_action_host_group_hidden
+    module_name: rbac.roles
+    name: View action host groups of cluster
+    type: hidden
+    class_name: ObjectRole
+    parametrized_by:
+      - cluster
+    apps:
+      - label: cm
+        models:
+          - name: cluster
             codenames: &ahg_view_hostnames
               - view
               - view_action_host_group
@@ -1736,23 +1787,10 @@
     name: Edit action host groups of cluster
     parametrized_by:
       - cluster
-=======
-            codenames:
-              - change_ansible_config_of
-
-  - name: View cluster ansible config
-    description: The ability to view the cluster ansible configuration
-    type: hidden
-    parametrized_by:
-      - cluster
-    module_name: rbac.roles
-    class_name: ObjectRole
->>>>>>> 5b8169f2
-    apps:
-      - label: cm
-        models:
-          - name: cluster
-<<<<<<< HEAD
+    apps:
+      - label: cm
+        models:
+          - name: cluster
             codenames: &ahg_edit_hostnames
               - view
               - view_action_host_group
@@ -1796,39 +1834,4 @@
     child:
       - Edit action host groups of cluster
       - Edit action host groups of service
-      - Edit action host groups of component
-=======
-            codenames:
-              - view_ansible_config_of
-
-  - name: View object ansible config
-    description: The ability to view object ansible configuration
-    type: business
-    parametrized_by:
-      - cluster
-    module_name: rbac.roles
-    class_name: ParentRole
-    any_category: true
-    init_params:
-      app_name: cm
-      model: Cluster
-    child:
-      - Get cluster object
-      - View cluster ansible config
-
-  - name: Edit object ansible config
-    description: The ability to change and add new cluster ansible configuration
-    type: business
-    parametrized_by:
-      - cluster
-    module_name: rbac.roles
-    class_name: ParentRole
-    any_category: true
-    init_params:
-      app_name: cm
-      model: Cluster
-    child:
-      - Get cluster object
-      - View object ansible config
-      - Edit cluster ansible config
->>>>>>> 5b8169f2
+      - Edit action host groups of component