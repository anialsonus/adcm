# Licensed under the Apache License, Version 2.0 (the "License");
# you may not use this file except in compliance with the License.
# You may obtain a copy of the License at
#
#      http://www.apache.org/licenses/LICENSE-2.0
#
# Unless required by applicable law or agreed to in writing, software
# distributed under the License is distributed on an "AS IS" BASIS,
# WITHOUT WARRANTIES OR CONDITIONS OF ANY KIND, either express or implied.
# See the License for the specific language governing permissions and
# limitations under the License.

from typing import List

from rest_framework.exceptions import ValidationError

from rbac.models import Role, RoleTypes
from rbac.utils import update_m2m_field


def check_role_child(child: List[Role]) -> None:
    for item in child:
        if not item.built_in:
            errors = {'child': ['Only built-in roles allowed to be included as children.']}
            raise ValidationError(errors)
        if item.type != RoleTypes.business:
            errors = {'child': ['Only business roles allowed to be included as children.']}
            raise ValidationError(errors)


def role_create(built_in=False, type_of_role=RoleTypes.role, **kwargs) -> Role:
    """Creating Role object"""
    child = kwargs.pop('child', [])
    check_role_child(child)
<<<<<<< HEAD
    if 'name' in kwargs:
        name = kwargs.pop('name')
    else:
        name = kwargs['display_name']
    role = Role.objects.create(name=name, built_in=built_in, type=type_of_role, **kwargs)
=======
    role = Role.objects.create(
        built_in=built_in,
        type=type_of_role,
        module_name='rbac.roles',
        class_name='ParentRole',
        **kwargs,
    )
>>>>>>> b44ea957
    role.child.add(*child)
    return role


def role_update(role: Role, **kwargs) -> Role:
    """Updating Role object"""
    child = kwargs.pop('child', None)
    check_role_child(child)
    kwargs.pop('name', None)
    for key, value in kwargs.items():
        setattr(role, key, value)
    role.save()

    if child is not None:
        update_m2m_field(role.child, child)

    return role<|MERGE_RESOLUTION|>--- conflicted
+++ resolved
@@ -32,21 +32,18 @@
     """Creating Role object"""
     child = kwargs.pop('child', [])
     check_role_child(child)
-<<<<<<< HEAD
     if 'name' in kwargs:
         name = kwargs.pop('name')
     else:
         name = kwargs['display_name']
-    role = Role.objects.create(name=name, built_in=built_in, type=type_of_role, **kwargs)
-=======
     role = Role.objects.create(
+        name=name
         built_in=built_in,
         type=type_of_role,
         module_name='rbac.roles',
         class_name='ParentRole',
         **kwargs,
     )
->>>>>>> b44ea957
     role.child.add(*child)
     return role
 
