# Licensed under the Apache License, Version 2.0 (the "License");
# you may not use this file except in compliance with the License.
# You may obtain a copy of the License at
#
#      http://www.apache.org/licenses/LICENSE-2.0
#
# Unless required by applicable law or agreed to in writing, software
# distributed under the License is distributed on an "AS IS" BASIS,
# WITHOUT WARRANTIES OR CONDITIONS OF ANY KIND, either express or implied.
# See the License for the specific language governing permissions and
# limitations under the License.

from unittest.mock import patch

from adcm.tests.base import APPLICATION_JSON
from cm.models import Action, Host
from django.urls import reverse
from rest_framework.response import Response
from rest_framework.status import (
    HTTP_200_OK,
    HTTP_201_CREATED,
    HTTP_204_NO_CONTENT,
    HTTP_403_FORBIDDEN,
    HTTP_404_NOT_FOUND,
)

from rbac.tests.test_policy.base import PolicyBaseTestCase


class PolicyWithClusterAdminRoleTestCase(PolicyBaseTestCase):
    def setUp(self) -> None:
        super().setUp()

        self.create_policy(role_name="Cluster Administrator", obj=self.cluster, group_pk=self.new_user_group.pk)

        self.another_user_log_in(username=self.new_user.username, password=self.new_user_password)

    def test_policy_with_cluster_admin_role(self):
        required_perms = {perm.codename for perm in self.new_user_group.permissions.all()}
        required_perms.update(
            {perm.permission.codename for perm in self.new_user_group.groupobjectpermission_set.all()}
        )

        self.assertEqual(
            required_perms,
            {
                "add_bundle",
                "add_clusterobject",
                "add_configlog",
                "add_groupconfig",
                "add_host",
                "add_prototype",
                "add_service_to_cluster",
                "change_bundle",
                "change_cluster",
                "change_config_of_cluster",
                "change_config_of_clusterobject",
                "change_config_of_host",
                "change_config_of_servicecomponent",
                "change_configlog",
                "change_groupconfig",
                "change_import_of_cluster",
                "change_import_of_clusterobject",
                "change_maintenance_mode_clusterobject",
                "change_maintenance_mode_host",
                "change_maintenance_mode_servicecomponent",
                "change_objectconfig",
                "change_ansible_config_of_cluster",
                "delete_bundle",
                "delete_clusterobject",
                "delete_groupconfig",
                "delete_host",
                "do_upgrade_of_cluster",
                "edit_host_components_of_cluster",
                "map_host_to_cluster",
                "remove_host",
                "run_action_0673a0096dff0ec7006ee273e441fff030b0d9f895b8ee57c9a1d02bdc338f67",
                "run_action_633e1c7d3008add9f296b760ef59217bdf23ecda0d58cad0108aff4d59f3dec1",
                "run_action_bd938c688f49b77c7fc537c6b9222e2c97ebddd63076b87f2feaec66fb9c05d0",
                "run_action_d96211279e42aa024d783a3c107df602883f0d569bf4d30f376a19d46a7106c3",
                "run_action_e4c717c28210c2a5937ca61c3da64cb4207842ef849eb4c0722ac9de41929348",
                "run_action_eed3575d5dd631c3528cb110d024d73a00f628b124dbcb7d78c82ee33a358410",
                "unmap_host_from_cluster",
                "view_action",
                "view_cluster",
                "view_clusterobject",
                "view_configlog",
                "view_host",
                "view_host_components_of_cluster",
                "view_import_of_cluster",
                "view_import_of_clusterobject",
                "view_objectconfig",
                "view_servicecomponent",
                "view_upgrade_of_cluster",
<<<<<<< HEAD
                "view_action_host_group_cluster",
                "view_action_host_group_clusterobject",
                "view_action_host_group_servicecomponent",
                "edit_action_host_group_cluster",
                "edit_action_host_group_clusterobject",
                "edit_action_host_group_servicecomponent",
=======
                "view_ansible_config_of_cluster",
>>>>>>> 5b8169f2
            },
        )

        response: Response = self.client.get(
            path=reverse(viewname="v1:cluster-details", kwargs={"cluster_id": self.cluster.pk}),
        )

        self.assertEqual(response.status_code, HTTP_200_OK)

        response: Response = self.client.patch(
            path=reverse(viewname="v1:cluster-details", kwargs={"cluster_id": self.cluster.pk}),
            data={"name": "Test Cluster"},
            content_type=APPLICATION_JSON,
        )

        self.assertEqual(response.status_code, HTTP_200_OK)

        response: Response = self.client.get(
            path=reverse(viewname="v1:service-details", kwargs={"service_id": self.last_service_pk}),
        )

        self.assertEqual(response.status_code, HTTP_200_OK)

        response: Response = self.client.get(
            path=reverse(viewname="v1:component-details", kwargs={"component_id": self.last_component_pk}),
        )

        self.assertEqual(response.status_code, HTTP_200_OK)

        response: Response = self.client.get(
            path=reverse(viewname="v1:host-details", kwargs={"host_id": self.last_host_pk}),
        )

        self.assertEqual(response.status_code, HTTP_200_OK)

        response: Response = self.client.get(
            path=reverse(viewname="v1:host", kwargs={"cluster_id": self.cluster.pk}),
        )

        self.assertEqual(response.status_code, HTTP_200_OK)

        response: Response = self.client.get(
            path=reverse(
                viewname="v1:config-current",
                kwargs={"cluster_id": self.cluster.pk, "object_type": "cluster", "version": "current"},
            ),
        )

        self.assertEqual(response.status_code, HTTP_200_OK)

        response: Response = self.client.get(
            path=reverse(
                viewname="v1:config-current",
                kwargs={
                    "cluster_id": self.cluster.pk,
                    "service_id": self.last_service_pk,
                    "object_type": "service",
                    "version": "current",
                },
            ),
        )

        self.assertEqual(response.status_code, HTTP_200_OK)

        response: Response = self.client.get(
            path=reverse(
                viewname="v1:config-current",
                kwargs={"component_id": self.last_component_pk, "object_type": "component", "version": "current"},
            ),
        )

        self.assertEqual(response.status_code, HTTP_200_OK)

        response: Response = self.client.get(
            path=reverse(
                viewname="v1:config-current",
                kwargs={"host_id": self.last_host_pk, "object_type": "host", "version": "current"},
            ),
        )

        self.assertEqual(response.status_code, HTTP_200_OK)

        response: Response = self.client.get(
            path=reverse(viewname="v1:object-action", kwargs={"cluster_id": self.cluster.pk, "object_type": "cluster"}),
        )

        self.assertEqual(response.status_code, HTTP_200_OK)
        self.assertTrue(response.json())

        response: Response = self.client.get(
            path=reverse(
                viewname="v1:object-action", kwargs={"service_id": self.last_service_pk, "object_type": "service"}
            ),
        )

        self.assertEqual(response.status_code, HTTP_200_OK)
        self.assertTrue(response.json())

        response: Response = self.client.get(
            path=reverse(
                viewname="v1:object-action", kwargs={"component_id": self.last_component_pk, "object_type": "component"}
            ),
        )

        self.assertEqual(response.status_code, HTTP_200_OK)
        self.assertTrue(response.json())

        response: Response = self.client.post(
            path=reverse(viewname="v1:host-component", kwargs={"cluster_id": self.cluster.pk}),
            data={
                "cluster_id": self.cluster.pk,
                "hc": [
                    {
                        "component_id": self.last_component_pk,
                        "host_id": self.last_host_pk,
                        "service_id": self.last_service_pk,
                    }
                ],
            },
            content_type=APPLICATION_JSON,
        )

        self.assertEqual(response.status_code, HTTP_201_CREATED)

        response: Response = self.client.post(
            path=reverse(
                viewname="v1:config-history", kwargs={"cluster_id": self.cluster.pk, "object_type": "cluster"}
            ),
            data={"config": {"float": 3.3}},
            content_type=APPLICATION_JSON,
        )

        self.assertEqual(response.status_code, HTTP_201_CREATED)

        response: Response = self.client.post(
            path=reverse(
                viewname="v1:config-history",
                kwargs={"cluster_id": self.cluster.pk, "service_id": self.last_service_pk, "object_type": "service"},
            ),
            data={"config": {"float": 3.3}},
            content_type=APPLICATION_JSON,
        )

        self.assertEqual(response.status_code, HTTP_201_CREATED)

        response: Response = self.client.post(
            path=reverse(
                viewname="v1:config-history",
                kwargs={"component_id": self.last_component_pk, "object_type": "component"},
            ),
            data={"config": {"float": 3.3}},
            content_type=APPLICATION_JSON,
        )

        self.assertEqual(response.status_code, HTTP_201_CREATED)

        response: Response = self.client.post(
            path=reverse(
                viewname="v1:config-history",
                kwargs={"host_id": self.last_host_pk, "object_type": "host"},
            ),
            data={"config": {"string": "new_string"}},
            content_type=APPLICATION_JSON,
        )

        self.assertEqual(response.status_code, HTTP_201_CREATED)

        response: Response = self.client.post(
            path=reverse(
                viewname="v1:config-history",
                kwargs={"cluster_id": self.cluster.pk, "host_id": self.last_host_pk, "object_type": "host"},
            ),
            data={"config": {"string": "new_string"}},
            content_type=APPLICATION_JSON,
        )

        self.assertEqual(response.status_code, HTTP_201_CREATED)

        response = self.client.post(
            path=reverse(viewname="v1:service", kwargs={"cluster_id": self.cluster.pk}),
            data={
                "prototype_id": self.service_6_proto.pk,
            },
            content_type=APPLICATION_JSON,
        )

        self.assertEqual(response.status_code, HTTP_201_CREATED)

        response = self.client.delete(
            path=reverse(
                viewname="v1:service-details",
                kwargs={"cluster_id": self.cluster.pk, "service_id": response.json()["id"]},
            ),
            content_type=APPLICATION_JSON,
        )

        self.assertEqual(response.status_code, HTTP_204_NO_CONTENT)

        response = self.client.post(
            path=reverse(viewname="v1:service-maintenance-mode", kwargs={"service_id": self.last_service_pk}),
            data={
                "maintenance_mode": "ON",
            },
            content_type=APPLICATION_JSON,
        )

        self.assertEqual(response.status_code, HTTP_200_OK)

        response = self.client.post(
            path=reverse(viewname="v1:component-maintenance-mode", kwargs={"component_id": self.last_component_pk}),
            data={
                "maintenance_mode": "ON",
            },
            content_type=APPLICATION_JSON,
        )

        self.assertEqual(response.status_code, HTTP_200_OK)

        response = self.client.post(
            path=reverse(viewname="v1:host-maintenance-mode", kwargs={"host_id": self.last_host_pk}),
            data={
                "maintenance_mode": "ON",
            },
            content_type=APPLICATION_JSON,
        )

        self.assertEqual(response.status_code, HTTP_200_OK)

        response = self.client.post(
            path=reverse(viewname="v1:host-maintenance-mode", kwargs={"host_id": self.last_host_pk}),
            data={
                "maintenance_mode": "OFF",
            },
            content_type=APPLICATION_JSON,
        )

        self.assertEqual(response.status_code, HTTP_200_OK)

        response: Response = self.client.get(
            path=reverse(viewname="v1:object-action", kwargs={"host_id": self.last_host_pk}),
        )

        self.assertEqual(response.status_code, HTTP_200_OK)
        self.assertEqual(len(response.data), 1)

        with patch("api.action.views.create", return_value=Response(status=HTTP_201_CREATED)):
            response: Response = self.client.post(
                path=reverse(
                    viewname="v1:run-task",
                    kwargs={"host_id": self.last_host_pk, "action_id": response.json()[0]["id"]},
                ),
                content_type=APPLICATION_JSON,
            )

        self.assertEqual(response.status_code, HTTP_201_CREATED)

        response: Response = self.client.delete(
            path=reverse(
                viewname="v1:host-details",
                kwargs={"host_id": self.first_host_pk, "cluster_id": self.cluster.pk},
            ),
            content_type=APPLICATION_JSON,
        )

        self.assertEqual(response.status_code, HTTP_204_NO_CONTENT)

        response: Response = self.client.get(
            path=reverse(
                viewname="v1:config-current",
                kwargs={"host_id": self.first_host_pk, "object_type": "host", "version": "current"},
            ),
        )

        self.assertEqual(response.status_code, HTTP_404_NOT_FOUND)

        response: Response = self.client.post(
            path=reverse(
                viewname="v1:config-history",
                kwargs={"cluster_id": self.cluster.pk, "host_id": self.first_host_pk, "object_type": "host"},
            ),
            data={"config": {"string": "new_string"}},
            content_type=APPLICATION_JSON,
        )

        self.assertEqual(response.status_code, HTTP_403_FORBIDDEN)

        response: Response = self.client.get(
            path=reverse(viewname="v1:object-action", kwargs={"host_id": self.first_host_pk}),
        )

        self.assertEqual(response.status_code, HTTP_200_OK)
        self.assertFalse(response.json())

        first_host = Host.objects.get(id=self.first_host_pk)
        first_host_action = Action.objects.filter(prototype=first_host.prototype).first()

        with patch("api.action.views.create", return_value=Response(status=HTTP_201_CREATED)):
            response: Response = self.client.post(
                path=reverse(
                    viewname="v1:run-task",
                    kwargs={"host_id": self.first_host_pk, "action_id": first_host_action.pk},
                ),
                content_type=APPLICATION_JSON,
            )

        self.assertEqual(response.status_code, HTTP_403_FORBIDDEN)

    def test_adding_new_policy_keeps_previous_permission(self):
        required_perms = {perm.codename for perm in self.new_user_group.permissions.all()}
        required_perms.update(
            {perm.permission.codename for perm in self.new_user_group.groupobjectpermission_set.all()}
        )

        self.assertEqual(
            required_perms,
            {
                "add_bundle",
                "add_clusterobject",
                "add_configlog",
                "add_groupconfig",
                "add_host",
                "add_prototype",
                "add_service_to_cluster",
                "change_bundle",
                "change_cluster",
                "change_config_of_cluster",
                "change_config_of_clusterobject",
                "change_config_of_host",
                "change_config_of_servicecomponent",
                "change_configlog",
                "change_groupconfig",
                "change_import_of_cluster",
                "change_import_of_clusterobject",
                "change_maintenance_mode_clusterobject",
                "change_maintenance_mode_host",
                "change_maintenance_mode_servicecomponent",
                "change_objectconfig",
                "change_ansible_config_of_cluster",
                "delete_bundle",
                "delete_clusterobject",
                "delete_groupconfig",
                "delete_host",
                "do_upgrade_of_cluster",
                "edit_host_components_of_cluster",
                "map_host_to_cluster",
                "remove_host",
                "run_action_0673a0096dff0ec7006ee273e441fff030b0d9f895b8ee57c9a1d02bdc338f67",
                "run_action_633e1c7d3008add9f296b760ef59217bdf23ecda0d58cad0108aff4d59f3dec1",
                "run_action_bd938c688f49b77c7fc537c6b9222e2c97ebddd63076b87f2feaec66fb9c05d0",
                "run_action_d96211279e42aa024d783a3c107df602883f0d569bf4d30f376a19d46a7106c3",
                "run_action_e4c717c28210c2a5937ca61c3da64cb4207842ef849eb4c0722ac9de41929348",
                "run_action_eed3575d5dd631c3528cb110d024d73a00f628b124dbcb7d78c82ee33a358410",
                "unmap_host_from_cluster",
                "view_action",
                "view_cluster",
                "view_action_host_group_cluster",
                "view_action_host_group_clusterobject",
                "view_action_host_group_servicecomponent",
                "edit_action_host_group_cluster",
                "edit_action_host_group_clusterobject",
                "edit_action_host_group_servicecomponent",
                "view_clusterobject",
                "view_configlog",
                "view_host",
                "view_host_components_of_cluster",
                "view_import_of_cluster",
                "view_import_of_clusterobject",
                "view_objectconfig",
                "view_servicecomponent",
                "view_upgrade_of_cluster",
                "view_ansible_config_of_cluster",
            },
        )

        self.client.post(path=reverse(viewname="v1:rbac:logout"))
        self.login()

        self.create_policy(role_name="Provider Administrator", obj=self.provider, group_pk=self.new_user_group.pk)

        required_perms = {perm.codename for perm in self.new_user_group.permissions.all()}
        required_perms.update(
            {perm.permission.codename for perm in self.new_user_group.groupobjectpermission_set.all()}
        )

        self.assertEqual(
            required_perms,
            {
                "add_bundle",
                "add_clusterobject",
                "add_configlog",
                "add_groupconfig",
                "add_host",
                "add_host_to_hostprovider",
                "add_prototype",
                "add_service_to_cluster",
                "change_bundle",
                "change_cluster",
                "change_config_of_cluster",
                "change_config_of_clusterobject",
                "change_config_of_host",
                "change_config_of_hostprovider",
                "change_config_of_servicecomponent",
                "change_configlog",
                "change_groupconfig",
                "change_import_of_cluster",
                "change_import_of_clusterobject",
                "change_maintenance_mode_clusterobject",
                "change_maintenance_mode_host",
                "change_maintenance_mode_servicecomponent",
                "change_objectconfig",
                "change_ansible_config_of_cluster",
                "delete_bundle",
                "delete_clusterobject",
                "delete_groupconfig",
                "delete_host",
                "do_upgrade_of_hostprovider",
                "do_upgrade_of_cluster",
                "edit_host_components_of_cluster",
                "map_host_to_cluster",
                "remove_host",
                "run_action_0673a0096dff0ec7006ee273e441fff030b0d9f895b8ee57c9a1d02bdc338f67",
                "run_action_633e1c7d3008add9f296b760ef59217bdf23ecda0d58cad0108aff4d59f3dec1",
                "run_action_bd938c688f49b77c7fc537c6b9222e2c97ebddd63076b87f2feaec66fb9c05d0",
                "run_action_d96211279e42aa024d783a3c107df602883f0d569bf4d30f376a19d46a7106c3",
                "run_action_e4c717c28210c2a5937ca61c3da64cb4207842ef849eb4c0722ac9de41929348",
                "run_action_eed3575d5dd631c3528cb110d024d73a00f628b124dbcb7d78c82ee33a358410",
                "unmap_host_from_cluster",
                "view_action",
                "view_cluster",
                "view_clusterobject",
                "view_configlog",
                "view_host",
                "view_host_components_of_cluster",
                "view_hostprovider",
                "view_import_of_cluster",
                "view_import_of_clusterobject",
                "view_objectconfig",
                "view_servicecomponent",
                "view_upgrade_of_cluster",
                "view_upgrade_of_hostprovider",
<<<<<<< HEAD
                "view_action_host_group_cluster",
                "view_action_host_group_clusterobject",
                "view_action_host_group_servicecomponent",
                "edit_action_host_group_cluster",
                "edit_action_host_group_clusterobject",
                "edit_action_host_group_servicecomponent",
=======
                "view_ansible_config_of_cluster",
>>>>>>> 5b8169f2
            },
        )<|MERGE_RESOLUTION|>--- conflicted
+++ resolved
@@ -92,16 +92,13 @@
                 "view_objectconfig",
                 "view_servicecomponent",
                 "view_upgrade_of_cluster",
-<<<<<<< HEAD
+                "view_ansible_config_of_cluster",
                 "view_action_host_group_cluster",
                 "view_action_host_group_clusterobject",
                 "view_action_host_group_servicecomponent",
                 "edit_action_host_group_cluster",
                 "edit_action_host_group_clusterobject",
                 "edit_action_host_group_servicecomponent",
-=======
-                "view_ansible_config_of_cluster",
->>>>>>> 5b8169f2
             },
         )
 
@@ -542,15 +539,12 @@
                 "view_servicecomponent",
                 "view_upgrade_of_cluster",
                 "view_upgrade_of_hostprovider",
-<<<<<<< HEAD
+                "view_ansible_config_of_cluster",
                 "view_action_host_group_cluster",
                 "view_action_host_group_clusterobject",
                 "view_action_host_group_servicecomponent",
                 "edit_action_host_group_cluster",
                 "edit_action_host_group_clusterobject",
                 "edit_action_host_group_servicecomponent",
-=======
-                "view_ansible_config_of_cluster",
->>>>>>> 5b8169f2
             },
         )