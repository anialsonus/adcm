# Licensed under the Apache License, Version 2.0 (the "License");
# you may not use this file except in compliance with the License.
# You may obtain a copy of the License at
#
#      http://www.apache.org/licenses/LICENSE-2.0
#
# Unless required by applicable law or agreed to in writing, software
# distributed under the License is distributed on an "AS IS" BASIS,
# WITHOUT WARRANTIES OR CONDITIONS OF ANY KIND, either express or implied.
# See the License for the specific language governing permissions and
# limitations under the License.

"""RBAC Role classes"""

from adwp_base.errors import raise_AdwpEx as err
from django.apps import apps
from django.contrib.contenttypes.models import ContentType
from guardian.models import UserObjectPermission, GroupObjectPermission

from cm.models import (
    Action,
    ClusterObject,
    ServiceComponent,
    Host,
    HostComponent,
    GroupConfig,
    TaskLog,
    JobLog,
    LogStorage,
)
from rbac.models import Policy, PolicyPermission, Role, User, Group, Permission
from rbac.models import RoleTypes


class AbstractRole:
    """Abstract class for custom Role handlers"""

    class Meta:
        abstract = True

    def __init__(self, **kwargs):
        self.params = kwargs

    def apply(self, policy: Policy, role: Role, user: User, group: Group, param_obj=None):
        """
        This method should apply Role to User and/or Group.
        Generaly this means that you should assign permissions from Role to User and/or Group
        and save links to these permissions in Policy model.
        If Role is parametrized_by_type than parametrized objects should be obtained from
        Policy.object field.
        Optional parameter param_obj can be used to specify the object in complex cases
        (see ParentRole below)
        """
        raise NotImplementedError("You must provide apply method")


class ModelRole(AbstractRole):
    """This Role apply Django model level permissions"""

    def apply(self, policy: Policy, role: Role, user: User, group: Group, param_obj=None):
        """Apply Role to User and/or Group"""
        for perm in role.get_permissions():
            if group is not None:
                group.permissions.add(perm)
                pp = PolicyPermission(policy=policy, group=group, permission=perm)
                pp.save()
                policy.model_perm.add(pp)
            if user is not None:
                user.user_permissions.add(perm)
                pp = PolicyPermission(policy=policy, user=user, permission=perm)
                pp.save()
                policy.model_perm.add(pp)


def assign_user_or_group_perm(user, group, policy, perm, obj):
    if user is not None:
        uop = UserObjectPermission.objects.assign_perm(perm, user, obj)
        policy.user_object_perm.add(uop)
    if group is not None:
        gop = GroupObjectPermission.objects.assign_perm(perm, group, obj)
        policy.group_object_perm.add(gop)


class ObjectRole(AbstractRole):
    """This Role apply django-guardian object level permissions"""

    def filter(self):
        if 'model' not in self.params:
            return None
        try:
            model = apps.get_model(self.params['app_name'], self.params['model'])
        except LookupError as e:
            err('ROLE_FILTER_ERROR', str(e))
        return model.objects.filter(**self.params['filter'])

    def apply(self, policy: Policy, role: Role, user: User, group: Group, param_obj=None):
        """Apply Role to User and/or Group"""
        for obj in policy.get_objects(param_obj):
            for perm in role.get_permissions():
                assign_user_or_group_perm(user, group, policy, perm, obj)


class ActionRole(AbstractRole):
    """This Role apply permissions to run ADCM action"""

    def filter(self):
        if 'model' not in self.params:
            return None
        try:
            model = apps.get_model(self.params['app_name'], self.params['model'])
        except LookupError as e:
            err('ROLE_FILTER_ERROR', str(e))
        return model.objects.filter(**self.params['filter'])

    def apply(self, policy: Policy, role: Role, user: User, group: Group = None, param_obj=None):
        """Apply Role to User and/or Group"""
        action = Action.obj.get(id=self.params['action_id'])
        assign_user_or_group_perm(user, group, policy, get_perm_for_model(Action), action)
        for obj in policy.get_objects(param_obj):
            for perm in role.get_permissions():
                assign_user_or_group_perm(user, group, policy, perm, obj)


class TaskRole(AbstractRole):
    def apply(self, policy, role, user, group, param_obj=None):
        task = TaskLog.obj.get(id=self.params['task_id'])
        for obj in policy.get_objects(param_obj):
            if obj == task.task_object:
                apply_jobs(task, policy, user, group)


def get_perm_for_model(model, action='view'):
    ct = ContentType.objects.get_for_model(model)
    codename = f'{action}_{model.__name__.lower()}'
    perm, _ = Permission.objects.get_or_create(content_type=ct, codename=codename)
    return perm


def apply_jobs(task: TaskLog, policy: Policy, user: User, group: Group = None):
    assign_user_or_group_perm(user, group, policy, get_perm_for_model(TaskLog), task)
    assign_user_or_group_perm(user, group, policy, get_perm_for_model(TaskLog, 'change'), task)
    for job in JobLog.objects.filter(task=task):
        assign_user_or_group_perm(user, group, policy, get_perm_for_model(JobLog), job)
        for log in LogStorage.objects.filter(job=job):
            assign_user_or_group_perm(user, group, policy, get_perm_for_model(LogStorage), log)


def get_objects_for_policy(obj):
    obj_type_map = {}
    obj_type = obj.prototype.type
    if obj_type == 'component':
        object_list = [obj, obj.service, obj.cluster]
    elif obj_type == 'service':
        object_list = [obj, obj.cluster]
    elif obj_type == 'host':
        if obj.cluster:
            object_list = [obj, obj.provider, obj.cluster]
            for hc in HostComponent.objects.filter(cluster=obj.cluster, host=obj):
                object_list.append(hc.service)
                object_list.append(hc.component)
        else:
            object_list = [obj, obj.provider]
    else:
        object_list = [obj]
    for policy_object in object_list:
        obj_type_map[policy_object] = ContentType.objects.get_for_model(policy_object)
    return obj_type_map


def re_apply_policy_for_jobs(action_object, task):
    obj_type_map = get_objects_for_policy(action_object)
    object_model = action_object.__class__.__name__.lower()
    task_role, _ = Role.objects.get_or_create(
        name=f'View role for task {task.id}',
        display_name=f'View role for task {task.id}',
        description='View tasklog object with following joblog and logstorage',
        type=RoleTypes.hidden,
        module_name='rbac.roles',
        class_name='TaskRole',
        init_params={
            'task_id': task.id,
        },
        parametrized_by_type=[task.task_object.prototype.type],
    )
    for obj, ct in obj_type_map.items():
        for policy in Policy.objects.filter(object__object_id=obj.id, object__content_type=ct):
            for user in policy.user.all():
                try:
                    uop = UserObjectPermission.objects.get(
                        user=user, permission__codename='view_action', object_pk=task.action.pk
                    )
                except UserObjectPermission.DoesNotExist:
                    continue
                if uop in policy.user_object_perm.all() and user.has_perm(
                    f'view_{object_model}', action_object
                ):
                    policy.role.child.add(task_role)
                    apply_jobs(task, policy, user, None)
            for group in policy.group.all():
                try:
                    gop = GroupObjectPermission.objects.get(
                        group=group, permission__codename='view_action', object_pk=task.action.pk
                    )
                except UserObjectPermission.DoesNotExist:
                    continue
                if gop in policy.group_object_perm.all() and group.has_perm(
                    f'view_{object_model}', action_object
                ):
                    policy.role.child.add(task_role)
                    apply_jobs(task, policy, None, group)


class ConfigRole(AbstractRole):
    """This Role apply permission to view and add config object"""

    def apply(self, policy: Policy, role: Role, user: User, group: Group, param_obj=None):
        for obj in policy.get_objects(param_obj):
            if obj.config is None:
                continue

            object_type = ContentType.objects.get_for_model(obj)
            config_groups = GroupConfig.objects.filter(object_type=object_type, object_id=obj.id)

            for perm in role.get_permissions():

                if perm.content_type.model == 'objectconfig':
                    assign_user_or_group_perm(user, group, policy, perm, obj.config)
                    for cg in config_groups:
                        assign_user_or_group_perm(user, group, policy, perm, cg.config)

                if perm.content_type.model == 'configlog':
                    for config in obj.config.configlog_set.all():
                        assign_user_or_group_perm(user, group, policy, perm, config)
                    for cg in config_groups:
                        for config in cg.config.configlog_set.all():
                            assign_user_or_group_perm(user, group, policy, perm, config)

                if perm.content_type.model == 'groupconfig':
                    for cg in config_groups:
                        assign_user_or_group_perm(user, group, policy, perm, cg)


class ParentRole(AbstractRole):
    """This Role is used for complex Roles that can include other Roles"""

    def find_and_apply(self, obj, policy, role, user, group=None):
        """Find Role of appropriate type and apply it to specified object"""
<<<<<<< HEAD
        for r in role.child.all():
            if r.class_name not in ('ObjectRole', 'ActionRole', 'TaskRole', 'ConfigRole'):
                continue
=======
        for r in role.child.filter(class_name__in=['ObjectRole', 'ActionRole', 'TaskRole']):
>>>>>>> dc8221ec
            if obj.prototype.type in r.parametrized_by_type:
                r.apply(policy, user, group, obj)

    def apply(
        self, policy: Policy, role: Role, user: User, group: Group = None, param_obj=None
    ):  # pylint: disable=too-many-branches, too-many-nested-blocks
        """Apply Role to User and/or Group"""
        for r in role.child.filter(class_name__in=['ModelRole', 'ParentRole']):
            r.apply(policy, user, group, param_obj)

        parametrized_by = set()
        for r in role.child.all():
            parametrized_by.update(set(r.parametrized_by_type))

        for obj in policy.get_objects(param_obj):
            self.find_and_apply(obj, policy, role, user, group)

            if obj.prototype.type == 'cluster':
                if 'service' in parametrized_by or 'component' in parametrized_by:
                    for service in ClusterObject.obj.filter(cluster=obj):
                        self.find_and_apply(service, policy, role, user, group)
                        if 'component' in parametrized_by:
                            for comp in ServiceComponent.obj.filter(service=service):
                                self.find_and_apply(comp, policy, role, user, group)
                if 'host' in parametrized_by:
                    for host in Host.obj.filter(cluster=obj):
                        self.find_and_apply(host, policy, role, user, group)

            elif obj.prototype.type == 'service':
                if 'component' in parametrized_by:
                    for comp in ServiceComponent.obj.filter(service=obj):
                        self.find_and_apply(comp, policy, role, user, group)
                if 'host' in parametrized_by:
                    for hc in HostComponent.obj.filter(cluster=obj.cluster, service=obj):
                        self.find_and_apply(hc.host, policy, role, user, group)
                self.find_and_apply(obj.cluster, policy, role, user, group)

            elif obj.prototype.type == 'component':
                if 'host' in parametrized_by:
                    for hc in HostComponent.obj.filter(
                        cluster=obj.cluster, service=obj.service, component=obj
                    ):
                        self.find_and_apply(hc.host, policy, role, user, group)
                self.find_and_apply(obj.cluster, policy, role, user, group)
                self.find_and_apply(obj.service, policy, role, user, group)

            elif obj.prototype.type == 'provider':
                if 'host' in parametrized_by:
                    for host in Host.obj.filter(provider=obj):
                        self.find_and_apply(host, policy, role, user, group)<|MERGE_RESOLUTION|>--- conflicted
+++ resolved
@@ -245,13 +245,7 @@
 
     def find_and_apply(self, obj, policy, role, user, group=None):
         """Find Role of appropriate type and apply it to specified object"""
-<<<<<<< HEAD
-        for r in role.child.all():
-            if r.class_name not in ('ObjectRole', 'ActionRole', 'TaskRole', 'ConfigRole'):
-                continue
-=======
-        for r in role.child.filter(class_name__in=['ObjectRole', 'ActionRole', 'TaskRole']):
->>>>>>> dc8221ec
+        for r in role.child.filter(class_name__in=['ObjectRole', 'ActionRole', 'TaskRole', 'ConfigRole']):
             if obj.prototype.type in r.parametrized_by_type:
                 r.apply(policy, user, group, obj)
 
