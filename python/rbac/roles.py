--- conflicted
+++ resolved
@@ -16,26 +16,19 @@
 from django.apps import apps
 from django.contrib.contenttypes.models import ContentType
 from guardian.models import UserObjectPermission, GroupObjectPermission
-<<<<<<< HEAD
-
-=======
 from adwp_base.errors import raise_AdwpEx as err
 from rbac.models import Policy, PolicyPermission, Role, User, Group, Permission, RoleTypes
->>>>>>> 507d0e13
 from cm.models import (
     Action,
     ClusterObject,
     ServiceComponent,
     Host,
     HostComponent,
-<<<<<<< HEAD
     get_model_by_type,
     GroupConfig,
-=======
     TaskLog,
     JobLog,
     LogStorage,
->>>>>>> 507d0e13
 )
 from rbac.models import Policy, PolicyPermission, Role, User, Group, Permission
 
@@ -260,11 +253,7 @@
     def find_and_apply(self, obj, policy, role, user, group=None):
         """Find Role of appropriate type and apply it to specified object"""
         for r in role.child.all():
-<<<<<<< HEAD
-            if r.class_name not in ('ObjectRole', 'ActionRole', 'ConfigRole'):
-=======
-            if r.class_name not in ('ObjectRole', 'ActionRole', 'TaskRole'):
->>>>>>> 507d0e13
+            if r.class_name not in ('ObjectRole', 'ActionRole', 'TaskRole', 'ConfigRole'):
                 continue
             if obj.prototype.type in r.parametrized_by_type:
                 r.apply(policy, user, group, obj)
