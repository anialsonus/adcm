# Licensed under the Apache License, Version 2.0 (the "License");
# you may not use this file except in compliance with the License.
# You may obtain a copy of the License at
#
#      http://www.apache.org/licenses/LICENSE-2.0
#
# Unless required by applicable law or agreed to in writing, software
# distributed under the License is distributed on an "AS IS" BASIS,
# WITHOUT WARRANTIES OR CONDITIONS OF ANY KIND, either express or implied.
# See the License for the specific language governing permissions and
# limitations under the License.

from django.test import TestCase

import cm.api
import cm.job
<<<<<<< HEAD
from cm import adcm_config
=======
import cm.upgrade
from cm import adcm_config, issue
>>>>>>> 5054937d
from cm.errors import AdcmEx
from cm.models import (
    Bundle,
    ClusterObject,
    ConfigLog,
    Host,
    HostComponent,
<<<<<<< HEAD
=======
    IssueType,
>>>>>>> 5054937d
    Prototype,
    PrototypeConfig,
    ServiceComponent,
    Upgrade,
)
from cm.unit_tests import utils


class TestUpgradeVersion(TestCase):
    def cook_upgrade(self):
        return Upgrade(
            min_version="1.0",
            max_version="2.0",
            min_strict=False,
            max_strict=False,
            state_available='any',
        )

    def check_upgrade(self, obj, upgrade, result):
        ok, msg = cm.upgrade.check_upgrade(obj, upgrade)
        self.assertEqual(ok, result, f'check_upgrade msg: {msg or None}')

    def test_version(self):
        obj = utils.gen_cluster()
        upgrade = self.cook_upgrade()

        obj.prototype.version = "1.5"
        self.check_upgrade(obj, upgrade, True)

        obj.prototype.version = "2.5"
        self.check_upgrade(obj, upgrade, False)

        obj.prototype.version = "2.0"
        self.check_upgrade(obj, upgrade, True)

        obj.prototype.version = "1.0"
        self.check_upgrade(obj, upgrade, True)

    def test_strict_version(self):
        obj = utils.gen_cluster()
        upgrade = self.cook_upgrade()
        upgrade.min_strict = True
        upgrade.max_strict = True

        obj.prototype.version = "1.5"
        self.check_upgrade(obj, upgrade, True)

        obj.prototype.version = "2.5"
        self.check_upgrade(obj, upgrade, False)

        obj.prototype.version = "1.0"
        self.check_upgrade(obj, upgrade, False)

        obj.prototype.version = "2.0"
        self.check_upgrade(obj, upgrade, False)

    def test_state(self):
        obj = utils.gen_cluster()
        upgrade = self.cook_upgrade()
        upgrade.state_available = ["installed", "any"]
        obj.prototype.version = "1.5"

        obj.state = "created"
        self.check_upgrade(obj, upgrade, False)

        obj.state = "installed"
        self.check_upgrade(obj, upgrade, True)

    def test_issue(self):
        obj = utils.gen_cluster()
<<<<<<< HEAD
        obj.issue = {"config": False}
=======
        issue.create_issue(obj, IssueType.Config)
>>>>>>> 5054937d
        upgrade = self.cook_upgrade()
        self.check_upgrade(obj, upgrade, False)


class SetUp:
    def cook_cluster_bundle(self, ver):
        b = Bundle.objects.create(name='ADH', version=ver)
        b.save()
        Prototype.objects.create(type="cluster", name="ADH", version=ver, bundle=b)
        sp2 = Prototype.objects.create(type="service", name="hive", bundle=b)
        Prototype.objects.create(parent=sp2, type='component', name='server', bundle=b)
        sp1 = Prototype.objects.create(type="service", name="hadoop", version=ver, bundle=b)
        Prototype.objects.create(parent=sp1, type='component', name='server', bundle=b)
        Prototype.objects.create(parent=sp1, type='component', name='node', bundle=b)
        return b

    def cook_provider_bundle(self, ver):
        b = Bundle.objects.create(name='DF', version=ver)
        b.save()
        Prototype.objects.create(type="provider", name="DF", version=ver, bundle=b)
        Prototype.objects.create(type="host", name="DfHost", version=ver, bundle=b)
        return b

    def cook_provider(self, bundle, name):
        pp = Prototype.objects.get(type="provider", bundle=bundle)
        provider = cm.api.add_host_provider(pp, name)
        host_proto = Prototype.objects.get(bundle=provider.prototype.bundle, type='host')
        cm.api.add_host(host_proto, provider, 'server02.inter.net')
        cm.api.add_host(host_proto, provider, 'server01.inter.net')
        return provider

    def cook_cluster(self, bundle, name):
        cp = Prototype.objects.get(type="cluster", bundle=bundle)
        cluster = cm.api.add_cluster(cp, name)
        sp2 = Prototype.objects.get(type="service", name="hive", bundle=bundle)
        cm.api.add_service_to_cluster(cluster, sp2)
        sp1 = Prototype.objects.get(type="service", name="hadoop", bundle=bundle)
        cm.api.add_service_to_cluster(cluster, sp1)
        return cluster

    def cook_upgrade(self, bundle):
        return Upgrade.objects.create(
            bundle=bundle, min_version="1.0", max_version="2.0", state_available=['created']
        )


def get_config(obj):
    attr = {}
    cl = ConfigLog.objects.get(obj_ref=obj.config, id=obj.config.current)
    if cl.attr:
        attr = cl.attr
    return cl.config, attr


class TestConfigUpgrade(TestCase):
    add_conf = PrototypeConfig.objects.create

    def cook_proto(self):
        b = Bundle.objects.create(name='AD1', version='1.0')
        proto1 = Prototype.objects.create(type="cluster", name="AD1", version="1.0", bundle=b)
        proto2 = Prototype.objects.create(type="cluster", name="AD1", version="2.0", bundle=b)
        return (proto1, proto2)

    def test_empty_config(self):
        (proto1, proto2) = self.cook_proto()
        cluster = cm.api.add_cluster(proto1, 'Cluster1')
        self.assertEqual(cluster.config, None)
        cm.adcm_config.switch_config(cluster, proto2, proto1)
        self.assertEqual(cluster.config, None)

    def test_empty_first_config(self):
        (proto1, proto2) = self.cook_proto()
        self.add_conf(prototype=proto2, name='port', type='integer', default=42)
        cluster = cm.api.add_cluster(proto1, 'Cluster1')
        self.assertEqual(cluster.config, None)
        cm.adcm_config.switch_config(cluster, proto2, proto1)
        new_config, _ = get_config(cluster)
        self.assertEqual(new_config['port'], 42)

    def test_adding_parameter(self):
        (proto1, proto2) = self.cook_proto()
        self.add_conf(prototype=proto1, name='host', type='string', default='arenadata.com')
        self.add_conf(prototype=proto2, name='host', type='string', default='arenadata.com')
        self.add_conf(prototype=proto2, name='port', type='integer', default=42)
        cluster = cm.api.add_cluster(proto1, 'Cluster1')
        old_conf, _ = get_config(cluster)
        self.assertEqual(old_conf, {'host': 'arenadata.com'})
        cm.adcm_config.switch_config(cluster, proto2, proto1)
        new_config, _ = get_config(cluster)
        self.assertEqual(new_config, {'host': 'arenadata.com', 'port': 42})

    def test_deleting_parameter(self):
        (proto1, proto2) = self.cook_proto()
        self.add_conf(prototype=proto1, name='host', type='string', default='arenadata.com')
        self.add_conf(prototype=proto2, name='port', type='integer', default=42)
        cluster = cm.api.add_cluster(proto1, 'Cluster1')
        old_conf, _ = get_config(cluster)
        self.assertEqual(old_conf, {'host': 'arenadata.com'})
        cm.adcm_config.switch_config(cluster, proto2, proto1)
        new_config, _ = get_config(cluster)
        self.assertEqual(new_config, {'port': 42})

    def test_default(self):
        (proto1, proto2) = self.cook_proto()
        self.add_conf(prototype=proto1, name='port', type='integer', default=42)
        self.add_conf(prototype=proto2, name='port', type='integer', default=43)
        cluster = cm.api.add_cluster(proto1, 'Cluster1')
        old_conf, _ = get_config(cluster)
        self.assertEqual(old_conf, {'port': 42})
        cm.adcm_config.switch_config(cluster, proto2, proto1)
        new_config, _ = get_config(cluster)
        self.assertEqual(new_config, {'port': 43})

    def test_non_default(self):
        (proto1, proto2) = self.cook_proto()
        self.add_conf(prototype=proto1, name='port', type='integer', default=42)
        self.add_conf(prototype=proto2, name='port', type='integer', default=43)
        cluster = cm.api.add_cluster(proto1, 'Cluster1')
        old_conf, _ = get_config(cluster)
        old_conf['port'] = 100500
        cm.adcm_config.save_obj_config(cluster.config, old_conf, {})
        cm.adcm_config.switch_config(cluster, proto2, proto1)
        new_config, _ = get_config(cluster)
        self.assertEqual(new_config, {'port': 100500})

    def test_add_group(self):
        (proto1, proto2) = self.cook_proto()
        self.add_conf(prototype=proto1, name='host', type='string', default='arenadata.com')
        self.add_conf(prototype=proto2, name='host', type='string', default='arenadata.com')
        self.add_conf(prototype=proto2, name='advance', type='group')
        self.add_conf(prototype=proto2, name='advance', subname='port', type='integer', default=42)
        cluster = cm.api.add_cluster(proto1, 'Cluster1')
        old_conf, _ = get_config(cluster)
        self.assertEqual(old_conf, {'host': 'arenadata.com'})
        cm.adcm_config.switch_config(cluster, proto2, proto1)
        new_config, _ = get_config(cluster)
        self.assertEqual(new_config, {'host': 'arenadata.com', 'advance': {'port': 42}})

    def test_add_non_active_group(self):
        (proto1, proto2) = self.cook_proto()
        self.add_conf(prototype=proto1, name='host', type='string', default='arenadata.com')
        self.add_conf(prototype=proto2, name='host', type='string', default='arenadata.com')
        limits = {"activatable": True, "active": False}
        self.add_conf(prototype=proto2, name='advance', type='group', limits=limits)
        self.add_conf(prototype=proto2, name='advance', subname='port', type='integer', default=42)
        cluster = cm.api.add_cluster(proto1, 'Cluster1')
        old_conf, _ = get_config(cluster)
        self.assertEqual(old_conf, {'host': 'arenadata.com'})
        cm.adcm_config.switch_config(cluster, proto2, proto1)
        new_config, new_attr = get_config(cluster)
        self.assertEqual(new_config, {'host': 'arenadata.com', 'advance': None})
        self.assertEqual(new_attr, {'advance': {'active': False}})

    def test_add_active_group(self):
        (proto1, proto2) = self.cook_proto()
        self.add_conf(prototype=proto1, name='host', type='string', default='arenadata.com')
        self.add_conf(prototype=proto2, name='host', type='string', default='arenadata.com')
        limits = {"activatable": True, "active": True}
        self.add_conf(prototype=proto2, name='advance', type='group', limits=limits)
        self.add_conf(prototype=proto2, name='advance', subname='port', type='integer', default=42)
        cluster = cm.api.add_cluster(proto1, 'Cluster1')
        old_conf, _ = get_config(cluster)
        self.assertEqual(old_conf, {'host': 'arenadata.com'})
        cm.adcm_config.switch_config(cluster, proto2, proto1)
        new_config, new_attr = get_config(cluster)
        self.assertEqual(new_config, {'host': 'arenadata.com', 'advance': {'port': 42}})
        self.assertEqual(new_attr, {'advance': {'active': True}})

    def test_from_active_group_to_not_active_group(self):
        """Scenario:
        * Create prototype1 with activatable group, active=False
        * Create prototype2 with activatable group, active=False
        * Create cluster from prototype1
        * Update cluster config, activate group, set value
        * Update cluster config from prototype2
        * Expect that the cluster configuration has not changed
        """
        proto1, proto2 = self.cook_proto()
        self.add_conf(
            prototype=proto1,
            name='advance',
            type='group',
            limits={"activatable": True, "active": False},
        )
        self.add_conf(prototype=proto1, name='advance', subname='port', type='integer', default=11)

        self.add_conf(
            prototype=proto2,
            name='advance',
            type='group',
            limits={"activatable": True, "active": False},
        )
        self.add_conf(prototype=proto2, name='advance', subname='port', type='integer', default=22)
        cluster = cm.api.add_cluster(proto1, 'Cluster1')
        cm.api.update_obj_config(
            cluster.config, {'advance': {'port': 33}}, {'advance': {'active': True}}
        )
        old_conf, old_attr = get_config(cluster)
        self.assertEqual(old_conf, {'advance': {'port': 33}})
        self.assertEqual(old_attr, {'advance': {'active': True}})
        adcm_config.switch_config(cluster, proto2, proto1)
        new_conf, new_attr = get_config(cluster)
        self.assertEqual(new_conf, {'advance': {'port': 33}})
        self.assertEqual(new_attr, {'advance': {'active': True}})


class TestUpgrade(TestCase):
    def test_cluster_upgrade(self):
        setup = SetUp()
        b1 = setup.cook_cluster_bundle('1.0')
        b2 = setup.cook_cluster_bundle('2.0')
        setup.cook_cluster(b1, 'Test0')
        cluster = setup.cook_cluster(b1, 'Test1')
        upgrade = setup.cook_upgrade(b2)

        co1 = ClusterObject.objects.get(cluster=cluster, prototype__name='hadoop')

        try:
            r = cm.upgrade.do_upgrade(co1, upgrade)
            self.assertEqual(r, 'ok')
        except AdcmEx as e:
            self.assertEqual(e.code, 'UPGRADE_ERROR')
            self.assertEqual(e.msg, 'can upgrade only cluster or host provider')

        old_proto = Prototype.objects.get(type="service", name="hadoop", bundle=b1)
        new_proto = Prototype.objects.get(type="service", name="hadoop", bundle=b2)
        self.assertEqual(co1.prototype.id, old_proto.id)

        cm.upgrade.do_upgrade(cluster, upgrade)
        co2 = ClusterObject.objects.get(cluster=cluster, prototype__name='hadoop')
        self.assertEqual(co1.id, co2.id)
        self.assertEqual(co2.prototype.id, new_proto.id)

    def test_hc(self):  # pylint: disable=too-many-locals
        setup = SetUp()
        b1 = setup.cook_cluster_bundle('1.0')
        b2 = setup.cook_cluster_bundle('2.0')
        b3 = setup.cook_provider_bundle('1.0')

        cluster = setup.cook_cluster(b1, 'Test1')
        provider = setup.cook_provider(b3, "DF01")

        co = ClusterObject.objects.get(cluster=cluster, prototype__name='hadoop')
        sc1 = ServiceComponent.objects.get(cluster=cluster, service=co, prototype__name='server')
        sc2 = ServiceComponent.objects.get(cluster=cluster, service=co, prototype__name='node')
        h1 = Host.objects.get(provider=provider, fqdn='server01.inter.net')
        h2 = Host.objects.get(provider=provider, fqdn='server02.inter.net')
        cm.api.add_host_to_cluster(cluster, h1)
        cm.api.add_host_to_cluster(cluster, h2)

        hc = [
            {'service_id': co.id, 'host_id': h1.id, 'component_id': sc1.id},
            {'service_id': co.id, 'host_id': h2.id, 'component_id': sc2.id},
        ]
        cm.api.add_hc(cluster, hc)
        hc1 = HostComponent.objects.get(cluster=cluster, service=co, component=sc2)
        self.assertEqual(hc1.component.id, sc2.id)

        new_co_proto = Prototype.objects.get(type="service", name="hadoop", bundle=b2)
        new_comp_node = Prototype.objects.get(name='node', type='component', parent=new_co_proto)
        new_comp_node.delete()

        upgrade = setup.cook_upgrade(b2)
        cm.upgrade.do_upgrade(cluster, upgrade)
        hc2 = HostComponent.objects.get(cluster=cluster, service=co, component=sc1)
        self.assertEqual(hc2.component.id, sc1.id)
        r = HostComponent.objects.filter(cluster=cluster, service=co, component=sc2)
        self.assertEqual(len(r), 0)

    def test_component(self):  # pylint: disable=too-many-locals
        setup = SetUp()
        b1 = setup.cook_cluster_bundle('1.0')
        b2 = setup.cook_cluster_bundle('2.0')
        sp = Prototype.objects.get(bundle=b2, type="service", name="hadoop")
        Prototype.objects.create(parent=sp, type='component', name='data', bundle=b2)
        setup.cook_cluster(b1, 'Test0')
        cluster = setup.cook_cluster(b1, 'Test1')

        co = ClusterObject.objects.get(cluster=cluster, prototype__name='hadoop')
        sc11 = ServiceComponent.objects.get(cluster=cluster, service=co, prototype__name='server')
        self.assertEqual(sc11.prototype.parent, co.prototype)

        sc12 = ServiceComponent.objects.get(cluster=cluster, service=co, prototype__name='node')
        self.assertEqual(sc12.prototype.parent, co.prototype)

        new_co_proto = Prototype.objects.get(type="service", name="hadoop", bundle=b2)
        cm.upgrade.switch_components(cluster, co, new_co_proto)

        new_comp1 = Prototype.objects.get(name='server', type='component', parent=new_co_proto)
        sc21 = ServiceComponent.objects.get(cluster=cluster, service=co, prototype__name='server')
        self.assertEqual(sc11.id, sc21.id)
        self.assertEqual(sc21.prototype, new_comp1)
        new_comp2 = Prototype.objects.get(name='node', type='component', parent=new_co_proto)
        sc22 = ServiceComponent.objects.get(cluster=cluster, service=co, prototype__name='node')
        self.assertEqual(sc12.id, sc22.id)
        self.assertEqual(sc22.prototype, new_comp2)

        new_comp3 = Prototype.objects.get(name='data', type='component', parent=new_co_proto)
        sc23 = ServiceComponent.objects.get(cluster=cluster, service=co, prototype__name='data')
        self.assertEqual(sc23.prototype, new_comp3)

    def test_provider_upgrade(self):
        setup = SetUp()
        b1 = setup.cook_provider_bundle('1.0')
        b2 = setup.cook_provider_bundle('2.0')
        provider = setup.cook_provider(b1, "DF01")
        upgrade = setup.cook_upgrade(b2)

        h1 = Host.objects.get(provider=provider, fqdn='server01.inter.net')

        try:
            r = cm.upgrade.do_upgrade(h1, upgrade)
            self.assertEqual(r, 'ok')
        except AdcmEx as e:
            self.assertEqual(e.code, 'UPGRADE_ERROR')
            self.assertEqual(e.msg, 'can upgrade only cluster or host provider')

        old_proto = Prototype.objects.get(type="host", name="DfHost", bundle=b1)
        new_proto = Prototype.objects.get(type="host", name="DfHost", bundle=b2)
        self.assertEqual(h1.prototype.id, old_proto.id)

        cm.upgrade.do_upgrade(provider, upgrade)
        h2 = Host.objects.get(provider=provider, fqdn='server01.inter.net')
        self.assertEqual(h1.id, h2.id)
        self.assertEqual(h2.prototype.id, new_proto.id)<|MERGE_RESOLUTION|>--- conflicted
+++ resolved
@@ -14,12 +14,8 @@
 
 import cm.api
 import cm.job
-<<<<<<< HEAD
-from cm import adcm_config
-=======
 import cm.upgrade
 from cm import adcm_config, issue
->>>>>>> 5054937d
 from cm.errors import AdcmEx
 from cm.models import (
     Bundle,
@@ -27,10 +23,7 @@
     ConfigLog,
     Host,
     HostComponent,
-<<<<<<< HEAD
-=======
     IssueType,
->>>>>>> 5054937d
     Prototype,
     PrototypeConfig,
     ServiceComponent,
@@ -101,11 +94,7 @@
 
     def test_issue(self):
         obj = utils.gen_cluster()
-<<<<<<< HEAD
-        obj.issue = {"config": False}
-=======
         issue.create_issue(obj, IssueType.Config)
->>>>>>> 5054937d
         upgrade = self.cook_upgrade()
         self.check_upgrade(obj, upgrade, False)
 
