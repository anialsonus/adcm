# Licensed under the Apache License, Version 2.0 (the "License");
# you may not use this file except in compliance with the License.
# You may obtain a copy of the License at
#
#      http://www.apache.org/licenses/LICENSE-2.0
#
# Unless required by applicable law or agreed to in writing, software
# distributed under the License is distributed on an "AS IS" BASIS,
# WITHOUT WARRANTIES OR CONDITIONS OF ANY KIND, either express or implied.
# See the License for the specific language governing permissions and
# limitations under the License.
# pylint: disable=too-many-lines

import os
import string
from unittest.mock import patch
from uuid import uuid4

from django.conf import settings
from django.urls import reverse
from django.utils import timezone
from rest_framework.response import Response
from rest_framework.status import (
    HTTP_200_OK,
    HTTP_201_CREATED,
    HTTP_204_NO_CONTENT,
    HTTP_400_BAD_REQUEST,
    HTTP_401_UNAUTHORIZED,
    HTTP_404_NOT_FOUND,
    HTTP_405_METHOD_NOT_ALLOWED,
    HTTP_409_CONFLICT,
)

from adcm.tests.base import APPLICATION_JSON, BaseTestCase
from cm.api import save_hc
from cm.hierarchy import Tree
from cm.models import (
    Bundle,
    Cluster,
    ClusterObject,
    Host,
    HostComponent,
    ObjectConfig,
    Prototype,
    ServiceComponent,
)
from cm.tests.utils import (
    gen_adcm,
    gen_component,
    gen_host,
    gen_host_component,
    gen_job_log,
    gen_provider,
    gen_service,
    gen_task_log,
)
from init_db import init as init_adcm
from rbac.upgrade.role import init_roles


class TestAPI(BaseTestCase):
    # pylint: disable=too-many-public-methods

    def setUp(self) -> None:
        super().setUp()

        init_adcm()
        init_roles()

        self.files_dir = os.path.join(settings.BASE_DIR, "python", "cm", "tests", "files")
        self.bundle_adh_name = "adh.1.5.tar"
        self.bundle_ssh_name = "ssh.1.0.tar"
        self.cluster = "adh42"
        self.host = "test.host.net"
        self.service = "ZOOKEEPER"
        self.component = "ZOOKEEPER_SERVER"

    def load_bundle(self, bundle_name):
        with open(os.path.join(self.files_dir, bundle_name), encoding="utf-8") as f:
            response: Response = self.client.post(
                path=reverse("upload-bundle"),
                data={"file": f},
            )

        self.assertEqual(response.status_code, HTTP_201_CREATED)

        response: Response = self.client.post(
            path=reverse("load-bundle"),
            data={"bundle_file": bundle_name},
        )

        self.assertEqual(response.status_code, HTTP_200_OK)

    def get_service_proto_id(self):
        response: Response = self.client.get(reverse("service-type"))

        self.assertEqual(response.status_code, HTTP_200_OK)

        for service in response.json():
            if service["name"] == self.service:
                return service["id"]

        raise AssertionError

    def get_component_id(self, cluster_id, service_id, component_name):
        response: Response = self.client.get(
            reverse("component", kwargs={"cluster_id": cluster_id, "service_id": service_id})
        )

        self.assertEqual(response.status_code, HTTP_200_OK)

        for comp in response.json():
            if comp["name"] == component_name:
                return comp["id"]

        raise AssertionError

    def get_cluster_proto_id(self):
        response: Response = self.client.get(reverse("cluster-type"))

        self.assertEqual(response.status_code, HTTP_200_OK)

        for cluster in response.json():
            return cluster["bundle_id"], cluster["id"]

    def get_host_proto_id(self):
        response: Response = self.client.get(reverse("host-type"))

        self.assertEqual(response.status_code, HTTP_200_OK)

        for host in response.json():
            return host["bundle_id"], host["id"]

    def get_host_provider_proto_id(self):
        response: Response = self.client.get(reverse("provider-type"))

        self.assertEqual(response.status_code, HTTP_200_OK)

        for provider in response.json():
            return provider["bundle_id"], provider["id"]

    def create_host(self, fqdn, name=None):
        name = name or uuid4().hex
        ssh_bundle_id, host_proto = self.get_host_proto_id()
        _, provider_proto = self.get_host_provider_proto_id()
        response: Response = self.client.post(
            reverse("provider"), {"name": name, "prototype_id": provider_proto}
        )

        self.assertEqual(response.status_code, HTTP_201_CREATED)

        provider_id = response.json()["id"]
        response: Response = self.client.post(
            reverse("host"), {"fqdn": fqdn, "prototype_id": host_proto, "provider_id": provider_id}
        )

        self.assertEqual(response.status_code, HTTP_201_CREATED)

        host_id = response.json()["id"]

        return ssh_bundle_id, provider_id, host_id

    def test_access(self):
        self.client.logout()

        api = [reverse("cluster"), reverse("host"), reverse("job"), reverse("task")]
        for url in api:
            response: Response = self.client.get(url)

            self.assertEqual(response.status_code, HTTP_401_UNAUTHORIZED)
            self.assertEqual(
                response.json()["detail"], "Authentication credentials were not provided."
            )

        for url in api:
            response: Response = self.client.post(url, data={})

            self.assertEqual(response.status_code, HTTP_401_UNAUTHORIZED)
            self.assertEqual(
                response.json()["detail"], "Authentication credentials were not provided."
            )

        for url in api:
            response: Response = self.client.put(url, {})

            self.assertEqual(response.status_code, HTTP_401_UNAUTHORIZED)
            self.assertEqual(
                response.json()["detail"], "Authentication credentials were not provided."
            )

        for url in api:
            response: Response = self.client.delete(url)

            self.assertEqual(response.status_code, HTTP_401_UNAUTHORIZED)
            self.assertEqual(
                response.json()["detail"], "Authentication credentials were not provided."
            )

    def test_schema(self):
        response: Response = self.client.get("/api/v1/schema/")

        self.assertEqual(response.status_code, HTTP_200_OK)

    def test_docs(self):
        response: Response = self.client.get("/api/v1/docs/")

        self.assertEqual(response.status_code, HTTP_200_OK)

        response: Response = self.client.get("/api/v1/docs/md/")

        self.assertEqual(response.status_code, HTTP_200_OK)

    def test_cluster(self):  # pylint: disable=too-many-statements
        cluster_name = "test_cluster"
        cluster_url = reverse("cluster")
        self.load_bundle(self.bundle_adh_name)
        bundle_id, proto_id = self.get_cluster_proto_id()

        response: Response = self.client.post(cluster_url, {})

        self.assertEqual(response.status_code, HTTP_400_BAD_REQUEST)
        self.assertEqual(response.json()["name"], ["This field is required."])

        response: Response = self.client.post(cluster_url, {"name": ""})

        self.assertEqual(response.status_code, HTTP_400_BAD_REQUEST)
        self.assertEqual(response.json()["name"], ["This field may not be blank."])

        response: Response = self.client.post(cluster_url, {"name": cluster_name})

        self.assertEqual(response.status_code, HTTP_400_BAD_REQUEST)
        self.assertEqual(response.json()["prototype_id"], ["This field is required."])

        response: Response = self.client.post(
            cluster_url, {"name": cluster_name, "prototype_id": ""}
        )

        self.assertEqual(response.status_code, HTTP_400_BAD_REQUEST)
        self.assertEqual(response.json()["prototype_id"], ["A valid integer is required."])

        response: Response = self.client.post(
            cluster_url, {"name": cluster_name, "prototype_id": "some-string"}
        )

        self.assertEqual(response.status_code, HTTP_400_BAD_REQUEST)
        self.assertEqual(response.json()["prototype_id"], ["A valid integer is required."])

        response: Response = self.client.post(
            cluster_url, {"name": cluster_name, "prototype_id": 100500}
        )

        self.assertEqual(response.status_code, HTTP_404_NOT_FOUND)
        self.assertEqual(response.json()["code"], "PROTOTYPE_NOT_FOUND")

        response: Response = self.client.post(
            cluster_url,
            {"name": cluster_name, "prototype_id": proto_id, "description": ""},
            content_type=APPLICATION_JSON,
        )

        self.assertEqual(response.status_code, HTTP_400_BAD_REQUEST)
        self.assertEqual(response.json()["description"], ["This field may not be blank."])

        response: Response = self.client.post(
            cluster_url, {"name": cluster_name, "prototype_id": proto_id}
        )

        self.assertEqual(response.status_code, HTTP_201_CREATED)

        cluster_id = response.json()["id"]
        this_cluster_url = reverse("cluster-details", kwargs={"cluster_id": cluster_id})

        response: Response = self.client.get(this_cluster_url)

        self.assertEqual(response.status_code, HTTP_200_OK)
        self.assertEqual(response.json()["name"], cluster_name)

        response: Response = self.client.post(
            cluster_url, {"name": cluster_name, "prototype_id": proto_id}
        )

        self.assertEqual(response.status_code, HTTP_409_CONFLICT)
        self.assertEqual(response.json()["code"], "CLUSTER_CONFLICT")

        response: Response = self.client.put(this_cluster_url, {})

        self.assertEqual(response.status_code, HTTP_405_METHOD_NOT_ALLOWED)
        self.assertEqual(response.json()["detail"], 'Method "PUT" not allowed.')

        response: Response = self.client.delete(this_cluster_url)

        self.assertEqual(response.status_code, HTTP_204_NO_CONTENT)

        response: Response = self.client.get(this_cluster_url)

        self.assertEqual(response.status_code, HTTP_404_NOT_FOUND)
        self.assertEqual(response.json()["code"], "CLUSTER_NOT_FOUND")

        response: Response = self.client.delete(this_cluster_url)

        self.assertEqual(response.status_code, HTTP_404_NOT_FOUND)
        self.assertEqual(response.json()["code"], "CLUSTER_NOT_FOUND")

        response: Response = self.client.delete(
            reverse("bundle-details", kwargs={"bundle_id": bundle_id})
        )

        self.assertEqual(response.status_code, HTTP_204_NO_CONTENT)

    def test_cluster_patching(self):
        name = "test_cluster"
        cluster_url = reverse("cluster")

        self.load_bundle(self.bundle_adh_name)
        bundle_id, proto_id = self.get_cluster_proto_id()

        response: Response = self.client.post(cluster_url, {"name": name, "prototype_id": proto_id})

        self.assertEqual(response.status_code, HTTP_201_CREATED)

        cluster_id = response.json()["id"]
        first_cluster_url = reverse("cluster-details", kwargs={"cluster_id": cluster_id})

        patched_name = "patched_cluster"

        response: Response = self.client.patch(
            first_cluster_url, {"name": patched_name}, content_type=APPLICATION_JSON
        )

        self.assertEqual(response.status_code, HTTP_200_OK)
        self.assertEqual(response.json()["name"], patched_name)

        description = "cluster_description"
        response: Response = self.client.patch(
            first_cluster_url,
            {"name": patched_name, "description": description},
            content_type=APPLICATION_JSON,
        )

        self.assertEqual(response.status_code, HTTP_200_OK)
        self.assertEqual(response.json()["description"], description)

        response: Response = self.client.post(cluster_url, {"name": name, "prototype_id": proto_id})

        self.assertEqual(response.status_code, HTTP_201_CREATED)

        second_cluster_id = response.json()["id"]
        second_cluster_url = reverse("cluster-details", kwargs={"cluster_id": second_cluster_id})

        response: Response = self.client.patch(
            second_cluster_url, {"name": patched_name}, content_type=APPLICATION_JSON
        )

        self.assertEqual(response.status_code, HTTP_409_CONFLICT)
        self.assertEqual(response.json()["code"], "CLUSTER_CONFLICT")

        response: Response = self.client.delete(first_cluster_url)

        self.assertEqual(response.status_code, HTTP_204_NO_CONTENT)

        response: Response = self.client.delete(second_cluster_url)

        self.assertEqual(response.status_code, HTTP_204_NO_CONTENT)

        response: Response = self.client.delete(
            reverse("bundle-details", kwargs={"bundle_id": bundle_id})
        )

        self.assertEqual(response.status_code, HTTP_204_NO_CONTENT)

    def test_host(self):  # pylint: disable=too-many-statements
        host = "test.server.net"
        host_url = reverse("host")

        self.load_bundle(self.bundle_ssh_name)
        ssh_bundle_id, host_proto = self.get_host_proto_id()

        response: Response = self.client.post(host_url, {})

        self.assertEqual(response.status_code, HTTP_400_BAD_REQUEST)
        self.assertEqual(response.json()["fqdn"], ["This field is required."])

        response: Response = self.client.post(
            host_url, {"fqdn": host, "prototype_id": host_proto, "provider_id": 0}
        )

        self.assertEqual(response.status_code, HTTP_404_NOT_FOUND)
        self.assertEqual(response.json()["code"], "PROVIDER_NOT_FOUND")

        _, provider_proto = self.get_host_provider_proto_id()
        response: Response = self.client.post(
            reverse("provider"), {"name": "DF1", "prototype_id": provider_proto}
        )

        self.assertEqual(response.status_code, HTTP_201_CREATED)

        provider_id = response.json()["id"]

        response: Response = self.client.post(
            host_url, {"fqdn": host, "prototype_id": 42, "provider_id": provider_id}
        )

        self.assertEqual(response.status_code, HTTP_404_NOT_FOUND)
        self.assertEqual(response.json()["code"], "PROTOTYPE_NOT_FOUND")

        response: Response = self.client.post(host_url, {"fqdn": host, "provider_id": provider_id})

        self.assertEqual(response.status_code, HTTP_400_BAD_REQUEST)
        self.assertEqual(response.json()["prototype_id"], ["This field is required."])

        response: Response = self.client.post(host_url, {"fqdn": host, "prototype_id": host_proto})

        self.assertEqual(response.status_code, HTTP_400_BAD_REQUEST)
        self.assertEqual(response.json()["provider_id"], ["This field is required."])

        response: Response = self.client.post(
            host_url,
            {
                "fqdn": f"x{'deadbeef' * 32}",  # 257 chars
                "prototype_id": host_proto,
                "provider_id": provider_id,
            },
        )
<<<<<<< HEAD
        self.assertEqual(response.status_code, status.HTTP_400_BAD_REQUEST)
        self.assertIn("fqdn", response.json())
=======

        self.assertEqual(response.status_code, HTTP_400_BAD_REQUEST)
        self.assertEqual(response.json()["desc"], "Host name is too long. Max length is 256")
>>>>>>> 9745dfff

        response: Response = self.client.post(
            host_url,
            {
                "fqdn": f"x{string.punctuation}",
                "prototype_id": host_proto,
                "provider_id": provider_id,
            },
        )

        self.assertEqual(response.status_code, HTTP_400_BAD_REQUEST)
        self.assertEqual(response.json()["code"], "WRONG_NAME")

        response: Response = self.client.post(
            host_url, {"fqdn": host, "prototype_id": host_proto, "provider_id": provider_id}
        )

        self.assertEqual(response.status_code, HTTP_201_CREATED)

        host_id = response.json()["id"]

        this_host_url = reverse("host-details", kwargs={"host_id": host_id})

        response: Response = self.client.get(this_host_url)

        self.assertEqual(response.status_code, HTTP_200_OK)
        self.assertEqual(response.json()["fqdn"], host)

        response: Response = self.client.put(this_host_url, {}, content_type=APPLICATION_JSON)

        self.assertEqual(response.status_code, HTTP_400_BAD_REQUEST)
        self.assertEqual(
            response.json(),
            {
                "prototype_id": ["This field is required."],
                "provider_id": ["This field is required."],
                "fqdn": ["This field is required."],
                "maintenance_mode": ["This field is required."],
            },
        )

        response: Response = self.client.post(
            host_url, {"fqdn": host, "prototype_id": host_proto, "provider_id": provider_id}
        )

        self.assertEqual(response.status_code, HTTP_409_CONFLICT)
        self.assertEqual(response.json()["code"], "HOST_CONFLICT")

        response: Response = self.client.delete(this_host_url)

        self.assertEqual(response.status_code, HTTP_204_NO_CONTENT)

        response: Response = self.client.get(this_host_url)

        self.assertEqual(response.status_code, HTTP_404_NOT_FOUND)
        self.assertEqual(response.json()["code"], "HOST_NOT_FOUND")

        response: Response = self.client.delete(this_host_url)

        self.assertEqual(response.status_code, HTTP_404_NOT_FOUND)
        self.assertEqual(response.json()["code"], "HOST_NOT_FOUND")

        response: Response = self.client.delete(
            reverse("bundle-details", kwargs={"bundle_id": ssh_bundle_id})
        )

        self.assertEqual(response.status_code, HTTP_409_CONFLICT)
        self.assertEqual(response.json()["code"], "BUNDLE_CONFLICT")

        response: Response = self.client.delete(
            reverse("provider-details", kwargs={"provider_id": provider_id})
        )

        self.assertEqual(response.status_code, HTTP_204_NO_CONTENT)

        response: Response = self.client.delete(
            reverse("bundle-details", kwargs={"bundle_id": ssh_bundle_id})
        )

        self.assertEqual(response.status_code, HTTP_204_NO_CONTENT)

    def test_cluster_host(self):
        host = "test.host.net"
        cluster_url = reverse("cluster")

        self.load_bundle(self.bundle_adh_name)
        self.load_bundle(self.bundle_ssh_name)

        adh_bundle_id, cluster_proto = self.get_cluster_proto_id()

        response: Response = self.client.post(
            cluster_url, {"name": self.cluster, "prototype_id": cluster_proto}
        )
        cluster_id = response.json()["id"]
        this_cluster_host_url = reverse("host", kwargs={"cluster_id": cluster_id})

        ssh_bundle_id, _, host_id = self.create_host(host)

        response: Response = self.client.post(this_cluster_host_url, {})

        self.assertEqual(response.status_code, HTTP_400_BAD_REQUEST)
        self.assertEqual(response.json()["host_id"], ["This field is required."])

        response: Response = self.client.post(this_cluster_host_url, {"host_id": 100500})

        self.assertEqual(response.status_code, HTTP_404_NOT_FOUND)
        self.assertEqual(response.json()["code"], "HOST_NOT_FOUND")

        response: Response = self.client.post(this_cluster_host_url, {"host_id": host_id})

        self.assertEqual(response.status_code, HTTP_201_CREATED)
        self.assertEqual(response.json()["id"], host_id)
        self.assertEqual(response.json()["cluster_id"], cluster_id)

        response: Response = self.client.post(
            cluster_url, {"name": "qwe", "prototype_id": cluster_proto}
        )
        cluster_id2 = response.json()["id"]
        second_cluster_host_url = reverse("host", kwargs={"cluster_id": cluster_id2})

        response: Response = self.client.post(second_cluster_host_url, {"host_id": host_id})

        self.assertEqual(response.status_code, HTTP_409_CONFLICT)
        self.assertEqual(response.json()["code"], "FOREIGN_HOST")

        response: Response = self.client.post(this_cluster_host_url, {"host_id": host_id})

        self.assertEqual(response.status_code, HTTP_409_CONFLICT)
        self.assertEqual(response.json()["code"], "HOST_CONFLICT")

        response: Response = self.client.delete(f"{this_cluster_host_url}{str(host_id)}/")

        self.assertEqual(response.status_code, HTTP_204_NO_CONTENT)

        response: Response = self.client.post(second_cluster_host_url, {"host_id": host_id})

        self.assertEqual(response.status_code, HTTP_201_CREATED)
        self.assertEqual(response.json()["cluster_id"], cluster_id2)

        self.client.delete(reverse("cluster-details", kwargs={"cluster_id": cluster_id}))
        self.client.delete(reverse("cluster-details", kwargs={"cluster_id": cluster_id2}))
        self.client.delete(reverse("host-details", kwargs={"host_id": host_id}))
        response: Response = self.client.delete(
            reverse("bundle-details", kwargs={"bundle_id": adh_bundle_id})
        )

        self.assertEqual(response.status_code, HTTP_204_NO_CONTENT)

        response: Response = self.client.delete(
            reverse("bundle-details", kwargs={"bundle_id": ssh_bundle_id})
        )

        self.assertEqual(response.status_code, HTTP_409_CONFLICT)
        self.assertEqual(response.json()["code"], "BUNDLE_CONFLICT")

    def test_service(self):
        self.load_bundle(self.bundle_adh_name)
        service_id = self.get_service_proto_id()
        service_url = reverse("service-type")
        this_service_url = reverse("service-type-details", kwargs={"prototype_id": service_id})

        response: Response = self.client.post(service_url, {})

        self.assertEqual(response.status_code, HTTP_405_METHOD_NOT_ALLOWED)

        response: Response = self.client.get(this_service_url)

        self.assertEqual(response.status_code, HTTP_200_OK)

        response: Response = self.client.put(this_service_url, {}, content_type=APPLICATION_JSON)

        self.assertEqual(response.status_code, HTTP_405_METHOD_NOT_ALLOWED)

        response: Response = self.client.delete(this_service_url)

        self.assertEqual(response.status_code, HTTP_405_METHOD_NOT_ALLOWED)

        response: Response = self.client.get(this_service_url)

        self.assertEqual(response.status_code, HTTP_200_OK)

        bundle_id = response.json()["bundle_id"]

        response: Response = self.client.delete(
            reverse("bundle-details", kwargs={"bundle_id": bundle_id})
        )

        self.assertEqual(response.status_code, HTTP_204_NO_CONTENT)

    def test_cluster_service(self):
        self.load_bundle(self.bundle_adh_name)

        service_proto_id = self.get_service_proto_id()
        bundle_id, cluster_proto_id = self.get_cluster_proto_id()

        cluster = "test_cluster"
        cluster_url = reverse("cluster")
        response: Response = self.client.post(
            cluster_url, {"name": cluster, "prototype_id": cluster_proto_id}
        )

        self.assertEqual(response.status_code, HTTP_201_CREATED)

        cluster_id = response.json()["id"]
        this_service_url = reverse("service", kwargs={"cluster_id": cluster_id})

        response: Response = self.client.post(
            this_service_url,
            {"prototype_id": "some-string"},
        )

        self.assertEqual(response.status_code, HTTP_400_BAD_REQUEST)
        self.assertEqual(response.json()["prototype_id"], ["A valid integer is required."])

        response: Response = self.client.post(
            this_service_url,
            {
                "prototype_id": -service_proto_id,
            },
        )

        self.assertEqual(response.status_code, HTTP_404_NOT_FOUND)
        self.assertEqual(response.json()["code"], "PROTOTYPE_NOT_FOUND")

        response: Response = self.client.post(
            this_service_url,
            {
                "prototype_id": service_proto_id,
            },
        )

        self.assertEqual(response.status_code, HTTP_201_CREATED)

        service_id = response.json()["id"]

        response: Response = self.client.post(
            this_service_url,
            {
                "prototype_id": service_proto_id,
            },
        )

        self.assertEqual(response.status_code, HTTP_409_CONFLICT)
        self.assertEqual(response.json()["code"], "SERVICE_CONFLICT")

        this_service_from_cluster_url = reverse(
            "service-details", kwargs={"cluster_id": cluster_id, "service_id": service_id}
        )
        response: Response = self.client.delete(this_service_from_cluster_url)

        self.assertEqual(response.status_code, HTTP_204_NO_CONTENT)

        response: Response = self.client.delete(
            reverse("cluster-details", kwargs={"cluster_id": cluster_id})
        )

        self.assertEqual(response.status_code, HTTP_204_NO_CONTENT)

        response: Response = self.client.delete(
            reverse("bundle-details", kwargs={"bundle_id": bundle_id})
        )

        self.assertEqual(response.status_code, HTTP_204_NO_CONTENT)

    def test_hostcomponent(self):  # pylint: disable=too-many-statements,too-many-locals
        self.load_bundle(self.bundle_adh_name)
        self.load_bundle(self.bundle_ssh_name)

        adh_bundle_id, cluster_proto = self.get_cluster_proto_id()
        ssh_bundle_id, _, host_id = self.create_host(self.host)
        service_proto_id = self.get_service_proto_id()
        response: Response = self.client.post(
            reverse("cluster"), {"name": self.cluster, "prototype_id": cluster_proto}
        )
        cluster_id = response.json()["id"]

        response: Response = self.client.post(
            reverse("service", kwargs={"cluster_id": cluster_id}),
            {"prototype_id": service_proto_id},
        )

        self.assertEqual(response.status_code, HTTP_201_CREATED)

        service_id = response.json()["id"]

        hc_url = reverse("host-component", kwargs={"cluster_id": cluster_id})
        response: Response = self.client.post(hc_url, {"hc": {}}, content_type=APPLICATION_JSON)

        self.assertEqual(response.status_code, HTTP_400_BAD_REQUEST)
        self.assertEqual(response.json()["code"], "INVALID_INPUT")
        self.assertEqual(response.json()["desc"], "hc field is required")

        comp_id = self.get_component_id(cluster_id, service_id, self.component)
        response: Response = self.client.post(
            hc_url,
            {"hc": [{"service_id": service_id, "host_id": 100500, "component_id": comp_id}]},
            content_type=APPLICATION_JSON,
        )

        self.assertEqual(response.status_code, HTTP_404_NOT_FOUND)
        self.assertEqual(response.json()["code"], "HOST_NOT_FOUND")

        response: Response = self.client.post(
            hc_url,
            {"hc": [{"service_id": service_id, "host_id": host_id, "component_id": 100500}]},
            content_type=APPLICATION_JSON,
        )

        self.assertEqual(response.status_code, HTTP_404_NOT_FOUND)
        self.assertEqual(response.json()["code"], "COMPONENT_NOT_FOUND")

        response: Response = self.client.post(
            hc_url,
            {"hc": [{"service_id": service_id, "host_id": host_id, "component_id": comp_id}]},
            content_type=APPLICATION_JSON,
        )

        self.assertEqual(response.status_code, HTTP_409_CONFLICT)
        self.assertEqual(response.json()["code"], "FOREIGN_HOST")

        response: Response = self.client.post(
            reverse("host", kwargs={"cluster_id": cluster_id}),
            {"host_id": host_id},
            content_type=APPLICATION_JSON,
        )

        self.assertEqual(response.status_code, HTTP_201_CREATED)

        response: Response = self.client.post(
            hc_url,
            {"hc": {"host_id": host_id, "component_id": comp_id}},
            content_type=APPLICATION_JSON,
        )

        self.assertEqual(response.status_code, HTTP_400_BAD_REQUEST)
        self.assertEqual(response.json()["code"], "INVALID_INPUT")
        self.assertEqual(response.json()["desc"], "hc field should be a list")

        response: Response = self.client.post(
            hc_url, {"hc": [{"component_id": comp_id}]}, content_type=APPLICATION_JSON
        )

        self.assertEqual(response.status_code, HTTP_400_BAD_REQUEST)
        self.assertEqual(response.json()["code"], "INVALID_INPUT")

        response: Response = self.client.post(
            hc_url, {"hc": [{"host_id": host_id}]}, content_type=APPLICATION_JSON
        )

        self.assertEqual(response.status_code, HTTP_400_BAD_REQUEST)
        self.assertEqual(response.json()["code"], "INVALID_INPUT")

        response: Response = self.client.post(
            hc_url,
            {
                "hc": [
                    {"service_id": service_id, "host_id": 1, "component_id": comp_id},
                    {"service_id": service_id, "host_id": 1, "component_id": comp_id},
                ]
            },
            content_type=APPLICATION_JSON,
        )

        self.assertEqual(response.status_code, HTTP_400_BAD_REQUEST)
        self.assertEqual(response.json()["code"], "INVALID_INPUT")
        self.assertEqual(response.json()["desc"][0:9], "duplicate")

        response: Response = self.client.post(
            hc_url,
            {"hc": [{"service_id": service_id, "host_id": host_id, "component_id": comp_id}]},
            content_type=APPLICATION_JSON,
        )

        self.assertEqual(response.status_code, HTTP_201_CREATED)

        hs_id = response.json()[0]["id"]

        response: Response = self.client.get(f"{hc_url}{str(hs_id)}/")

        self.assertEqual(response.status_code, HTTP_200_OK)

        zclient_id = self.get_component_id(cluster_id, service_id, "ZOOKEEPER_CLIENT")
        response: Response = self.client.post(
            hc_url,
            {"hc": [{"service_id": service_id, "host_id": host_id, "component_id": zclient_id}]},
            content_type=APPLICATION_JSON,
        )

        self.assertEqual(response.status_code, HTTP_201_CREATED)

        response: Response = self.client.post(
            reverse("cluster"),
            {"name": "qwe", "prototype_id": cluster_proto},
            content_type=APPLICATION_JSON,
        )
        cluster_id2 = response.json()["id"]

        response: Response = self.client.post(
            reverse("host-component", kwargs={"cluster_id": cluster_id2}),
            {"hc": [{"service_id": service_id, "host_id": host_id, "component_id": comp_id}]},
            content_type=APPLICATION_JSON,
        )

        self.assertEqual(response.status_code, HTTP_404_NOT_FOUND)
        self.assertEqual(response.json()["code"], "CLUSTER_SERVICE_NOT_FOUND")

        response: Response = self.client.post(
            reverse("service", kwargs={"cluster_id": cluster_id2}),
            {"prototype_id": service_proto_id},
            content_type=APPLICATION_JSON,
        )
        service_id2 = response.json()["id"]

        self.assertEqual(response.status_code, HTTP_201_CREATED)

        comp_id2 = self.get_component_id(cluster_id2, service_id2, self.component)
        response: Response = self.client.post(
            reverse("host-component", kwargs={"cluster_id": cluster_id2}),
            {"hc": [{"service_id": service_id2, "host_id": host_id, "component_id": comp_id2}]},
            content_type=APPLICATION_JSON,
        )

        self.assertEqual(response.status_code, HTTP_409_CONFLICT)
        self.assertEqual(response.json()["code"], "FOREIGN_HOST")

        response: Response = self.client.delete(f"{hc_url}{str(hs_id)}/")

        self.assertEqual(response.status_code, HTTP_405_METHOD_NOT_ALLOWED)

        self.client.delete(reverse("cluster-details", kwargs={"cluster_id": cluster_id}))
        self.client.delete(reverse("cluster-details", kwargs={"cluster_id": cluster_id2}))
        self.client.delete(reverse("host-details", kwargs={"host_id": host_id}))
        response: Response = self.client.delete(
            reverse("bundle-details", kwargs={"bundle_id": adh_bundle_id})
        )

        self.assertEqual(response.status_code, HTTP_204_NO_CONTENT)

        response: Response = self.client.delete(
            reverse("bundle-details", kwargs={"bundle_id": ssh_bundle_id})
        )

        self.assertEqual(response.status_code, HTTP_409_CONFLICT)
        self.assertEqual(response.json()["code"], "BUNDLE_CONFLICT")

    def test_config(self):  # pylint: disable=too-many-statements
        self.load_bundle(self.bundle_adh_name)
        adh_bundle_id, proto_id = self.get_cluster_proto_id()
        service_proto_id = self.get_service_proto_id()
        response: Response = self.client.post(
            reverse("cluster"), {"name": self.cluster, "prototype_id": proto_id}
        )
        cluster_id = response.json()["id"]

        response: Response = self.client.get(reverse("service", kwargs={"cluster_id": cluster_id}))

        self.assertEqual(response.status_code, HTTP_200_OK)
        self.assertEqual(response.json(), [])

        response: Response = self.client.post(
            reverse("service", kwargs={"cluster_id": cluster_id}), {"prototype_id": 100500}
        )

        self.assertEqual(response.status_code, HTTP_404_NOT_FOUND)
        self.assertEqual(response.json()["code"], "PROTOTYPE_NOT_FOUND")

        response: Response = self.client.post(
            reverse("service", kwargs={"cluster_id": cluster_id}),
            {"prototype_id": service_proto_id},
        )

        self.assertEqual(response.status_code, HTTP_201_CREATED)

        service_id = response.json()["id"]

        zurl = reverse(
            "service-details", kwargs={"cluster_id": cluster_id, "service_id": service_id}
        )
        response: Response = self.client.get(zurl)

        self.assertEqual(response.status_code, HTTP_200_OK)

        response: Response = self.client.get(
            reverse(
                "config-current",
                kwargs={
                    "cluster_id": cluster_id,
                    "service_id": service_id,
                    "object_type": "service",
                    "version": "current",
                },
            )
        )

        self.assertEqual(response.status_code, HTTP_200_OK)

        id1 = response.json()["id"]
        config = response.json()["config"]

        self.assertEqual(config["zoo.cfg"]["autopurge.purgeInterval"], 24)

        config_history_url = reverse(
            "config-history",
            kwargs={"cluster_id": cluster_id, "service_id": service_id, "object_type": "service"},
        )
        response: Response = self.client.post(config_history_url, {"config": "qwe"})

        self.assertEqual(response.status_code, HTTP_400_BAD_REQUEST)
        self.assertEqual(response.json()["config"], ["Value must be valid JSON."])

        response: Response = self.client.post(config_history_url, {"config": 42})

        self.assertEqual(response.status_code, HTTP_400_BAD_REQUEST)
        self.assertEqual(response.json()["desc"], "config should not be just one int or float")

        config["zoo.cfg"]["autopurge.purgeInterval"] = 42
        config["zoo.cfg"]["port"] = 80
        response: Response = self.client.post(
            config_history_url, {"config": config}, content_type=APPLICATION_JSON
        )

        self.assertEqual(response.status_code, HTTP_201_CREATED)

        id2 = response.json()["id"]

        response: Response = self.client.get(
            reverse(
                "config-history-version",
                kwargs={
                    "cluster_id": cluster_id,
                    "service_id": service_id,
                    "object_type": "service",
                    "version": id2,
                },
            )
        )

        self.assertEqual(response.status_code, HTTP_200_OK)

        config = response.json()["config"]

        self.assertEqual(config["zoo.cfg"]["autopurge.purgeInterval"], 42)

        response: Response = self.client.patch(
            reverse(
                "config-history-version-restore",
                kwargs={
                    "cluster_id": cluster_id,
                    "service_id": service_id,
                    "object_type": "service",
                    "version": id1,
                },
            ),
            {"description": "New config"},
            content_type=APPLICATION_JSON,
        )

        self.assertEqual(response.status_code, HTTP_200_OK)

        response: Response = self.client.get(
            reverse(
                "config-current",
                kwargs={
                    "cluster_id": cluster_id,
                    "service_id": service_id,
                    "object_type": "service",
                    "version": "current",
                },
            )
        )
        config = response.json()["config"]

        self.assertEqual(config["zoo.cfg"]["autopurge.purgeInterval"], 24)

        response: Response = self.client.get(
            reverse(
                "config-previous",
                kwargs={
                    "cluster_id": cluster_id,
                    "service_id": service_id,
                    "object_type": "service",
                    "version": "previous",
                },
            )
        )

        self.assertEqual(response.status_code, HTTP_200_OK)

        config = response.json()["config"]

        self.assertEqual(config["zoo.cfg"]["autopurge.purgeInterval"], 42)

        response: Response = self.client.get(config_history_url)

        self.assertEqual(response.status_code, HTTP_200_OK)
        self.assertEqual(len(response.json()), 2)

        self.client.delete(reverse("cluster-details", kwargs={"cluster_id": cluster_id}))
        self.client.delete(reverse("bundle-details", kwargs={"bundle_id": adh_bundle_id}))


class TestApi2(BaseTestCase):
    def setUp(self):
        gen_adcm()
        self.bundle = Bundle.objects.create(
            **{
                "name": "ADB",
                "version": "2.5",
                "version_order": 4,
                "edition": "community",
                "license": "absent",
                "license_path": None,
                "license_hash": None,
                "hash": "2232f33c6259d44c23046fce4382f16c450f8ba5",
                "description": "",
                "date": timezone.now(),
            }
        )

        self.prototype = Prototype.objects.create(
            **{
                "bundle_id": self.bundle.id,
                "type": "cluster",
                "name": "ADB",
                "display_name": "ADB",
                "version": "2.5",
                "version_order": 11,
                "required": False,
                "shared": False,
                "adcm_min_version": None,
                "monitoring": "active",
                "description": "",
            }
        )
        self.object_config = ObjectConfig.objects.create(**{"current": 1, "previous": 1})

        self.cluster = Cluster.objects.create(
            **{
                "prototype_id": self.prototype.id,
                "name": "Fear Limpopo",
                "description": "",
                "config_id": self.object_config.id,
                "state": "installed",
            }
        )

    @patch("cm.api.load_service_map")
    @patch("cm.issue.update_hierarchy_issues")
    @patch("cm.status_api.post_event")
    def test_save_hc(self, mock_post_event, mock_update_issues, mock_load_service_map):
        cluster_object = ClusterObject.objects.create(
            prototype=self.prototype, cluster=self.cluster
        )
        host = Host.objects.create(prototype=self.prototype, cluster=self.cluster)
        component = Prototype.objects.create(
            parent=self.prototype, type="component", bundle_id=self.bundle.id, name="node"
        )
        service_component = ServiceComponent.objects.create(
            cluster=self.cluster, service=cluster_object, prototype=component
        )

        HostComponent.objects.create(
            cluster=self.cluster, host=host, service=cluster_object, component=service_component
        )

        host_comp_list = [(cluster_object, host, service_component)]
        hc_list = save_hc(self.cluster, host_comp_list)

        self.assertListEqual(hc_list, [HostComponent.objects.get(id=2)])

        mock_post_event.assert_called_once_with(
            "change_hostcomponentmap", "cluster", self.cluster.id
        )
        mock_update_issues.assert_called()
        mock_load_service_map.assert_called_once()

    @patch("cm.api.ctx")
    @patch("cm.api.load_service_map")
    @patch("cm.issue.update_hierarchy_issues")
    def test_save_hc__big_update__locked_hierarchy(self, mock_issue, mock_load, ctx):
        """
        Update bigger HC map - move `component_2` from `host_2` to `host_3`
        On locked hierarchy (from ansible task)
        Test:
            host_1 remains the same
            host_2 is unlocked
            host_3 became locked
        """
        service = gen_service(self.cluster)
        component_1 = gen_component(service)
        component_2 = gen_component(service)
        provider = gen_provider()
        host_1 = gen_host(provider, cluster=self.cluster)
        host_2 = gen_host(provider, cluster=self.cluster)
        host_3 = gen_host(provider, cluster=self.cluster)
        gen_host_component(component_1, host_1)
        gen_host_component(component_2, host_2)

        task = gen_task_log(service)
        gen_job_log(task)
        tree = Tree(self.cluster)
        affected = (node.value for node in tree.get_all_affected(tree.built_from))
        task.lock_affected(affected)
        ctx.lock = task.lock

        # refresh due to new instances were updated in task.lock_affected()
        host_1.refresh_from_db()
        host_2.refresh_from_db()
        host_3.refresh_from_db()

        self.assertTrue(host_1.locked)
        self.assertTrue(host_2.locked)
        self.assertFalse(host_3.locked)

        new_hc_list = [
            (service, host_1, component_1),
            (service, host_3, component_2),
        ]
        save_hc(self.cluster, new_hc_list)

        # refresh due to new instances were updated in save_hc()
        host_1.refresh_from_db()
        host_2.refresh_from_db()
        host_3.refresh_from_db()

        self.assertTrue(host_1.locked)
        self.assertFalse(host_2.locked)
        self.assertTrue(host_3.locked)

    @patch("cm.api.load_service_map")
    @patch("cm.issue.update_hierarchy_issues")
    def test_save_hc__big_update__unlocked_hierarchy(self, mock_update, mock_load):
        """
        Update bigger HC map - move `component_2` from `host_2` to `host_3`
        On unlocked hierarchy (from API)
        Test:
            host_1 remains unlocked
            host_2 remains unlocked
            host_3 remains unlocked
        """
        service = gen_service(self.cluster)
        component_1 = gen_component(service)
        component_2 = gen_component(service)
        provider = gen_provider()
        host_1 = gen_host(provider, cluster=self.cluster)
        host_2 = gen_host(provider, cluster=self.cluster)
        host_3 = gen_host(provider, cluster=self.cluster)
        gen_host_component(component_1, host_1)
        gen_host_component(component_2, host_2)

        host_1.refresh_from_db()
        host_2.refresh_from_db()
        host_3.refresh_from_db()

        self.assertFalse(host_1.locked)
        self.assertFalse(host_2.locked)
        self.assertFalse(host_3.locked)

        new_hc_list = [
            (service, host_1, component_1),
            (service, host_3, component_2),
        ]
        save_hc(self.cluster, new_hc_list)

        # refresh due to new instances were updated in save_hc()
        host_1.refresh_from_db()
        host_2.refresh_from_db()
        host_3.refresh_from_db()

        self.assertFalse(host_1.locked)
        self.assertFalse(host_2.locked)
        self.assertFalse(host_3.locked)<|MERGE_RESOLUTION|>--- conflicted
+++ resolved
@@ -421,14 +421,8 @@
                 "provider_id": provider_id,
             },
         )
-<<<<<<< HEAD
-        self.assertEqual(response.status_code, status.HTTP_400_BAD_REQUEST)
+        self.assertEqual(response.status_code, HTTP_400_BAD_REQUEST)
         self.assertIn("fqdn", response.json())
-=======
-
-        self.assertEqual(response.status_code, HTTP_400_BAD_REQUEST)
-        self.assertEqual(response.json()["desc"], "Host name is too long. Max length is 256")
->>>>>>> 9745dfff
 
         response: Response = self.client.post(
             host_url,
