# Licensed under the Apache License, Version 2.0 (the "License");
# you may not use this file except in compliance with the License.
# You may obtain a copy of the License at
#
#      http://www.apache.org/licenses/LICENSE-2.0
#
# Unless required by applicable law or agreed to in writing, software
# distributed under the License is distributed on an "AS IS" BASIS,
# WITHOUT WARRANTIES OR CONDITIONS OF ANY KIND, either express or implied.
# See the License for the specific language governing permissions and
# limitations under the License.

from collections import defaultdict
from collections.abc import Iterable
from urllib.parse import urljoin
import json

from api_v2.concern.serializers import ConcernSerializer
from core.types import ADCMCoreType, ClusterID, ConcernID, CoreObjectDescriptor, ObjectID
from django.conf import settings
from djangorestframework_camel_case.util import camelize
from requests import Response
from rest_framework.status import HTTP_200_OK, HTTP_201_CREATED
import requests

from cm.converters import core_type_to_model
from cm.logger import logger
from cm.models import (
    ADCMEntity,
    Cluster,
<<<<<<< HEAD
    Component,
=======
    ClusterObject,
    ConcernItem,
>>>>>>> d352f84f
    Host,
    HostComponent,
    Service,
)
from cm.services.concern.distribution import AffectedObjectConcernMap, ConcernRelatedObjects


class EventTypes:
    CREATE_CONCERN = "create_{}_concern"
    DELETE_CONCERN = "delete_{}_concern"
    DELETE_SERVICE = "delete_service"
    UPDATE_HOSTCOMPONENTMAP = "update_hostcomponentmap"
    CREATE_CONFIG = "create_{}_config"
    UPDATE = "update_{}"


def api_request(method: str, url: str, data: dict = None) -> Response | None:
    url = urljoin(settings.API_URL, url)
    kwargs = {
        "headers": {
            "Content-Type": "application/json",
            "Authorization": f"Token {settings.ADCM_TOKEN}",
        },
        "timeout": settings.STATUS_REQUEST_TIMEOUT,
    }

    if data is not None:
        kwargs["data"] = json.dumps(data)

    try:
        response = requests.request(method, url, **kwargs)
        if response.status_code not in {HTTP_200_OK, HTTP_201_CREATED}:
            logger.error("%s %s error %d: %s", method, url, response.status_code, response.text)
        return response  # noqa: TRY300
    except requests.exceptions.Timeout:
        logger.error("%s request to %s timed out", method, url)
        return None
    except requests.exceptions.ConnectionError:
        logger.error("%s request to %s connection failed", method, url)
        return None


def post_event(event: str, object_id: int | None, changes: dict | None = None) -> Response | None:
    if object_id is None:
        return None

    data = {
        "event": event,
        "object": {"id": object_id, **({"changes": changes} if changes else {})},
    }

    return api_request(method="post", url="event/", data=data)


def fix_object_type(type_: str) -> str:
    if type_ == "provider":
        return "hostprovider"

    return type_


def send_concern_creation_event(object_: ADCMEntity, concern: dict) -> None:
    post_event(
        event=EventTypes.CREATE_CONCERN.format(fix_object_type(type_=object_.prototype.type)),
        object_id=object_.pk,
        changes=concern,
    )


def send_concern_delete_event(object_id: int, object_type: str, concern_id: int) -> None:
    post_event(
        event=EventTypes.DELETE_CONCERN.format(fix_object_type(type_=object_type)),
        object_id=object_id,
        changes={"id": concern_id},
    )


def send_delete_service_event(service_id: int) -> Response | None:
    return post_event(
        event=EventTypes.DELETE_SERVICE,
        object_id=service_id,
    )


def send_host_component_map_update_event(cluster_id: ClusterID) -> None:
    post_event(event=EventTypes.UPDATE_HOSTCOMPONENTMAP, object_id=cluster_id)


def send_config_creation_event(object_: ADCMEntity) -> None:
    post_event(
        event=EventTypes.CREATE_CONFIG.format(fix_object_type(type_=object_.prototype.type)), object_id=object_.pk
    )


def send_update_event(object_: CoreObjectDescriptor, changes: dict) -> None:
    post_event(event=EventTypes.UPDATE.format(object_.type.value), object_id=object_.id, changes=changes)


def send_object_update_event(object_: ADCMEntity, changes: dict) -> None:
    post_event(event=EventTypes.UPDATE.format(object_.prototype.type), object_id=object_.pk, changes=changes)


def send_task_status_update_event(task_id: int, status: str) -> None:
    post_event(event=EventTypes.UPDATE.format("task"), object_id=task_id, changes={"status": status})


def send_prototype_update_event(object_: CoreObjectDescriptor) -> None:
    # todo inplace request, no need in the whole object
    send_prototype_and_state_update_event(
        core_type_to_model(core_type=object_.type).objects.select_related("prototype").get(id=object_.id)
    )


def send_prototype_and_state_update_event(object_: ADCMEntity) -> None:
    changes = {
        "state": object_.state,
        "prototype": {
            "id": object_.prototype.pk,
            "name": object_.prototype.name,
            "displayName": object_.prototype.display_name,
            "version": object_.prototype.version,
        },
    }

    post_event(event=EventTypes.UPDATE.format(object_.prototype.type), object_id=object_.pk, changes=changes)


def get_raw_status(url: str) -> int:
    response = api_request(method="get", url=url)
    if response is None:
        return settings.EMPTY_REQUEST_STATUS_CODE

    try:
        json_data = response.json()
    except ValueError:
        return settings.VALUE_ERROR_STATUS_CODE

    if "status" in json_data:
        return json_data["status"]
    return settings.EMPTY_STATUS_STATUS_CODE


def get_status(obj: ADCMEntity, url: str) -> int:
    if obj.prototype.monitoring == "passive":
        return 0

    return get_raw_status(url=url)


def get_cluster_status(cluster: Cluster) -> int:
    return get_raw_status(url=f"cluster/{cluster.id}/")


def get_service_status(service: Service) -> int:
    return get_status(obj=service, url=f"cluster/{service.cluster.id}/service/{service.id}/")


def get_host_status(host: Host) -> int:
    return get_status(obj=host, url=f"host/{host.id}/")


def get_hc_status(hostcomponent: HostComponent) -> int:
    return get_status(
        obj=hostcomponent.component,
        url=f"host/{hostcomponent.host_id}/component/{hostcomponent.component_id}/",
    )


def get_host_comp_status(host: Host, component: Component) -> int:
    return get_status(obj=component, url=f"host/{host.id}/component/{component.id}/")


def get_component_status(component: Component) -> int:
    return get_status(obj=component, url=f"component/{component.id}/")


def get_object_map(obj: ADCMEntity, url_type: str) -> dict | None:
    if url_type == "service":
        response = api_request(method="get", url=f"cluster/{obj.cluster.id}/service/{obj.id}/?view=interface")
    else:
        response = api_request(method="get", url=f"{url_type}/{obj.id}/?view=interface")

    if response is None:
        return None

    return response.json()


def make_ui_single_host_status(host: Host) -> dict:
    return {
        "id": host.id,
        "name": host.fqdn,
        "status": get_host_status(host=host),
    }


def make_ui_component_status(component: Component, host_components: Iterable[HostComponent]) -> dict:
    host_list = []
    for hostcomponent in host_components:
        host_list.append(
            {
                "id": hostcomponent.host.id,
                "name": hostcomponent.host.fqdn,
                "status": get_host_comp_status(host=hostcomponent.host, component=hostcomponent.component),
            },
        )

    return {
        "id": component.id,
        "name": component.display_name,
        "status": get_component_status(component=component),
        "hosts": host_list,
    }


def make_ui_service_status(service: Service, host_components: Iterable[HostComponent]) -> dict:
    component_hc_map = defaultdict(list)
    for hostcomponent in host_components:
        component_hc_map[hostcomponent.component].append(hostcomponent)

    comp_list = []
    for component, hc_list in component_hc_map.items():
        comp_list.append(make_ui_component_status(component=component, host_components=hc_list))

    service_map = get_object_map(obj=service, url_type="service")
    return {
        "id": service.id,
        "name": service.display_name,
        "status": 32 if service_map is None else service_map.get("status", 0),
        "hc": comp_list,
    }


def make_ui_cluster_status(cluster: Cluster, host_components: Iterable[HostComponent]) -> dict:
    service_hc_map = defaultdict(list)
    for hostcomponent in host_components:
        service_hc_map[hostcomponent.service].append(hostcomponent)

    service_list = []
    for service, hc_list in service_hc_map.items():
        service_list.append(make_ui_service_status(service=service, host_components=hc_list))

    host_list = []
    for host in Host.obj.filter(cluster=cluster):
        host_list.append(make_ui_single_host_status(host=host))

    cluster_map = get_object_map(obj=cluster, url_type="cluster")

    return {
        "name": cluster.name,
        "status": 32 if cluster_map is None else cluster_map.get("status", 0),
        "chilren": {  # backward compatibility typo
            "hosts": host_list,
            "services": service_list,
        },
    }


def make_ui_host_status(host: Host, host_components: Iterable[HostComponent]) -> dict:
    comp_list = []

    for hostcomponent in host_components:
        comp_list.append(
            {
                "id": hostcomponent.component.id,
                "name": hostcomponent.component.display_name,
                "status": get_component_status(component=hostcomponent.component),
                "service_id": hostcomponent.service.id,
            },
        )

    host_map = get_object_map(obj=host, url_type="host")

    return {
        "id": host.id,
        "name": host.fqdn,
        "status": 32 if host_map is None else host_map.get("status", 0),
        "hc": comp_list,
    }


def notify_about_redistributed_concerns(
    added: Iterable[tuple[ADCMCoreType, ObjectID, ConcernID]],
    removed: Iterable[tuple[ADCMCoreType, ObjectID, ConcernID]],
) -> None:
    added_concerns = tuple(added)
    serialized_concerns = {
        concern.id: camelize(data=ConcernSerializer(instance=concern).data)
        for concern in ConcernItem.objects.filter(id__in=(id_ for _, _, id_ in added_concerns)).prefetch_related(
            "owner"
        )
    }

    for core_type, object_id, concern_id in removed:
        post_event(event=f"delete_{core_type.value}_concern", object_id=object_id, changes={"id": concern_id})

    for core_type, object_id, concern_id in added_concerns:
        concern = serialized_concerns.get(concern_id)
        if concern:
            post_event(event=f"create_{core_type.value}_concern", object_id=object_id, changes=concern)


def notify_about_new_concern(concern_id: ConcernID, related_objects: ConcernRelatedObjects) -> None:
    notify_about_redistributed_concerns(
        added=(
            (core_type, object_id, concern_id)
            for core_type, object_ids in related_objects.items()
            for object_id in object_ids
        ),
        removed=(),
    )


def notify_about_redistributed_concerns_from_maps(
    added: AffectedObjectConcernMap,
    removed: AffectedObjectConcernMap,
):
    """
    Convenience function to call `notify_about_redistributed_concerns` based on input of `redistribute_issues_and_flags`
    """
    return notify_about_redistributed_concerns(
        added=_flatten_concerns_map(added),
        removed=_flatten_concerns_map(removed),
    )


def _flatten_concerns_map(concerns_map: AffectedObjectConcernMap) -> Iterable[tuple[ADCMCoreType, ObjectID, ConcernID]]:
    return (
        (core_type, object_id, concern_id)
        for core_type, objects in concerns_map.items()
        for object_id, concerns in objects.items()
        for concern_id in concerns
    )<|MERGE_RESOLUTION|>--- conflicted
+++ resolved
@@ -28,12 +28,8 @@
 from cm.models import (
     ADCMEntity,
     Cluster,
-<<<<<<< HEAD
     Component,
-=======
-    ClusterObject,
     ConcernItem,
->>>>>>> d352f84f
     Host,
     HostComponent,
     Service,
