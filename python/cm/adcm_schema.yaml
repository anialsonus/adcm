--- conflicted
+++ resolved
@@ -175,12 +175,10 @@
     from_edition: any_or_list
     scripts: upgrade_task_list
     hc_acl: action_hc_acl_list
-<<<<<<< HEAD
     venv: string
     ui_options: json
-=======
     config: config_obj
->>>>>>> 1115a1a7
+
   required_items:
     - name
     - versions
