# Licensed under the Apache License, Version 2.0 (the "License");
# you may not use this file except in compliance with the License.
# You may obtain a copy of the License at
#
#      http://www.apache.org/licenses/LICENSE-2.0
#
# Unless required by applicable law or agreed to in writing, software
# distributed under the License is distributed on an "AS IS" BASIS,
# WITHOUT WARRANTIES OR CONDITIONS OF ANY KIND, either express or implied.
# See the License for the specific language governing permissions and
# limitations under the License.
# pylint: disable=line-too-long,too-many-statements

import hashlib
import json
import os
import re
import warnings
from copy import deepcopy
from typing import Any

import ruyaml
import yaml
import yspec.checker
from django.db import IntegrityError
from rest_framework import status
from version_utils import rpm

import cm.checker
from cm import config
from cm.adcm_config import (
    check_config_type,
    proto_ref,
    read_bundle_file,
    type_is_complex,
)
<<<<<<< HEAD
from cm.errors import raise_AdcmEx as err
from cm.logger import logger
=======
from cm.errors import raise_adcm_ex as err
from cm.logger import log
>>>>>>> 3a45edab
from cm.models import (
    StageAction,
    StagePrototype,
    StagePrototypeConfig,
    StagePrototypeExport,
    StagePrototypeImport,
    StageSubAction,
    StageUpgrade,
)

NAME_REGEX = r'[0-9a-zA-Z_\.-]+'
MAX_NAME_LENGTH = 256


def save_definition(path, fname, conf, obj_list, bundle_hash, adcm=False):
    if isinstance(conf, dict):
        save_object_definition(path, fname, conf, obj_list, bundle_hash, adcm)
    else:
        for obj_def in conf:
            save_object_definition(path, fname, obj_def, obj_list, bundle_hash, adcm)


def cook_obj_id(conf):
    return f'{conf["type"]}.{conf["name"]}.{conf["version"]}'


def save_object_definition(path, fname, conf, obj_list, bundle_hash, adcm=False):
    def_type = conf['type']
    if def_type == 'adcm' and not adcm:
        msg = 'Invalid type "{}" in object definition: {}'
        return err('INVALID_OBJECT_DEFINITION', msg.format(def_type, fname))
    check_object_definition(fname, conf, def_type, obj_list)
    obj = save_prototype(path, conf, def_type, bundle_hash)
    logger.info('Save definition of %s "%s" %s to stage', def_type, conf['name'], conf['version'])
    obj_list[cook_obj_id(conf)] = fname
    return obj


def check_object_definition(fname, conf, def_type, obj_list):
    ref = f'{def_type} "{conf["name"]}" {conf["version"]}'
    if cook_obj_id(conf) in obj_list:
        err('INVALID_OBJECT_DEFINITION', f'Duplicate definition of {ref} (file {fname})')


def get_config_files(path, bundle_hash):
    conf_list = []
    conf_types = [
        ('config.yaml', 'yaml'),
        ('config.yml', 'yaml'),
    ]
    if not os.path.isdir(path):
        err('STACK_LOAD_ERROR', f'no directory: {path}', status.HTTP_404_NOT_FOUND)
    for root, _, files in os.walk(path):
        for conf_file, conf_type in conf_types:
            if conf_file in files:
                dirs = root.split('/')
                start_index = dirs.index(bundle_hash) + 1
                path = os.path.join('', *dirs[start_index:])
                conf_list.append((path, root + '/' + conf_file, conf_type))
                break
    if not conf_list:
        err('STACK_LOAD_ERROR', f'no config files in stack directory "{path}"')
    return conf_list


def check_adcm_config(conf_file):
    warnings.simplefilter('error', ruyaml.error.ReusedAnchorWarning)
    schema_file = os.path.join(config.CODE_DIR, 'cm', 'adcm_schema.yaml')
    with open(schema_file, encoding='utf_8') as fd:
        rules = ruyaml.round_trip_load(fd)
    try:
        with open(conf_file, encoding='utf_8') as fd:
            data = cm.checker.round_trip_load(fd, version="1.1", allow_duplicate_keys=True)
    except (ruyaml.parser.ParserError, ruyaml.scanner.ScannerError, NotImplementedError) as e:
        err('STACK_LOAD_ERROR', f'YAML decode "{conf_file}" error: {e}')
    except ruyaml.error.ReusedAnchorWarning as e:
        err('STACK_LOAD_ERROR', f'YAML decode "{conf_file}" error: {e}')
    except ruyaml.constructor.DuplicateKeyError as e:
        msg = f'{e.context}\n{e.context_mark}\n{e.problem}\n{e.problem_mark}'
        err('STACK_LOAD_ERROR', f'Duplicate Keys error: {msg}')
    except ruyaml.composer.ComposerError as e:
        err('STACK_LOAD_ERROR', f'YAML Composer error: {e}')
    try:
        cm.checker.check(data, rules)
        return data
    except cm.checker.FormatError as e:
        args = ''
        if e.errors:
            for ee in e.errors:
                if 'Input data for' in ee.message:
                    continue
                args += f'line {ee.line}: {ee}\n'
        err('INVALID_OBJECT_DEFINITION', f'"{conf_file}" line {e.line} error: {e}', args)
        return {}


def read_definition(conf_file, conf_type):
    if os.path.isfile(conf_file):
        conf = check_adcm_config(conf_file)
        logger.info('Read config file: "%s"', conf_file)
        return conf
    logger.warning('Can not open config file: "%s"', conf_file)
    return {}


def get_license_hash(proto, conf, bundle_hash):
    if 'license' not in conf:
        return None
    body = read_bundle_file(proto, conf['license'], bundle_hash, 'license file')
    sha1 = hashlib.sha256()
    sha1.update(body.encode('utf-8'))
    return sha1.hexdigest()


def save_prototype(path, conf, def_type, bundle_hash):
    # validate_name(type_name, '{} type name "{}"'.format(def_type, conf['name']))
    proto = StagePrototype(name=conf['name'], type=def_type, path=path, version=conf['version'])
    dict_to_obj(conf, 'required', proto)
    dict_to_obj(conf, 'shared', proto)
    dict_to_obj(conf, 'monitoring', proto)
    dict_to_obj(conf, 'display_name', proto)
    dict_to_obj(conf, 'description', proto)
    dict_to_obj(conf, 'adcm_min_version', proto)
    dict_to_obj(conf, 'venv', proto)
    dict_to_obj(conf, 'edition', proto)
    dict_to_obj(conf, 'config_group_customization', proto)
    dict_to_obj(conf, 'allow_maintenance_mode', proto)
    fix_display_name(conf, proto)
    license_hash = get_license_hash(proto, conf, bundle_hash)
    if license_hash:
        proto.license_path = conf['license']
        proto.license_hash = license_hash
    proto.save()
    save_actions(proto, conf, bundle_hash)
    save_upgrade(proto, conf, bundle_hash)
    save_components(proto, conf, bundle_hash)
    save_prototype_config(proto, conf, bundle_hash)
    save_export(proto, conf)
    save_import(proto, conf)
    return proto


def check_component_constraint(proto, name, conf):
    if not conf:
        return
    if 'constraint' not in conf:
        return
    if len(conf['constraint']) > 2:
        msg = 'constraint of component "{}" in {} should have only 1 or 2 elements'
        err('INVALID_COMPONENT_DEFINITION', msg.format(name, proto_ref(proto)))


def save_components(proto, conf, bundle_hash):
    ref = proto_ref(proto)
    if not in_dict(conf, 'components'):
        return
    for comp_name in conf['components']:
        cc = conf['components'][comp_name]
        validate_name(comp_name, f'Component name "{comp_name}" of {ref}')
        component = StagePrototype(
            type='component',
            parent=proto,
            path=proto.path,
            name=comp_name,
            version=proto.version,
            adcm_min_version=proto.adcm_min_version,
        )
        dict_to_obj(cc, 'description', component)
        dict_to_obj(cc, 'display_name', component)
        dict_to_obj(cc, 'monitoring', component)
        fix_display_name(cc, component)
        check_component_constraint(proto, comp_name, cc)
        dict_to_obj(cc, 'params', component)
        dict_to_obj(cc, 'constraint', component)
        dict_to_obj(cc, 'requires', component)
        dict_to_obj(cc, 'venv', component)
        dict_to_obj(cc, 'bound_to', component)
        dict_to_obj(cc, 'config_group_customization', component)
        component.save()
        save_actions(component, cc, bundle_hash)
        save_prototype_config(component, cc, bundle_hash)


def check_upgrade(proto, conf):
    label = f"upgrade \"{conf['name']}\""
    check_versions(proto, conf, label)
    check_scripts(proto, conf, label)


def check_scripts(proto, conf, label):
    ref = proto_ref(proto)
    count = 0
    if 'scripts' in conf:
        for action in conf['scripts']:
            if action['script_type'] == 'internal':
                count += 1
                if count > 1:
                    msg = 'Script with script_type \'internal\' must be unique in {} of {}'
                    err('INVALID_UPGRADE_DEFINITION', msg.format(label, ref))
                if action['script'] != 'bundle_switch':
                    msg = 'Script with script_type \'internal\' should be marked as \'bundle_switch\' in {} of {}'
                    err('INVALID_UPGRADE_DEFINITION', msg.format(label, ref))
        if count == 0:
            msg = 'Scripts block in {} of {} must contain exact one block with script \'bundle_switch\''
            err('INVALID_UPGRADE_DEFINITION', msg.format(label, ref))


def check_versions(proto, conf, label):
    ref = proto_ref(proto)
    msg = '{} has no mandatory \"versions\" key ({})'
    if 'min' in conf['versions'] and 'min_strict' in conf['versions']:
        msg = 'min and min_strict can not be used simultaneously in versions of {} ({})'
        err('INVALID_VERSION_DEFINITION', msg.format(label, ref))
    if (
        'min' not in conf['versions']
        and 'min_strict' not in conf['versions']
        and 'import' not in label
    ):
        msg = 'min or min_strict should be present in versions of {} ({})'
        err('INVALID_VERSION_DEFINITION', msg.format(label, ref))
    if 'max' in conf['versions'] and 'max_strict' in conf['versions']:
        msg = 'max and max_strict can not be used simultaneously in versions of {} ({})'
        err('INVALID_VERSION_DEFINITION', msg.format(label, ref))
    if (
        'max' not in conf['versions']
        and 'max_strict' not in conf['versions']
        and 'import' not in label
    ):
        msg = 'max and max_strict should be present in versions of {} ({})'
        err('INVALID_VERSION_DEFINITION', msg.format(label, ref))
    for name in ('min', 'min_strict', 'max', 'max_strict'):
        if name in conf['versions'] and not conf['versions'][name]:
            msg = '{} versions of {} should be not null ({})'
            err('INVALID_VERSION_DEFINITION', msg.format(name, label, ref))


def set_version(obj, conf):
    if 'min' in conf['versions']:
        obj.min_version = conf['versions']['min']
        obj.min_strict = False
    elif 'min_strict' in conf['versions']:
        obj.min_version = conf['versions']['min_strict']
        obj.min_strict = True

    if 'max' in conf['versions']:
        obj.max_version = conf['versions']['max']
        obj.max_strict = False
    elif 'max_strict' in conf['versions']:
        obj.max_version = conf['versions']['max_strict']
        obj.max_strict = True


def save_upgrade(proto, conf, bundle_hash):
    if not in_dict(conf, 'upgrade'):
        return
    for item in conf['upgrade']:
        check_upgrade(proto, item)
        upg = StageUpgrade(name=item['name'])
        set_version(upg, item)
        dict_to_obj(item, 'description', upg)
        if 'scripts' in item:
            upg.action = save_actions(proto, item, bundle_hash)
        if 'states' in item:
            dict_to_obj(item['states'], 'available', upg)
            if 'available' in item['states']:
                upg.state_available = item['states']['available']
            if 'on_success' in item['states']:
                upg.state_on_success = item['states']['on_success']
        if in_dict(item, 'from_edition'):
            upg.from_edition = item['from_edition']
        upg.save()


def save_export(proto, conf):
    ref = proto_ref(proto)
    if not in_dict(conf, 'export'):
        return
    if isinstance(conf['export'], str):
        export = [conf['export']]
    elif isinstance(conf['export'], list):
        export = conf['export']
    msg = '{} does not has "{}" config group'
    for key in export:
        if not StagePrototypeConfig.objects.filter(prototype=proto, name=key):
            err('INVALID_OBJECT_DEFINITION', msg.format(ref, key))
        se = StagePrototypeExport(prototype=proto, name=key)
        se.save()


def get_config_groups(proto, action=None):
    groups = {}
    for c in StagePrototypeConfig.objects.filter(prototype=proto, action=action):
        if c.subname != '':
            groups[c.name] = c.name
    return groups


def check_default_import(proto, conf):
    ref = proto_ref(proto)
    if 'default' not in conf:
        return
    groups = get_config_groups(proto)
    for key in conf['default']:
        if key not in groups:
            msg = 'No import default group "{}" in config ({})'
            err('INVALID_OBJECT_DEFINITION', msg.format(key, ref))


def save_import(proto, conf):
    ref = proto_ref(proto)
    if not in_dict(conf, 'import'):
        return
    for key in conf['import']:
        if 'default' in conf['import'][key] and 'required' in conf['import'][key]:
            msg = 'Import can\'t have default and be required in the same time ({})'
            err('INVALID_OBJECT_DEFINITION', msg.format(ref))
        check_default_import(proto, conf['import'][key])
        si = StagePrototypeImport(prototype=proto, name=key)
        if 'versions' in conf['import'][key]:
            check_versions(proto, conf['import'][key], f'import "{key}"')
            set_version(si, conf['import'][key])
            if si.min_version and si.max_version:
                if rpm.compare_versions(str(si.min_version), str(si.max_version)) > 0:
                    msg = 'Min version should be less or equal max version'
                    err('INVALID_VERSION_DEFINITION', msg)
        dict_to_obj(conf['import'][key], 'required', si)
        dict_to_obj(conf['import'][key], 'multibind', si)
        dict_to_obj(conf['import'][key], 'default', si)
        si.save()


def check_action_hc(proto, conf, name):
    if 'hc_acl' not in conf:
        return
    for idx, item in enumerate(conf['hc_acl']):
        if 'service' not in item:
            if proto.type == 'service':
                item['service'] = proto.name
                conf['hc_acl'][idx]['service'] = proto.name


def save_sub_actions(conf, action):
    if action.type != 'task':
        return
    for sub in conf['scripts']:
        sub_action = StageSubAction(
            action=action, script=sub['script'], script_type=sub['script_type'], name=sub['name']
        )
        sub_action.display_name = sub['name']
        if 'display_name' in sub:
            sub_action.display_name = sub['display_name']
        dict_to_obj(sub, 'params', sub_action)
        on_fail = sub.get(ON_FAIL, '')
        if isinstance(on_fail, str):
            sub_action.state_on_fail = on_fail
            sub_action.multi_state_on_fail_set = []
            sub_action.multi_state_on_fail_unset = []
        elif isinstance(on_fail, dict):
            sub_action.state_on_fail = _deep_get(on_fail, STATE, default='')
            sub_action.multi_state_on_fail_set = _deep_get(on_fail, MULTI_STATE, SET, default=[])
            sub_action.multi_state_on_fail_unset = _deep_get(
                on_fail, MULTI_STATE, UNSET, default=[]
            )
        sub_action.save()


MASKING = 'masking'
STATES = 'states'
STATE = 'state'
MULTI_STATE = 'multi_state'
AVAILABLE = 'available'
UNAVAILABLE = 'unavailable'
ON_SUCCESS = 'on_success'
ON_FAIL = 'on_fail'
ANY = 'any'
SET = 'set'
UNSET = 'unset'


def save_actions(proto, conf, bundle_hash):
    if in_dict(conf, 'versions'):
        conf['type'] = 'task'
        upgrade_name = conf['name']
        conf['display_name'] = f'Upgrade: {upgrade_name}'
        action_name = f"{proto.name}_{proto.version}_{proto.edition}_upgrade_{upgrade_name}"
        action_name = re.sub(r'\s+', '_', action_name).strip().lower()
        action_name = re.sub(r'\(|\)', '', action_name)
        upgrade_action = save_action(proto, conf, bundle_hash, action_name)
        return upgrade_action
    if not in_dict(conf, 'actions'):
        return None
    for action_name in sorted(conf['actions']):
        ac = conf['actions'][action_name]
        save_action(proto, ac, bundle_hash, action_name)
    return None


def save_action(proto, ac, bundle_hash, action_name):
    check_action(proto, action_name)
    action = StageAction(prototype=proto, name=action_name)
    action.type = ac['type']
    if ac['type'] == 'job':
        action.script = ac['script']
        action.script_type = ac['script_type']
    dict_to_obj(ac, 'button', action)
    dict_to_obj(ac, 'display_name', action)
    dict_to_obj(ac, 'description', action)
    dict_to_obj(ac, 'allow_to_terminate', action)
    dict_to_obj(ac, 'partial_execution', action)
    dict_to_obj(ac, 'host_action', action)
    dict_to_obj(ac, 'ui_options', action)
    dict_to_obj(ac, 'params', action)
    dict_to_obj(ac, 'log_files', action)
    dict_to_obj(ac, 'venv', action)
    dict_to_obj(ac, 'allow_in_maintenance_mode', action)
    fix_display_name(ac, action)
    check_action_hc(proto, ac, action_name)
    dict_to_obj(ac, 'hc_acl', action, 'hostcomponentmap')
    if MASKING in ac:
        if STATES in ac:
            err(
                'INVALID_OBJECT_DEFINITION',
                f'Action {action_name} uses both mutual excluding states "states" and "masking"',
            )

        action.state_available = _deep_get(ac, MASKING, STATE, AVAILABLE, default=ANY)
        action.state_unavailable = _deep_get(ac, MASKING, STATE, UNAVAILABLE, default=[])
        action.state_on_success = _deep_get(ac, ON_SUCCESS, STATE, default='')
        action.state_on_fail = _deep_get(ac, ON_FAIL, STATE, default='')

        action.multi_state_available = _deep_get(ac, MASKING, MULTI_STATE, AVAILABLE, default=ANY)
        action.multi_state_unavailable = _deep_get(
            ac, MASKING, MULTI_STATE, UNAVAILABLE, default=[]
        )
        action.multi_state_on_success_set = _deep_get(ac, ON_SUCCESS, MULTI_STATE, SET, default=[])
        action.multi_state_on_success_unset = _deep_get(
            ac, ON_SUCCESS, MULTI_STATE, UNSET, default=[]
        )
        action.multi_state_on_fail_set = _deep_get(ac, ON_FAIL, MULTI_STATE, SET, default=[])
        action.multi_state_on_fail_unset = _deep_get(ac, ON_FAIL, MULTI_STATE, UNSET, default=[])
    else:
        if ON_SUCCESS in ac or ON_FAIL in ac:
            err(
                'INVALID_OBJECT_DEFINITION',
                f'Action {action_name} uses "on_success/on_fail" states without "masking"',
            )

        action.state_available = _deep_get(ac, STATES, AVAILABLE, default=[])
        action.state_unavailable = []
        action.state_on_success = _deep_get(ac, STATES, ON_SUCCESS, default='')
        action.state_on_fail = _deep_get(ac, STATES, ON_FAIL, default='')

        action.multi_state_available = ANY
        action.multi_state_unavailable = []
        action.multi_state_on_success_set = []
        action.multi_state_on_success_unset = []
        action.multi_state_on_fail_set = []
        action.multi_state_on_fail_unset = []
    action.save()
    save_sub_actions(ac, action)
    save_prototype_config(proto, ac, bundle_hash, action)
    return action


def check_action(proto, action):
    err_msg = f'Action name "{action}" of {proto.type} "{proto.name}" {proto.version}'
    validate_name(action, err_msg)


def is_group(conf):
    if conf['type'] == 'group':
        return True
    return False


def get_yspec(proto, ref, bundle_hash, conf, name, subname):
    msg = f'yspec file of config key "{name}/{subname}":'
    yspec_body = read_bundle_file(proto, conf['yspec'], bundle_hash, msg)
    try:
        schema = yaml.safe_load(yspec_body)
    except (yaml.parser.ParserError, yaml.scanner.ScannerError) as e:
        msg = 'yspec file of config key "{}/{}" yaml decode error: {}'
        err('CONFIG_TYPE_ERROR', msg.format(name, subname, e))
    ok, error = yspec.checker.check_rule(schema)
    if not ok:
        msg = 'yspec file of config key "{}/{}" error: {}'
        err('CONFIG_TYPE_ERROR', msg.format(name, subname, error))
    return schema


def save_prototype_config(
    proto, proto_conf, bundle_hash, action=None
):  # pylint: disable=too-many-statements,too-many-locals
    if not in_dict(proto_conf, 'config'):
        return
    conf_dict = proto_conf['config']
    ref = proto_ref(proto)

    def check_variant(conf, name, subname):
        vtype = conf['source']['type']
        source = {'type': vtype, 'args': None}
        if 'strict' in conf['source']:
            source['strict'] = conf['source']['strict']
        else:
            source['strict'] = True
        if vtype == 'inline':
            source['value'] = conf['source']['value']
        elif vtype in ('config', 'builtin'):
            source['name'] = conf['source']['name']
        if vtype == 'builtin':
            if 'args' in conf['source']:
                source['args'] = conf['source']['args']
        return source

    def process_limits(conf, name, subname):
        opt = {}
        if conf['type'] == 'option':
            opt = {'option': conf['option']}
        elif conf['type'] == 'variant':
            opt['source'] = check_variant(conf, name, subname)
        elif conf['type'] == 'integer' or conf['type'] == 'float':
            if 'min' in conf:
                opt['min'] = conf['min']
            if 'max' in conf:
                opt['max'] = conf['max']
        elif conf['type'] == 'structure':
            opt['yspec'] = get_yspec(proto, ref, bundle_hash, conf, name, subname)
        elif is_group(conf):
            if 'activatable' in conf:
                opt['activatable'] = conf['activatable']
                opt['active'] = False
                if 'active' in conf:
                    opt['active'] = conf['active']

        if 'read_only' in conf and 'writable' in conf:
            key_ref = f'(config key "{name}/{subname}" of {ref})'
            msg = 'can not have "read_only" and "writable" simultaneously {}'
            err('INVALID_CONFIG_DEFINITION', msg.format(key_ref))

        for label in ('read_only', 'writable'):
            if label in conf:
                opt[label] = conf[label]

        return opt

    def cook_conf(obj, conf, name, subname):
        sc = StagePrototypeConfig(prototype=obj, action=action, name=name, type=conf['type'])
        dict_to_obj(conf, 'description', sc)
        dict_to_obj(conf, 'display_name', sc)
        dict_to_obj(conf, 'required', sc)
        dict_to_obj(conf, 'ui_options', sc)
        dict_to_obj(conf, 'group_customization', sc)
        conf['limits'] = process_limits(conf, name, subname)
        dict_to_obj(conf, 'limits', sc)
        if 'display_name' not in conf:
            if subname:
                sc.display_name = subname
            else:
                sc.display_name = name
        if 'default' in conf:
            check_config_type(proto, name, subname, conf, conf['default'], bundle_hash)
        if type_is_complex(conf['type']):
            dict_json_to_obj(conf, 'default', sc)
        else:
            dict_to_obj(conf, 'default', sc)
        if subname:
            sc.subname = subname
        try:
            sc.save()
        except IntegrityError:
            msg = 'Duplicate config on {} {}, action {}, with name {} and subname {}'
            err('INVALID_CONFIG_DEFINITION', msg.format(obj.type, obj, action, name, subname))

    if isinstance(conf_dict, dict):
        for (name, conf) in conf_dict.items():
            if 'type' in conf:
                validate_name(name, f'Config key "{name}" of {ref}')
                cook_conf(proto, conf, name, '')
            else:
                validate_name(name, f'Config group "{name}" of {ref}')
                group_conf = {'type': 'group', 'required': False}
                cook_conf(proto, group_conf, name, '')
                for (subname, subconf) in conf.items():
                    err_msg = f'Config key "{name}/{subname}" of {ref}'
                    validate_name(name, err_msg)
                    validate_name(subname, err_msg)
                    cook_conf(proto, subconf, name, subname)
    elif isinstance(conf_dict, list):
        for conf in conf_dict:
            name = conf['name']
            validate_name(name, f'Config key "{name}" of {ref}')
            cook_conf(proto, conf, name, '')
            if is_group(conf):
                for subconf in conf['subs']:
                    subname = subconf['name']
                    err_msg = f'Config key "{name}/{subname}" of {ref}'
                    validate_name(name, err_msg)
                    validate_name(subname, err_msg)
                    cook_conf(proto, subconf, name, subname)


def validate_name(value, name):
    if not isinstance(value, str):
        err("WRONG_NAME", f'{name} should be string')
    p = re.compile(NAME_REGEX)
    msg1 = (
        '{} is incorrect. Only latin characters, digits,'
        ' dots (.), dashes (-), and underscores (_) are allowed.'
    )
    if p.fullmatch(value) is None:
        err("WRONG_NAME", msg1.format(name))
    if len(value) > MAX_NAME_LENGTH:
        err("LONG_NAME", f'{name} is too long. Max length is {MAX_NAME_LENGTH}')
    return value


def fix_display_name(conf, obj):
    if isinstance(conf, dict) and 'display_name' in conf:
        return
    obj.display_name = obj.name


def in_dict(dictionary, key):
    if not isinstance(dictionary, dict):
        return False
    if key in dictionary:
        if dictionary[key] is None:
            return False
        else:
            return True
    else:
        return False


def dict_to_obj(dictionary, key, obj, obj_key=None):
    if not obj_key:
        obj_key = key
    if not isinstance(dictionary, dict):
        return
    if key in dictionary:
        if dictionary[key] is not None:
            setattr(obj, obj_key, dictionary[key])


def dict_json_to_obj(dictionary, key, obj, obj_key=''):
    if obj_key == '':
        obj_key = key
    if isinstance(dictionary, dict):
        if key in dictionary:
            setattr(obj, obj_key, json.dumps(dictionary[key]))


def _deep_get(deep_dict: dict, *nested_keys: str, default: Any) -> Any:
    """
    Safe dict.get() for deep-nested dictionaries
    dct[key1][key2][...] -> _deep_get(dct, key1, key2, ..., default_value)
    """
    val = deepcopy(deep_dict)
    for key in nested_keys:
        try:
            val = val[key]
        except (KeyError, TypeError):
            return default
    return val<|MERGE_RESOLUTION|>--- conflicted
+++ resolved
@@ -34,13 +34,8 @@
     read_bundle_file,
     type_is_complex,
 )
-<<<<<<< HEAD
-from cm.errors import raise_AdcmEx as err
+from cm.errors import raise_adcm_ex as err
 from cm.logger import logger
-=======
-from cm.errors import raise_adcm_ex as err
-from cm.logger import log
->>>>>>> 3a45edab
 from cm.models import (
     StageAction,
     StagePrototype,
