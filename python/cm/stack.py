--- conflicted
+++ resolved
@@ -69,11 +69,7 @@
         return err("INVALID_OBJECT_DEFINITION", msg.format(def_type, fname))
     check_object_definition(fname, conf, def_type, obj_list)
     obj = save_prototype(path, conf, def_type, bundle_hash)
-<<<<<<< HEAD
-    log.info("Save definition of %s \"%s\" %s to stage", def_type, conf["name"], conf["version"])
-=======
-    logger.info('Save definition of %s "%s" %s to stage', def_type, conf['name'], conf['version'])
->>>>>>> c74992f1
+    logger.info("Save definition of %s \"%s\" %s to stage", def_type, conf["name"], conf["version"])
     obj_list[cook_obj_id(conf)] = fname
     return obj
 
@@ -139,15 +135,9 @@
 def read_definition(conf_file, conf_type):
     if os.path.isfile(conf_file):
         conf = check_adcm_config(conf_file)
-<<<<<<< HEAD
-        log.info("Read config file: \"%s\"", conf_file)
+        logger.info("Read config file: \"%s\"", conf_file)
         return conf
-    log.warning("Can not open config file: \"%s\"", conf_file)
-=======
-        logger.info('Read config file: "%s"', conf_file)
-        return conf
-    logger.warning('Can not open config file: "%s"', conf_file)
->>>>>>> c74992f1
+    logger.warning("Can not open config file: \"%s\"", conf_file)
     return {}
 
 
