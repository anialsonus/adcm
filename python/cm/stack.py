--- conflicted
+++ resolved
@@ -26,10 +26,7 @@
 from cm.errors import raise_AdcmEx as err
 import cm.config as config
 import cm.checker
-<<<<<<< HEAD
-from cm.variant import VARIANT_FUNCTIONS
-=======
->>>>>>> d1996d23
+
 from cm.adcm_config import proto_ref, check_config_type, type_is_complex, read_bundle_file
 from cm.models import StagePrototype, StageAction, StagePrototypeConfig
 from cm.models import StagePrototypeExport, StagePrototypeImport, StageUpgrade, StageSubAction
@@ -411,56 +408,7 @@
     conf_dict = proto_conf['config']
     ref = proto_ref(proto)
 
-<<<<<<< HEAD
-    def check_type(param_type, name, subname):
-        if (param_type, param_type) in CONFIG_FIELD_TYPE:
-            return 1
-        else:
-            msg = 'Unknown config type: "{}" for config key "{}/{}" of {}'
-            return err('CONFIG_TYPE_ERROR', msg.format(param_type, name, subname, ref))
-
-    def check_options(conf, name, subname):
-        if not in_dict(conf, 'option'):
-            msg = 'Config key "{}/{}" of {} has no mandatory option key'
-            err('CONFIG_TYPE_ERROR', msg.format(name, subname, ref))
-        if not isinstance(conf['option'], dict):
-            msg = 'Config key "{}/{}" of {} option field should be map'
-            err('CONFIG_TYPE_ERROR', msg.format(name, subname, ref))
-        for (label, value) in conf['option'].items():
-            if value is None:
-                msg = 'Option "{}" value should not be empty (config key "{}/{}" of {})'
-                err('CONFIG_TYPE_ERROR', msg.format(label, name, subname, ref))
-            if isinstance(value, list):
-                msg = 'Option "{}" value "{}" should be flat (config key "{}/{}" of {})'
-                err('CONFIG_TYPE_ERROR', msg.format(label, value, name, subname, ref))
-            if isinstance(value, dict):
-                msg = 'Option "{}" value "{}" should be flat (config key "{}/{}" of {})'
-                err('CONFIG_TYPE_ERROR', msg.format(label, value, name, subname, ref))
-        return True
-
-    def check_variant_args(conf, name, subname):
-        if 'args' not in conf:
-            return None
-        if not isinstance(conf['args'], dict):
-            msg = 'Config key "{}/{}" of {} "source:args" field should be a map'
-            err('CONFIG_TYPE_ERROR', msg.format(name, subname, ref))
-        return conf['args']
-
-    def check_variant(conf, name, subname):   # pylint: disable=too-many-branches
-        if not in_dict(conf, 'source'):
-            msg = 'Config key "{}/{}" of {} has no mandatory "source" key'
-            err('CONFIG_TYPE_ERROR', msg.format(name, subname, ref))
-        if not isinstance(conf['source'], dict):
-            msg = 'Config key "{}/{}" of {} "source" field should be a map'
-            err('CONFIG_TYPE_ERROR', msg.format(name, subname, ref))
-        if not in_dict(conf['source'], 'type'):
-            msg = 'Config key "{}/{}" of {} has no mandatory source:type statment'
-            err('CONFIG_TYPE_ERROR', msg.format(name, subname, ref))
-        allowed_keys = ('type', 'name', 'value', 'strict', 'args')
-        check_extra_keys(conf['source'], allowed_keys, f'{ref} config key "{name}/{subname}"')
-=======
     def check_variant(conf, name, subname):
->>>>>>> d1996d23
         vtype = conf['source']['type']
         source = {'type': vtype, 'args': None}
         if 'strict' in conf['source']:
