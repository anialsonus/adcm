--- conflicted
+++ resolved
@@ -57,22 +57,7 @@
     StageUpgrade,
 )
 from cm.services.bundle import PathResolver, detect_relative_path_to_bundle_root, is_path_correct
-<<<<<<< HEAD
 from cm.services.config.patterns import Pattern
-
-ANY = "any"
-AVAILABLE = "available"
-MASKING = "masking"
-MULTI_STATE = "multi_state"
-NAME_REGEX = r"[0-9a-zA-Z_\.-]+"
-ON_FAIL = "on_fail"
-ON_SUCCESS = "on_success"
-SET = "set"
-STATE = "state"
-STATES = "states"
-UNAVAILABLE = "unavailable"
-UNSET = "unset"
-=======
 from cm.utils import (
     ANY,
     AVAILABLE,
@@ -89,7 +74,6 @@
     deep_get,
     get_on_fail_states,
 )
->>>>>>> ec2c02a6
 
 
 def save_definition(
