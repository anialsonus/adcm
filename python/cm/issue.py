# Licensed under the Apache License, Version 2.0 (the "License");
# you may not use this file except in compliance with the License.
# You may obtain a copy of the License at
#
#      http://www.apache.org/licenses/LICENSE-2.0
#
# Unless required by applicable law or agreed to in writing, software
# distributed under the License is distributed on an "AS IS" BASIS,
# WITHOUT WARRANTIES OR CONDITIONS OF ANY KIND, either express or implied.
# See the License for the specific language governing permissions and
# limitations under the License.

from cm.logger import log   # pylint: disable=unused-import
import cm.status_api
from cm.errors import AdcmEx
from cm.errors import raise_AdcmEx as err
from cm.adcm_config import proto_ref, obj_ref, get_prototype_config
from cm.models import ConfigLog, Host, ClusterObject, Prototype, HostComponent
from cm.models import PrototypeImport, ClusterBind


def save_issue(obj):
    if obj.prototype.type == 'adcm':
        return
    obj.issue = check_issue(obj)
    obj.save()
    report_issue(obj)


def report_issue(obj):
    issue = get_issue(obj)
    if issue_to_bool(issue):
        cm.status_api.post_event('clear_issue', obj.prototype.type, obj.id)
    else:
        cm.status_api.post_event('raise_issue', obj.prototype.type, obj.id, 'issue', issue)


def check_issue(obj):
    disp = {
        'cluster': check_cluster_issue,
        'service': check_service_issue,
        'component': check_obj_issue,
        'provider': check_obj_issue,
        'host': check_obj_issue,
        'adcm': check_adcm_issue,
    }
    if obj.prototype.type not in disp:
        err('NOT_IMPLEMENTED', 'unknown object type')
    issue = disp[obj.prototype.type](obj)
    log.debug('%s issue: %s', obj_ref(obj), issue)
    return issue


def issue_to_bool(issue):
    if isinstance(issue, dict):
        for key in issue:
            if not issue_to_bool(issue[key]):
                return False
    elif isinstance(issue, list):
        for val in issue:
            if not issue_to_bool(val):
                return False
    elif not issue:
        return False
    return True


def get_issue(obj):   # pylint: disable=too-many-branches
    issue = obj.issue
    if obj.prototype.type == 'cluster':
        issue['service'] = []
        for co in ClusterObject.objects.filter(cluster=obj):
            service_iss = cook_issue(co, name_obj=co.prototype)
            if service_iss:
                issue['service'].append(service_iss)
        if not issue['service']:
            del issue['service']
        issue['host'] = []
        for host in Host.objects.filter(cluster=obj):
            host_iss = cook_issue(host, 'fqdn')
            provider_iss = cook_issue(host.provider)
            if host_iss:
                if provider_iss:
                    host_iss['issue']['provider'] = provider_iss
                issue['host'].append(host_iss)
            elif provider_iss:
                issue['host'].append(cook_issue(host, 'fqdn', iss={'provider': [provider_iss]}))
        if not issue['host']:
            del issue['host']

    elif obj.prototype.type == 'service':
        cluster_iss = cook_issue(obj.cluster)
        if cluster_iss:
            issue['cluster'] = [cluster_iss]

    elif obj.prototype.type == 'component':
        cluster_iss = cook_issue(obj.cluster)
        if cluster_iss:
            issue['cluster'] = [cluster_iss]
        service_iss = cook_issue(obj.service)
        if service_iss:
            issue['service'] = [service_iss]

    elif obj.prototype.type == 'host':
        if obj.cluster:
            cluster_iss = cook_issue(obj.cluster)
            if cluster_iss:
                issue['cluster'] = [cluster_iss]
        if obj.provider:
            provider_iss = cook_issue(obj.provider)
            if provider_iss:
                issue['provider'] = [provider_iss]
    return issue


def cook_issue(obj, name='name', name_obj=None, iss=None):
    if not name_obj:
        name_obj = obj
    if not iss:
        if obj:
            iss = obj.issue
        else:
            iss = {}
    if iss:
        return {
            'id': obj.id,
            'name': getattr(name_obj, name),
            'issue': iss,
        }
    return None


def check_cluster_issue(cluster):
    issue = {}
    if not check_config(cluster):
        issue['config'] = False
    if not check_required_services(cluster):
        issue['required_service'] = False
    if not check_required_import(cluster):
        issue['required_import'] = False
    if not check_hc(cluster):
        issue['host_component'] = False
    return issue


def check_service_issue(service):
    issue = {}
    if not check_config(service):
        issue['config'] = False
    if not check_required_import(service.cluster, service):
        issue['required_import'] = False
    return issue


def check_obj_issue(obj):
    if not check_config(obj):
        return {'config': False}
    return {}


def check_adcm_issue(obj):
    return {}


def check_config(obj):   # pylint: disable=too-many-branches
    spec, _, _, _ = get_prototype_config(obj.prototype)
    conf, attr = get_obj_config(obj)
    for key in spec:   # pylint: disable=too-many-nested-blocks
        if 'required' in spec[key]:
            if spec[key]['required']:
                if key in conf and conf[key] is None:
                    log.debug('required config key %s of %s is missing', key, obj_ref(obj))
                    return False
        else:
            if key in attr:
                if 'active' in attr[key] and not attr[key]['active']:
                    continue
            for subkey in spec[key]:
                if spec[key][subkey]['required']:
                    if key not in conf:
                        log.debug('required config group %s of %s is missing', key, obj_ref(obj))
                        return False
                    if subkey in conf[key]:
                        if conf[key][subkey] is None:
                            msg = 'required config value for key %s/%s of %s is missing'
                            log.debug(msg, key, subkey, obj_ref(obj))
                            return False
                    else:
                        msg = 'required config key %s/%s of %s is missing'
                        log.debug(msg, key, subkey, obj_ref(obj))
                        return False
    return True


def check_required_services(cluster):
    bundle = cluster.prototype.bundle
    for proto in Prototype.objects.filter(bundle=bundle, type='service', required=True):
        try:
            ClusterObject.objects.get(cluster=cluster, prototype=proto)
        except ClusterObject.DoesNotExist:
            log.debug('required service %s of %s is missing', proto_ref(proto), obj_ref(cluster))
            return False
    return True


def check_required_import(cluster, service=None):
    res, code = do_check_import(cluster, service)
    log.debug('do_check_import result: %s, code: %s', res, code)
    return res


def do_check_import(cluster, service=None):
    def check_import(pi):
        if not pi.required:
            return (True, 'NOT_REQIURED')
        import_exist = (False, None)
        for cb in ClusterBind.objects.filter(cluster=cluster):
            if cb.source_cluster and cb.source_cluster.prototype.name == pi.name:
                import_exist = (True, 'CLUSTER_IMPORTED')
            if cb.source_service and cb.source_service.prototype.name == pi.name:
                import_exist = (True, 'SERVICE_IMPORTED')
        return import_exist

    res = (True, None)
    proto = cluster.prototype
    if service:
        proto = service.prototype
    for pi in PrototypeImport.objects.filter(prototype=proto):
        res = check_import(pi)
        if not res[0]:
            return res

    return res


def check_hc(cluster):
    shc_list = []
    for hc in HostComponent.objects.filter(cluster=cluster):
        shc_list.append((hc.service, hc.host, hc.component))

    if not shc_list:
        for co in ClusterObject.objects.filter(cluster=cluster):
            for comp in Prototype.objects.filter(parent=co.prototype, type='component'):
                const = comp.constraint
                if len(const) == 2 and const[0] == 0 and const[1] == '+':
                    continue
                log.debug('void host components for %s', proto_ref(co.prototype))
                return False

    for service in ClusterObject.objects.filter(cluster=cluster):
        try:
            check_component_constraint(service, [i for i in shc_list if i[0] == service])
        except AdcmEx:
            return False
    try:
        check_component_requires(shc_list)
        check_binded_components(shc_list)
    except AdcmEx:
        return False
    return True


def check_component_requires(shc_list):
    def get_components_with_requires():
        return [i for i in shc_list if i[2].component.requires]

    def check_component_req(service, component):
        for shc in shc_list:
            if shc[0].prototype.name == service and shc[2].prototype.name == component:
                return True
        return False

<<<<<<< HEAD
    for shc in get_components_with_requires():
        for r in shc[2].component.requires:
=======
    for shc in [i for i in shc_list if i[2].prototype.requires]:
        for r in shc[2].prototype.requires:
>>>>>>> 7a110031
            if not check_component_req(r['service'], r['component']):
                ref = f'component "{shc[2].component.name}" of service "{shc[0].prototype.name}"'
                msg = 'no required component "{}" of service "{}" for {}'
                err('COMPONENT_CONSTRAINT_ERROR', msg.format(r['component'], r['service'], ref))


def check_binded_components(shc_list):
    def get_components_binded_to():
        return [i for i in shc_list if i[2].component.binded_to]

    def component_on_host(component, host):
        return [i for i in shc_list if i[1] == host and i[2].component == component]

    def binded_host_components(service, comp):
        return [
            i for i in shc_list if i[0].prototype.name == service and i[2].component.name == comp
        ]

    def check_binded_component(component):
        service = component.binded_to['service']
        comp_name = component.binded_to['component']
        ref = f'component "{comp_name}" of service "{service}"'
        binded_hc = binded_host_components(service, comp_name)
        if not binded_hc:
            msg = f'binded service "{service}", component "{comp_name}" not in hc for {ref}'
            err('COMPONENT_CONSTRAINT_ERROR', msg)
        for shc in binded_hc:
            if not component_on_host(component, shc[1]):
                msg = 'No binded component "{}" on host "{}" for {}'
                err('COMPONENT_CONSTRAINT_ERROR', msg.format(component.name, shc[1].fqdn, ref))

    for shc in get_components_binded_to():
        check_binded_component(shc[2].component)


def get_obj_config(obj):
    if obj.config is None:
        return ({}, {})
    cl = ConfigLog.objects.get(obj_ref=obj.config, id=obj.config.current)
    attr = cl.attr
    if not attr:
        attr = {}
    return (cl.config, attr)


def check_component_constraint(service, hc_in):
    ref = 'in host component list for {}'.format(obj_ref(service))
    all_host = Host.objects.filter(cluster=service.cluster)

    def cc_err(msg):
        raise AdcmEx('COMPONENT_CONSTRAINT_ERROR', msg)

    def check_min(count, const, comp):
        if count < const:
            msg = 'less then {} required component "{}" ({}) {}'
            cc_err(msg.format(const, comp.name, count, ref))

    def check_max(count, const, comp):
        if count > const:
            msg = 'amount ({}) of component "{}" more then maximum ({}) {}'
            cc_err(msg.format(count, comp.name, const, ref))

    def check_odd(count, const, comp):
        if count % 2 == 0:
            msg = 'amount ({}) of component "{}" should be odd ({}) {}'
            cc_err(msg.format(count, comp.name, const, ref))

    def check(comp, const):
        count = 0
        for (_, _, c) in hc_in:
            if comp.name == c.prototype.name:
                count += 1

        if isinstance(const[0], int):
            check_min(count, const[0], comp)
            if len(const) < 2:
                check_max(count, const[0], comp)

        if len(const) > 1:
            if isinstance(const[1], int):
                check_max(count, const[1], comp)
            elif const[1] == 'odd' and count:
                check_odd(count, const[1], comp)

        if const[0] == '+':
            check_min(count, len(all_host), comp)
        elif const[0] == 'odd':
            check_odd(count, const[0], comp)

    for c in Prototype.objects.filter(parent=service.prototype, type='component'):
        check(c, c.constraint)<|MERGE_RESOLUTION|>--- conflicted
+++ resolved
@@ -254,7 +254,7 @@
             return False
     try:
         check_component_requires(shc_list)
-        check_binded_components(shc_list)
+        check_bound_components(shc_list)
     except AdcmEx:
         return False
     return True
@@ -262,7 +262,7 @@
 
 def check_component_requires(shc_list):
     def get_components_with_requires():
-        return [i for i in shc_list if i[2].component.requires]
+        return [i for i in shc_list if i[2].prototype.requires]
 
     def check_component_req(service, component):
         for shc in shc_list:
@@ -270,46 +270,41 @@
                 return True
         return False
 
-<<<<<<< HEAD
     for shc in get_components_with_requires():
-        for r in shc[2].component.requires:
-=======
-    for shc in [i for i in shc_list if i[2].prototype.requires]:
         for r in shc[2].prototype.requires:
->>>>>>> 7a110031
             if not check_component_req(r['service'], r['component']):
                 ref = f'component "{shc[2].component.name}" of service "{shc[0].prototype.name}"'
                 msg = 'no required component "{}" of service "{}" for {}'
                 err('COMPONENT_CONSTRAINT_ERROR', msg.format(r['component'], r['service'], ref))
 
 
-def check_binded_components(shc_list):
-    def get_components_binded_to():
-        return [i for i in shc_list if i[2].component.binded_to]
+def check_bound_components(shc_list):
+    def get_components_bound_to():
+        return [i for i in shc_list if i[2].prototype.bound_to]
 
     def component_on_host(component, host):
-        return [i for i in shc_list if i[1] == host and i[2].component == component]
-
-    def binded_host_components(service, comp):
+        return [i for i in shc_list if i[1] == host and i[2].prototype == component]
+
+    def bound_host_components(service, comp):
         return [
-            i for i in shc_list if i[0].prototype.name == service and i[2].component.name == comp
+            i for i in shc_list if i[0].prototype.name == service and i[2].prototype.name == comp
         ]
 
-    def check_binded_component(component):
-        service = component.binded_to['service']
-        comp_name = component.binded_to['component']
+    def check_bound_component(component):
+        service = component.bound_to['service']
+        comp_name = component.bound_to['component']
         ref = f'component "{comp_name}" of service "{service}"'
-        binded_hc = binded_host_components(service, comp_name)
-        if not binded_hc:
-            msg = f'binded service "{service}", component "{comp_name}" not in hc for {ref}'
+        bound_hc = bound_host_components(service, comp_name)
+        if not bound_hc:
+            msg = f'bound service "{service}", component "{comp_name}" not in hc for {ref}'
             err('COMPONENT_CONSTRAINT_ERROR', msg)
-        for shc in binded_hc:
+        for shc in bound_hc:
             if not component_on_host(component, shc[1]):
-                msg = 'No binded component "{}" on host "{}" for {}'
+                msg = 'No bound component "{}" on host "{}" for {}'
                 err('COMPONENT_CONSTRAINT_ERROR', msg.format(component.name, shc[1].fqdn, ref))
 
-    for shc in get_components_binded_to():
-        check_binded_component(shc[2].component)
+    for shc in get_components_bound_to():
+        check_bound_component(shc[2].prototype)
 
 
 def get_obj_config(obj):
