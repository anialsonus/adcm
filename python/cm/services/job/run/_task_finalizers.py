--- conflicted
+++ resolved
@@ -22,16 +22,8 @@
 from cm.issue import unlock_affected_objects, update_hierarchy_issues
 from cm.models import (
     ActionHostGroup,
-<<<<<<< HEAD
-    Component,
-    Host,
     JobLog,
     MaintenanceMode,
-    Service,
-=======
-    JobLog,
-    MaintenanceMode,
->>>>>>> d352f84f
     TaskLog,
     get_object_cluster,
 )
@@ -72,27 +64,6 @@
 
         return
 
-<<<<<<< HEAD
-    new_hostcomponent = task.hostcomponent.saved
-    hosts = {
-        entry.pk: entry for entry in Host.objects.filter(id__in=set(map(itemgetter("host_id"), new_hostcomponent)))
-    }
-    services = {
-        entry.pk: entry
-        for entry in Service.objects.filter(id__in=set(map(itemgetter("service_id"), new_hostcomponent)))
-    }
-    components = {
-        entry.pk: entry
-        for entry in Component.objects.filter(id__in=set(map(itemgetter("component_id"), new_hostcomponent)))
-    }
-
-    host_comp_list = [
-        (services[entry["service_id"]], hosts[entry["host_id"]], components[entry["component_id"]])
-        for entry in new_hostcomponent
-    ]
-
-=======
->>>>>>> d352f84f
     logger.warning("task #%s is failed, restore old hc", task.id)
 
     change_host_component_mapping(
