# Licensed under the Apache License, Version 2.0 (the "License");
# you may not use this file except in compliance with the License.
# You may obtain a copy of the License at
#
#      http://www.apache.org/licenses/LICENSE-2.0
#
# Unless required by applicable law or agreed to in writing, software
# distributed under the License is distributed on an "AS IS" BASIS,
# WITHOUT WARRANTIES OR CONDITIONS OF ANY KIND, either express or implied.
# See the License for the specific language governing permissions and
# limitations under the License.


<<<<<<< HEAD
from cm.errors import AdcmEx
from cm.models import Action, Cluster, Component, Host, HostComponent, Service
from cm.services.job.types import HcAclAction


def get_old_hc(saved_hostcomponent: list[dict]):
    if not saved_hostcomponent:
        return {}

    old_hostcomponent = {}
    for hostcomponent in saved_hostcomponent:
        service = Service.objects.get(id=hostcomponent["service_id"])
        comp = Component.objects.get(id=hostcomponent["component_id"])
        host = Host.objects.get(id=hostcomponent["host_id"])
        key = _cook_comp_key(service.prototype.name, comp.prototype.name)
        _add_to_dict(old_hostcomponent, key, host.fqdn, host)

    return old_hostcomponent
=======
from core.cluster.types import ClusterTopology, TopologyHostDiff
>>>>>>> d352f84f

from cm.errors import AdcmEx
from cm.services.job.types import ActionHCRule, TaskMappingDelta

<<<<<<< HEAD
def cook_delta(
    cluster: Cluster,
    new_hc: list[tuple[Service, Host, Component]],
    action_hc: list[dict],
    old: dict = None,
) -> dict:
    def add_delta(_delta, action, _key, fqdn, _host):
        _service, _comp = _key.split(".")
        if not _check_action_hc(action_hc, _service, _comp, action):
            msg = (
                f'no permission to "{action}" component "{_comp}" of ' f'service "{_service}" to/from hostcomponentmap'
            )
            raise AdcmEx(code="WRONG_ACTION_HC", msg=msg)

        _add_to_dict(_delta[action], _key, fqdn, _host)
=======
>>>>>>> d352f84f

def construct_delta_for_task(topology: ClusterTopology, host_difference: TopologyHostDiff) -> TaskMappingDelta:
    delta = TaskMappingDelta()

    if not (host_difference.mapped or host_difference.unmapped):
        return delta

    component_keys = {
        component_id: f"{service_topology.info.name}.{component_topology.info.name}"
        for service_id, service_topology in topology.services.items()
        for component_id, component_topology in service_topology.components.items()
    }

    for component_id, added_hosts in host_difference.mapped.components.items():
        key = component_keys[component_id]
        delta.add[key] = {topology.hosts[host_id] for host_id in added_hosts}

    for component_id, removed_hosts in host_difference.unmapped.components.items():
        key = component_keys[component_id]
        delta.remove[key] = {topology.hosts[host_id] for host_id in removed_hosts}

    return delta


def check_delta_is_allowed(delta: TaskMappingDelta, rules: list[ActionHCRule]) -> None:
    if not rules:
        return

    allowed = {"add": set(), "remove": set()}
    for rule in rules:
        component_key = f"{rule['service']}.{rule['component']}"
        allowed[rule["action"]].add(component_key)

<<<<<<< HEAD
def _check_action_hc(
    action_hc: list[dict],
    service: Service,
    component: Component,
    action: Action,
) -> bool:
    for item in action_hc:
        if item["service"] == service and item["component"] == component and item["action"] == action:
            return True
=======
    disallowed_add = set(delta.add.keys()).difference(allowed["add"])
    if disallowed_add:
        disallowed = next(iter(disallowed_add))
        message = f'no permission to "add" component {disallowed} to cluster mapping'
        raise AdcmEx(code="WRONG_ACTION_HC", msg=message)
>>>>>>> d352f84f

    disallowed_remove = set(delta.remove.keys()).difference(allowed["remove"])
    if disallowed_remove:
        disallowed = next(iter(disallowed_remove))
        message = f'no permission to "remove" component {disallowed} from cluster mapping'
        raise AdcmEx(code="WRONG_ACTION_HC", msg=message)<|MERGE_RESOLUTION|>--- conflicted
+++ resolved
@@ -11,50 +11,11 @@
 # limitations under the License.
 
 
-<<<<<<< HEAD
-from cm.errors import AdcmEx
-from cm.models import Action, Cluster, Component, Host, HostComponent, Service
-from cm.services.job.types import HcAclAction
-
-
-def get_old_hc(saved_hostcomponent: list[dict]):
-    if not saved_hostcomponent:
-        return {}
-
-    old_hostcomponent = {}
-    for hostcomponent in saved_hostcomponent:
-        service = Service.objects.get(id=hostcomponent["service_id"])
-        comp = Component.objects.get(id=hostcomponent["component_id"])
-        host = Host.objects.get(id=hostcomponent["host_id"])
-        key = _cook_comp_key(service.prototype.name, comp.prototype.name)
-        _add_to_dict(old_hostcomponent, key, host.fqdn, host)
-
-    return old_hostcomponent
-=======
 from core.cluster.types import ClusterTopology, TopologyHostDiff
->>>>>>> d352f84f
 
 from cm.errors import AdcmEx
 from cm.services.job.types import ActionHCRule, TaskMappingDelta
 
-<<<<<<< HEAD
-def cook_delta(
-    cluster: Cluster,
-    new_hc: list[tuple[Service, Host, Component]],
-    action_hc: list[dict],
-    old: dict = None,
-) -> dict:
-    def add_delta(_delta, action, _key, fqdn, _host):
-        _service, _comp = _key.split(".")
-        if not _check_action_hc(action_hc, _service, _comp, action):
-            msg = (
-                f'no permission to "{action}" component "{_comp}" of ' f'service "{_service}" to/from hostcomponentmap'
-            )
-            raise AdcmEx(code="WRONG_ACTION_HC", msg=msg)
-
-        _add_to_dict(_delta[action], _key, fqdn, _host)
-=======
->>>>>>> d352f84f
 
 def construct_delta_for_task(topology: ClusterTopology, host_difference: TopologyHostDiff) -> TaskMappingDelta:
     delta = TaskMappingDelta()
@@ -88,23 +49,11 @@
         component_key = f"{rule['service']}.{rule['component']}"
         allowed[rule["action"]].add(component_key)
 
-<<<<<<< HEAD
-def _check_action_hc(
-    action_hc: list[dict],
-    service: Service,
-    component: Component,
-    action: Action,
-) -> bool:
-    for item in action_hc:
-        if item["service"] == service and item["component"] == component and item["action"] == action:
-            return True
-=======
     disallowed_add = set(delta.add.keys()).difference(allowed["add"])
     if disallowed_add:
         disallowed = next(iter(disallowed_add))
         message = f'no permission to "add" component {disallowed} to cluster mapping'
         raise AdcmEx(code="WRONG_ACTION_HC", msg=message)
->>>>>>> d352f84f
 
     disallowed_remove = set(delta.remove.keys()).difference(allowed["remove"])
     if disallowed_remove:
