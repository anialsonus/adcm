# Licensed under the Apache License, Version 2.0 (the "License");
# you may not use this file except in compliance with the License.
# You may obtain a copy of the License at
#
#      http://www.apache.org/licenses/LICENSE-2.0
#
# Unless required by applicable law or agreed to in writing, software
# distributed under the License is distributed on an "AS IS" BASIS,
# WITHOUT WARRANTIES OR CONDITIONS OF ANY KIND, either express or implied.
# See the License for the specific language governing permissions and
# limitations under the License.

from collections import deque
from operator import attrgetter
from typing import Iterable, Literal, NamedTuple, TypeAlias

from core.bundle.types import BundleRestrictions, MappingRestrictions, ServiceDependencies
from core.cluster.types import ClusterTopology
from core.concern.checks import find_cluster_mapping_issues, find_unsatisfied_service_requirements
from core.converters import named_mapping_from_topology
from core.types import ClusterID, ConfigID, ObjectID
from django.db.models import Q

from cm.errors import AdcmEx
from cm.models import (
    Cluster,
    ClusterBind,
    Component,
    Host,
    HostProvider,
    ObjectConfig,
    Prototype,
    PrototypeImport,
    Service,
)
from cm.services.bundle import retrieve_bundle_restrictions
from cm.services.cluster import retrieve_cluster_topology
from cm.services.config import retrieve_config_attr_pairs
from cm.services.config.spec import FlatSpec, retrieve_flat_spec_for_objects

ObjectWithConfig: TypeAlias = Cluster | Service | Component | HostProvider | Host
HasIssue: TypeAlias = bool
RequiresEntry: TypeAlias = dict[Literal["service", "component"], str]


class MissingRequirement(NamedTuple):
    type: Literal["service", "component"]
    name: str


def object_configuration_has_issue(target: ObjectWithConfig) -> HasIssue:
    config_spec = next(iter(retrieve_flat_spec_for_objects(prototypes=(target.prototype_id,)).values()), None)
    if not config_spec:
        return False

    return target.id in filter_objects_with_configuration_issues(config_spec, target)


def object_imports_has_issue(target: Cluster | Service) -> HasIssue:
    prototype_id = target.prototype_id
    prototype_imports = PrototypeImport.objects.filter(prototype_id=prototype_id)
    required_import_names = set(prototype_imports.values_list("name", flat=True).filter(required=True))

    if not required_import_names:
        return False

    if not any(prototype_imports.values_list("required", flat=True)):
        return False

    for cluster_name, service_name in ClusterBind.objects.values_list(
        "source_cluster__prototype__name", "source_service__prototype__name"
    ).filter(Q(cluster__prototype_id=prototype_id) | Q(service__prototype_id=prototype_id)):
        if service_name:
            required_import_names -= {service_name}
        elif cluster_name:
            required_import_names -= {cluster_name}

    return required_import_names != set()


def object_has_required_services_issue(cluster: Cluster) -> HasIssue:
    bundle_id = cluster.prototype.bundle_id

    required_protos = Prototype.objects.filter(bundle_id=bundle_id, type="service", required=True)

    if (required_count := required_protos.count()) == 0:
        return False

    existing_required_objects = Service.objects.filter(cluster=cluster, prototype__in=required_protos)
    return existing_required_objects.count() != required_count


def filter_objects_with_configuration_issues(config_spec: FlatSpec, *objects: ObjectWithConfig) -> Iterable[ObjectID]:
    required_fields = tuple(name for name, spec in config_spec.items() if spec.required and spec.type != "group")
    if not required_fields:
        return ()

    object_config_log_map: dict[int, ConfigID] = dict(
        ObjectConfig.objects.values_list("id", "current").filter(id__in=map(attrgetter("config_id"), objects))
    )
    config_pairs = retrieve_config_attr_pairs(configurations=object_config_log_map.values())

    objects_with_issues: deque[ObjectID] = deque()
    for object_ in objects:
        config, attr = config_pairs[object_config_log_map[object_.config_id]]

        for composite_name in required_fields:
            group_name, field_name, *_ = composite_name.split("/")
            if not field_name:
                field_name = group_name
                group_name = None

            if group_name:
                if not attr.get(group_name, {}).get("active", False):
                    continue

                if config[group_name][field_name] is None:
                    objects_with_issues.append(object_.id)
                    break

            elif config[field_name] is None:
                objects_with_issues.append(object_.id)
                break

    return objects_with_issues


<<<<<<< HEAD
def service_requirements_has_issue(service: Service) -> HasIssue:
    return bool(find_unsatisfied_requirements(cluster_id=service.cluster_id, requires=service.prototype.requires))


def find_unsatisfied_requirements(
    cluster_id: ClusterID, requires: list[RequiresEntry]
) -> tuple[MissingRequirement, ...]:
    if not requires:
        return ()

    names_of_required_services: set[str] = set()
    required_components: set[tuple[str, str]] = set()

    for requirement in requires:
        service_name = requirement["service"]

        if component_name := requirement.get("component"):
            required_components.add((service_name, component_name))
        else:
            names_of_required_services.add(service_name)

    missing_requirements = deque()

    if names_of_required_services:
        for missing_service_name in names_of_required_services.difference(
            Service.objects.values_list("prototype__name", flat=True).filter(cluster_id=cluster_id)
        ):
            missing_requirements.append(MissingRequirement(type="service", name=missing_service_name))

    if required_components:
        for _, missing_component_name in required_components.difference(
            Component.objects.values_list("service__prototype__name", "prototype__name").filter(cluster_id=cluster_id)
        ):
            missing_requirements.append(MissingRequirement(type="component", name=missing_component_name))
=======
def service_requirements_has_issue(service: ClusterObject) -> HasIssue:
    bundle_restrictions = retrieve_bundle_restrictions(service.prototype.bundle_id)
    service_name = service.prototype.name
    service_related_restrictions = {}
    for key, required_services in bundle_restrictions.service_requires.items():
        if key.service == service_name:
            service_related_restrictions[key] = required_services

    return bool(
        find_unsatisfied_service_requirements(
            services_restrictions=service_related_restrictions,
            named_mapping=named_mapping_from_topology(retrieve_cluster_topology(service.cluster_id)),
        )
    )

>>>>>>> d352f84f

def check_service_requirements(
    services_restrictions: ServiceDependencies,
    topology: ClusterTopology,
):
    issues = find_unsatisfied_service_requirements(
        services_restrictions=services_restrictions, named_mapping=named_mapping_from_topology(topology)
    )
    if issues:
        issue_to_show = issues[0]
        raise AdcmEx(
            code="SERVICE_CONFLICT",
            msg=f'No required service "{issue_to_show.required_service}" for {issue_to_show.dependant_object}',
        )


def cluster_mapping_has_issue_orm_version(cluster: Cluster) -> HasIssue:
    """
    Checks:
      - requires (components only)
      - constraint
      - bound_to
    """

    bundle_restrictions = retrieve_bundle_restrictions(bundle_id=int(cluster.prototype.bundle_id))

    return cluster_mapping_has_issue(cluster_id=cluster.id, bundle_restrictions=bundle_restrictions)


def cluster_mapping_has_issue(cluster_id: ClusterID, bundle_restrictions: BundleRestrictions) -> HasIssue:
    topology = retrieve_cluster_topology(cluster_id=cluster_id)

<<<<<<< HEAD
def extract_data_for_requirements_check(
    cluster: Cluster,
    input_mapping: list[MappingDict] | None = None,
    target_component_prototypes: set[PrototypeID] | None = None,
) -> RequirementsCheckDTO:
    bundle_id = cluster.prototype.bundle_id
    prototype_requirements: dict[PrototypeID, ComponentMappingRequirements | ServiceRequirements] = {}

    query = {"bundle_id": bundle_id, "type__in": {ObjectType.COMPONENT, ObjectType.SERVICE}}
    if target_component_prototypes is not None:
        query.update({"pk__in": target_component_prototypes})

    for prototype_id, prototype_type, constraint, requires, bound_to in Prototype.objects.values_list(
        "id", "type", "constraint", "requires", "bound_to"
    ).filter(**query):
        prepared_requires = deque()
        for requirement in requires:
            service_name = requirement["service"]
            if component_name := requirement.get("component"):
                prepared_requires.append(ComponentExternalRequirement(name=component_name, service_name=service_name))
            else:
                prepared_requires.append(ServiceExternalRequirement(name=service_name))

        if prototype_type == ObjectType.COMPONENT:
            prototype_requirements[prototype_id] = ComponentMappingRequirements(
                constraint=Constraint.from_db_repr(constraint),
                requires=tuple(prepared_requires),
                bound_to=ComponentExternalRequirement(name=bound_to["component"], service_name=bound_to["service"])
                if bound_to
                else None,
            )
        elif prototype_type == ObjectType.SERVICE:
            prototype_requirements[prototype_id] = ServiceRequirements(requires=tuple(prepared_requires))
        else:
            raise NotImplementedError(f"Unexpected prototype type: {prototype_type}")

    # prepare data for check

    input_mapping = {cluster.id: input_mapping} if input_mapping else None
    topology = next(retrieve_clusters_topology(cluster_ids=(cluster.id,), input_mapping=input_mapping))

    query = {"cluster": cluster}
    if target_component_prototypes is not None:
        query.update({"components__prototype_id__in": target_component_prototypes})

    component_prototype_map: dict[ComponentID, tuple[PrototypeID, ServiceID, PrototypeID]] = {}
    existing_objects_map: dict[ComponentExternalRequirement | ServiceExternalRequirement, ComponentID | ServiceID] = {
        ServiceExternalRequirement(name=service_name): service_id
        for service_id, service_name in Service.objects.values_list("id", "prototype__name").filter(**query).distinct()
    }

    query = {"id__in": topology.component_ids}
    if target_component_prototypes is not None:
        query.update({"prototype_id__in": target_component_prototypes})

    for (
        component_id,
        prototype_id,
        service_id,
        service_prototype_id,
        component_name,
        service_name,
    ) in Component.objects.values_list(
        "id", "prototype_id", "service_id", "service__prototype_id", "prototype__name", "service__prototype__name"
    ).filter(**query):
        component_prototype_map[component_id] = (prototype_id, service_id, service_prototype_id)
        existing_objects_map[
            ComponentExternalRequirement(name=component_name, service_name=service_name)
        ] = component_id

    return RequirementsCheckDTO(
        topology=topology,
        component_prototype_map=component_prototype_map,
        prototype_requirements=prototype_requirements,
        existing_objects_map=existing_objects_map,
=======
    issues = find_cluster_mapping_issues(
        restrictions=bundle_restrictions.mapping,
        named_mapping=named_mapping_from_topology(topology),
        amount_of_hosts_in_cluster=len(topology.hosts),
>>>>>>> d352f84f
    )

    return len(issues) != 0


def check_mapping_restrictions(
    mapping_restrictions: MappingRestrictions,
    topology: ClusterTopology,
    *,
    error_message_template: str = "{}",
) -> None:
    issues = find_cluster_mapping_issues(
        restrictions=mapping_restrictions,
        named_mapping=named_mapping_from_topology(topology),
        amount_of_hosts_in_cluster=len(topology.hosts),
    )
    if issues:
        issue_to_show = issues[0]
        raise AdcmEx(code="COMPONENT_CONSTRAINT_ERROR", msg=error_message_template.format(issue_to_show.message))<|MERGE_RESOLUTION|>--- conflicted
+++ resolved
@@ -125,43 +125,7 @@
     return objects_with_issues
 
 
-<<<<<<< HEAD
 def service_requirements_has_issue(service: Service) -> HasIssue:
-    return bool(find_unsatisfied_requirements(cluster_id=service.cluster_id, requires=service.prototype.requires))
-
-
-def find_unsatisfied_requirements(
-    cluster_id: ClusterID, requires: list[RequiresEntry]
-) -> tuple[MissingRequirement, ...]:
-    if not requires:
-        return ()
-
-    names_of_required_services: set[str] = set()
-    required_components: set[tuple[str, str]] = set()
-
-    for requirement in requires:
-        service_name = requirement["service"]
-
-        if component_name := requirement.get("component"):
-            required_components.add((service_name, component_name))
-        else:
-            names_of_required_services.add(service_name)
-
-    missing_requirements = deque()
-
-    if names_of_required_services:
-        for missing_service_name in names_of_required_services.difference(
-            Service.objects.values_list("prototype__name", flat=True).filter(cluster_id=cluster_id)
-        ):
-            missing_requirements.append(MissingRequirement(type="service", name=missing_service_name))
-
-    if required_components:
-        for _, missing_component_name in required_components.difference(
-            Component.objects.values_list("service__prototype__name", "prototype__name").filter(cluster_id=cluster_id)
-        ):
-            missing_requirements.append(MissingRequirement(type="component", name=missing_component_name))
-=======
-def service_requirements_has_issue(service: ClusterObject) -> HasIssue:
     bundle_restrictions = retrieve_bundle_restrictions(service.prototype.bundle_id)
     service_name = service.prototype.name
     service_related_restrictions = {}
@@ -176,7 +140,6 @@
         )
     )
 
->>>>>>> d352f84f
 
 def check_service_requirements(
     services_restrictions: ServiceDependencies,
@@ -209,88 +172,10 @@
 def cluster_mapping_has_issue(cluster_id: ClusterID, bundle_restrictions: BundleRestrictions) -> HasIssue:
     topology = retrieve_cluster_topology(cluster_id=cluster_id)
 
-<<<<<<< HEAD
-def extract_data_for_requirements_check(
-    cluster: Cluster,
-    input_mapping: list[MappingDict] | None = None,
-    target_component_prototypes: set[PrototypeID] | None = None,
-) -> RequirementsCheckDTO:
-    bundle_id = cluster.prototype.bundle_id
-    prototype_requirements: dict[PrototypeID, ComponentMappingRequirements | ServiceRequirements] = {}
-
-    query = {"bundle_id": bundle_id, "type__in": {ObjectType.COMPONENT, ObjectType.SERVICE}}
-    if target_component_prototypes is not None:
-        query.update({"pk__in": target_component_prototypes})
-
-    for prototype_id, prototype_type, constraint, requires, bound_to in Prototype.objects.values_list(
-        "id", "type", "constraint", "requires", "bound_to"
-    ).filter(**query):
-        prepared_requires = deque()
-        for requirement in requires:
-            service_name = requirement["service"]
-            if component_name := requirement.get("component"):
-                prepared_requires.append(ComponentExternalRequirement(name=component_name, service_name=service_name))
-            else:
-                prepared_requires.append(ServiceExternalRequirement(name=service_name))
-
-        if prototype_type == ObjectType.COMPONENT:
-            prototype_requirements[prototype_id] = ComponentMappingRequirements(
-                constraint=Constraint.from_db_repr(constraint),
-                requires=tuple(prepared_requires),
-                bound_to=ComponentExternalRequirement(name=bound_to["component"], service_name=bound_to["service"])
-                if bound_to
-                else None,
-            )
-        elif prototype_type == ObjectType.SERVICE:
-            prototype_requirements[prototype_id] = ServiceRequirements(requires=tuple(prepared_requires))
-        else:
-            raise NotImplementedError(f"Unexpected prototype type: {prototype_type}")
-
-    # prepare data for check
-
-    input_mapping = {cluster.id: input_mapping} if input_mapping else None
-    topology = next(retrieve_clusters_topology(cluster_ids=(cluster.id,), input_mapping=input_mapping))
-
-    query = {"cluster": cluster}
-    if target_component_prototypes is not None:
-        query.update({"components__prototype_id__in": target_component_prototypes})
-
-    component_prototype_map: dict[ComponentID, tuple[PrototypeID, ServiceID, PrototypeID]] = {}
-    existing_objects_map: dict[ComponentExternalRequirement | ServiceExternalRequirement, ComponentID | ServiceID] = {
-        ServiceExternalRequirement(name=service_name): service_id
-        for service_id, service_name in Service.objects.values_list("id", "prototype__name").filter(**query).distinct()
-    }
-
-    query = {"id__in": topology.component_ids}
-    if target_component_prototypes is not None:
-        query.update({"prototype_id__in": target_component_prototypes})
-
-    for (
-        component_id,
-        prototype_id,
-        service_id,
-        service_prototype_id,
-        component_name,
-        service_name,
-    ) in Component.objects.values_list(
-        "id", "prototype_id", "service_id", "service__prototype_id", "prototype__name", "service__prototype__name"
-    ).filter(**query):
-        component_prototype_map[component_id] = (prototype_id, service_id, service_prototype_id)
-        existing_objects_map[
-            ComponentExternalRequirement(name=component_name, service_name=service_name)
-        ] = component_id
-
-    return RequirementsCheckDTO(
-        topology=topology,
-        component_prototype_map=component_prototype_map,
-        prototype_requirements=prototype_requirements,
-        existing_objects_map=existing_objects_map,
-=======
     issues = find_cluster_mapping_issues(
         restrictions=bundle_restrictions.mapping,
         named_mapping=named_mapping_from_topology(topology),
         amount_of_hosts_in_cluster=len(topology.hosts),
->>>>>>> d352f84f
     )
 
     return len(issues) != 0
