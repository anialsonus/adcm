--- conflicted
+++ resolved
@@ -1,10 +1,5 @@
-<<<<<<< HEAD
 # pylint: disable=too-many-lines,unsupported-membership-test,unsupported-delete-operation
 #   pylint could not understand that JSON fields are dicts
-
-=======
-# pylint: disable=too-many-lines
->>>>>>> ff62d767
 # Licensed under the Apache License, Version 2.0 (the "License");
 # you may not use this file except in compliance with the License.
 # You may obtain a copy of the License at
@@ -16,27 +11,20 @@
 # WITHOUT WARRANTIES OR CONDITIONS OF ANY KIND, either express or implied.
 # See the License for the specific language governing permissions and
 # limitations under the License.
-<<<<<<< HEAD
-=======
 # -*- coding: utf-8 -*-
->>>>>>> ff62d767
+
 
 from __future__ import unicode_literals
 from enum import Enum
 from itertools import chain
 from typing import Iterable, List, Optional
 
-<<<<<<< HEAD
-from django.contrib.auth.models import User, Group, Permission
-from django.contrib.contenttypes.fields import GenericForeignKey
-=======
 from collections.abc import Mapping
 from copy import deepcopy
 from typing import Dict
 
 from django.contrib.auth.models import User, Group, Permission
 from django.contrib.contenttypes.fields import GenericForeignKey, GenericRelation
->>>>>>> ff62d767
 from django.contrib.contenttypes.models import ContentType
 from django.core.exceptions import ObjectDoesNotExist
 from django.db import models, transaction
@@ -46,7 +34,6 @@
 from cm.errors import AdcmEx
 from cm.logger import log
 
-<<<<<<< HEAD
 
 class PrototypeEnum(Enum):
     ADCM = 'adcm'
@@ -57,8 +44,6 @@
     Host = 'host'
 
 
-=======
->>>>>>> ff62d767
 PROTO_TYPE = (
     ('adcm', 'adcm'),
     ('service', 'service'),
@@ -331,10 +316,8 @@
     prototype = models.ForeignKey(Prototype, on_delete=models.CASCADE)
     config = models.OneToOneField(ObjectConfig, on_delete=models.CASCADE, null=True)
     state = models.CharField(max_length=64, default='created')
-<<<<<<< HEAD
     _multi_state = models.JSONField(default=dict, db_column='multi_state')
     concerns = models.ManyToManyField('ConcernItem', blank=True, related_name='%(class)s_entities')
-=======
     stack = models.JSONField(default=list)
     issue = models.JSONField(default=dict)
     group_config = GenericRelation(
@@ -343,7 +326,6 @@
         content_type_field='object_type',
         on_delete=models.CASCADE,
     )
->>>>>>> ff62d767
 
     class Meta:
         abstract = True
