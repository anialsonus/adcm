--- conflicted
+++ resolved
@@ -581,149 +581,9 @@
     return host_comp_list
 
 
-<<<<<<< HEAD
-def check_hc(cluster: Cluster, hc_in: list[dict]) -> list[tuple[Service, Host, Component]]:
-    check_sub_key(hc_in=hc_in)
-    host_comp_list = make_host_comp_list(cluster=cluster, hc_in=hc_in)
-
-    requirements_data = extract_data_for_requirements_check(cluster=cluster, input_mapping=hc_in)
-
-    requires_not_ok, error_message = is_requires_requirements_unsatisfied(
-        topology=requirements_data.topology,
-        component_prototype_map=requirements_data.component_prototype_map,
-        prototype_requirements=requirements_data.prototype_requirements,
-        existing_objects_map=requirements_data.existing_objects_map,
-        existing_objects_by_type=requirements_data.objects_map_by_type,
-    )
-    if requires_not_ok and error_message is not None:
-        raise AdcmEx(code="COMPONENT_CONSTRAINT_ERROR", msg=error_message)
-
-    bound_not_ok, error_message = is_bound_to_requirements_unsatisfied(
-        topology=requirements_data.topology,
-        component_prototype_map=requirements_data.component_prototype_map,
-        prototype_requirements=requirements_data.prototype_requirements,
-        existing_objects_map=requirements_data.existing_objects_map,
-    )
-    if bound_not_ok and error_message:
-        raise AdcmEx(code="COMPONENT_CONSTRAINT_ERROR", msg=error_message)
-
-    constraint_not_ok, error_message = is_constraint_requirements_unsatisfied(
-        topology=requirements_data.topology,
-        component_prototype_map=requirements_data.component_prototype_map,
-        prototype_requirements=requirements_data.prototype_requirements,
-        components_map=requirements_data.objects_map_by_type["component"],
-    )
-    if constraint_not_ok and error_message is not None:
-        raise AdcmEx(code="COMPONENT_CONSTRAINT_ERROR", msg=error_message)
-
-    check_maintenance_mode(cluster=cluster, host_comp_list=host_comp_list)
-
-    return host_comp_list
-
-
-def check_maintenance_mode(cluster: Cluster, host_comp_list: list[tuple[Service, Host, Component]]) -> None:
-    for service, host, comp in host_comp_list:
-        try:
-            HostComponent.objects.get(cluster=cluster, service=service, host=host, component=comp)
-        except HostComponent.DoesNotExist:
-            if host.maintenance_mode == MaintenanceMode.ON:
-                raise_adcm_ex("INVALID_HC_HOST_IN_MM")
-
-
-def still_existed_hc(cluster: Cluster, host_comp_list: list[tuple[Service, Host, Component]]) -> list:
-    result = []
-    for service, host, comp in host_comp_list:
-        try:
-            existed_hc = HostComponent.objects.get(cluster=cluster, service=service, host=host, component=comp)
-            result.append(existed_hc)
-        except HostComponent.DoesNotExist:
-            continue
-
-    return result
-
-
-def save_hc(cluster: Cluster, host_comp_list: list[tuple[Service, Host, Component]]) -> list[HostComponent]:
-    hc_queryset = HostComponent.objects.filter(cluster=cluster).order_by("id")
-    service_set = {hc.service for hc in hc_queryset.select_related("service")}
-    old_hosts = {i.host for i in hc_queryset.select_related("host")}
-    new_hosts = {i[1] for i in host_comp_list}
-
-    previous_topology = next(retrieve_clusters_topology(cluster_ids=(cluster.id,)))
-
-    lock = get_lock_on_object(object_=cluster)
-    if lock:
-        for removed_host in old_hosts.difference(new_hosts):
-            remove_concern_from_object(object_=removed_host, concern=lock)
-
-        for added_host in new_hosts.difference(old_hosts):
-            add_concern_to_object(object_=added_host, concern=lock)
-
-    hc_queryset.delete()
-    host_component_list = []
-
-    for service, host, comp in host_comp_list:
-        host_component = HostComponent(
-            cluster=cluster,
-            service=service,
-            host=host,
-            component=comp,
-        )
-        host_component.save()
-        host_component_list.append(host_component)
-
-    updated_topology = next(retrieve_clusters_topology(cluster_ids=(cluster.id,)))
-    unmapped_hosts = find_hosts_difference(new_topology=updated_topology, old_topology=previous_topology).unmapped
-    ActionHostGroupRepo().remove_unmapped_hosts_from_groups(unmapped_hosts)
-    ConfigHostGroupRepo().remove_unmapped_hosts_from_groups(unmapped_hosts)
-
-    # HC may break
-    # We can't be sure this method is called after some sort of "check"
-    cluster_cod = CoreObjectDescriptor(id=cluster.id, type=ADCMCoreType.CLUSTER)
-    if not cluster_mapping_has_issue(cluster=cluster):
-        delete_issue(owner=cluster_cod, cause=ConcernCause.HOSTCOMPONENT)
-    elif retrieve_issue(owner=cluster_cod, cause=ConcernCause.HOSTCOMPONENT) is None:
-        create_issue(owner=cluster_cod, cause=ConcernCause.HOSTCOMPONENT)
-
-    redistribute_issues_and_flags(topology=updated_topology)
-
-    reset_hc_map()
-    reset_objects_in_mm()
-
-    for host_component_item in host_component_list:
-        service_set.add(host_component_item.service)
-
-    if service_set:
-        service_list = list(service_set)
-        service_content_type = ContentType.objects.get_for_model(model=service_list[0])
-        for service in service_list:
-            for policy in Policy.objects.filter(
-                object__object_id=service.pk, object__content_type=service_content_type
-            ):
-                policy.apply()
-
-        for policy in Policy.objects.filter(
-            object__object_id=service_list[0].cluster.pk,
-            object__content_type=ContentType.objects.get_for_model(model=service_list[0].cluster),
-        ):
-            policy.apply()
-
-    send_host_component_map_update_event(cluster=cluster)
-    return host_component_list
-
-
-def add_hc(cluster: Cluster, hc_in: list[dict]) -> list[HostComponent]:
-    host_comp_list = check_hc(cluster=cluster, hc_in=hc_in)
-
-    with atomic():
-        return save_hc(cluster=cluster, host_comp_list=host_comp_list)
-
-
-def get_bind(cluster: Cluster, service: Service | None, source_cluster: Cluster, source_service: Service | None):
-=======
 def get_bind(
-    cluster: Cluster, service: ClusterObject | None, source_cluster: Cluster, source_service: ClusterObject | None
+    cluster: Cluster, service: Service | None, source_cluster: Cluster, source_service: Service | None
 ):
->>>>>>> d352f84f
     try:
         return ClusterBind.objects.get(
             cluster=cluster,
