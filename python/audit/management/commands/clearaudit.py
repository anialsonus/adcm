# Licensed under the Apache License, Version 2.0 (the "License");
# you may not use this file except in compliance with the License.
# You may obtain a copy of the License at
#
#      http://www.apache.org/licenses/LICENSE-2.0
#
# Unless required by applicable law or agreed to in writing, software
# distributed under the License is distributed on an "AS IS" BASIS,
# WITHOUT WARRANTIES OR CONDITIONS OF ANY KIND, either express or implied.
# See the License for the specific language governing permissions and
# limitations under the License.

import csv
import os
from datetime import timedelta
from shutil import rmtree
from tarfile import TarFile

from audit.models import AuditLog, AuditObject, AuditSession
from cm.adcm_config import get_adcm_config
from cm.logger import log_cron_task as log
from django.core.management.base import BaseCommand
from django.utils import timezone

<<<<<<< HEAD
from audit.models import AuditLog, AuditObject, AuditSession
from audit.utils import make_audit_log
from cm.logger import log_cron_task as log
from cm.adcm_config import get_adcm_config

=======
>>>>>>> 2dda1782

# pylint: disable=protected-access
class Command(BaseCommand):
    encoding = 'utf-8'
    config_key = 'audit_data_retention'
    archive_base_dir = '/adcm/data/audit/'
    archive_tmp_dir = '/adcm/data/audit/tmp'
    archive_name = 'audit_archive.tar.gz'
    tarfile_cfg = dict(
        read=dict(
            name=os.path.join(archive_base_dir, archive_name),
            mode='r:gz',
            encoding='utf-8',
        ),
        write=dict(
            name=os.path.join(archive_base_dir, archive_name),
            mode='w:gz',
            encoding='utf-8',
            compresslevel=9,
        ),
    )

    archive_model_postfix_map = {
        AuditLog._meta.object_name: 'operations',
        AuditSession._meta.object_name: 'logins',
    }

    def handle(self, *args, **options):
        try:
            _, config = get_adcm_config(self.config_key)
            if config['retention_period'] <= 0:
                self.__log('Disabled')
                return

            threshold_date = timezone.now() - timedelta(days=config['retention_period'])
            self.__log(f'Started. Threshold date: {threshold_date}')

            target_operations = AuditLog.objects.filter(operation_time__lt=threshold_date)
            target_logins = AuditSession.objects.filter(login_time__lt=threshold_date)
            cleared = False
            if target_operations or target_logins:
                make_audit_log('audit', 'success', 'launched')

            if config['data_archiving']:
                self.__log(
                    f'Target audit records will be archived to '
                    f'`{os.path.join(self.archive_base_dir, self.archive_name)}`'
                )
                self.__archive(target_operations, target_logins)
            else:
                self.__log('Archiving is disabled')

            if target_operations.exists():
                self.__log(f'Deleting {target_operations.count()} AuditLog')
                target_operations.delete()
                cleared = True
            if target_logins.exists():
                self.__log(f'Deleting {target_logins.count()} AuditSession')
                target_logins.delete()
                cleared = True

            objects_pk_to_delete = set()
            for ao in AuditObject.objects.filter(is_deleted=True):
                if not ao.auditlog_set.exists():
                    objects_pk_to_delete.add(ao.pk)
            target_objects = AuditObject.objects.filter(pk__in=objects_pk_to_delete)

            if target_objects.exists():
                self.__log(f'Deleting {target_objects.count()} AuditObject')
                target_objects.delete()
                cleared = True

            self.__log('Finished.')
            if cleared:
                make_audit_log('audit', 'success', 'completed')
        except Exception as e:  # pylint: disable=broad-except
            make_audit_log('audit', 'failed', 'completed')
            self.__log('Error in auditlog rotation')
            self.__log(e)

    def __archive(self, *querysets):
        os.makedirs(self.archive_base_dir, exist_ok=True)
        os.makedirs(self.archive_tmp_dir, exist_ok=True)

        self.__extract_to_tmp_dir()
        csv_files = self.__prepare_csvs(*querysets, base_dir=self.archive_tmp_dir)
        if not csv_files:
            self.__log('No targets for archiving')
        self.__archive_tmp_dir()
        self.__log(f'Files `{csv_files}` added to archive `{self.archive_name}`')

    def __extract_to_tmp_dir(self):
        if not os.path.exists(self.tarfile_cfg['read']['name']):
            return
        with TarFile.open(**self.tarfile_cfg['read']) as tar:
            tar.extractall(path=self.archive_tmp_dir)
        os.remove(self.tarfile_cfg['read']['name'])

    def __archive_tmp_dir(self):
        with TarFile.open(**self.tarfile_cfg['write']) as tar:
            for f in os.listdir(self.archive_tmp_dir):
                tar.add(name=os.path.join(self.archive_tmp_dir, f), arcname=f)
        rmtree(self.archive_tmp_dir, ignore_errors=True)

    def __prepare_csvs(self, *querysets, base_dir):
        now = timezone.now().date()

        csv_files = []
        for qs in querysets:
            if not qs.exists():
                continue

            tmp_cvf_name = self.__get_csv_name(qs, now, base_dir)
            with open(tmp_cvf_name, 'wt', newline='', encoding=self.encoding) as csv_file:
                writer = csv.writer(csv_file)

                field_names = [f.name for f in qs.model._meta.get_fields()]
                writer.writerow(field_names)  # header

                for obj in qs:
                    row = [
                        getattr(getattr(obj, fn), 'get_repr')()
                        if hasattr(getattr(obj, fn), 'get_repr')
                        else str(getattr(obj, fn))
                        for fn in field_names
                    ]
                    writer.writerow(row)

            csv_files.append(tmp_cvf_name)

        return csv_files

    def __get_csv_name(self, queryset, now, base_dir):
        tmp_cvf_name = os.path.join(
            base_dir,
            f'audit_{now}_{self.archive_model_postfix_map[queryset.model._meta.object_name]}.csv',
        )
        if os.path.exists(tmp_cvf_name):
            os.remove(tmp_cvf_name)

        return tmp_cvf_name

    def __log(self, msg):
        msg = 'Audit cleanup/archiving: ' + str(msg)
        self.stdout.write(msg)
        log.info(msg)<|MERGE_RESOLUTION|>--- conflicted
+++ resolved
@@ -17,19 +17,12 @@
 from tarfile import TarFile
 
 from audit.models import AuditLog, AuditObject, AuditSession
+from audit.utils import make_audit_log
 from cm.adcm_config import get_adcm_config
 from cm.logger import log_cron_task as log
 from django.core.management.base import BaseCommand
 from django.utils import timezone
 
-<<<<<<< HEAD
-from audit.models import AuditLog, AuditObject, AuditSession
-from audit.utils import make_audit_log
-from cm.logger import log_cron_task as log
-from cm.adcm_config import get_adcm_config
-
-=======
->>>>>>> 2dda1782
 
 # pylint: disable=protected-access
 class Command(BaseCommand):
