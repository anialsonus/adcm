# Licensed under the Apache License, Version 2.0 (the "License");
# you may not use this file except in compliance with the License.
# You may obtain a copy of the License at
#
#      http://www.apache.org/licenses/LICENSE-2.0
#
# Unless required by applicable law or agreed to in writing, software
# distributed under the License is distributed on an "AS IS" BASIS,
# WITHOUT WARRANTIES OR CONDITIONS OF ANY KIND, either express or implied.
# See the License for the specific language governing permissions and
# limitations under the License.

import csv
import os
from datetime import timedelta
from shutil import rmtree
from tarfile import TarFile

from audit.models import AuditLog, AuditLogOperationResult, AuditObject, AuditSession
from audit.utils import make_audit_log
from cm.adcm_config import get_adcm_config
from cm.logger import log_cron_task as log
from django.core.management.base import BaseCommand
from django.utils import timezone


# pylint: disable=protected-access
class Command(BaseCommand):
    encoding = "utf-8"
    config_key = "audit_data_retention"
    archive_base_dir = "/adcm/data/audit/"
    archive_tmp_dir = "/adcm/data/audit/tmp"
    archive_name = "audit_archive.tar.gz"
    tarfile_cfg = dict(
        read=dict(
            name=os.path.join(archive_base_dir, archive_name),
            mode="r:gz",
            encoding="utf-8",
        ),
        write=dict(
            name=os.path.join(archive_base_dir, archive_name),
            mode="w:gz",
            encoding="utf-8",
            compresslevel=9,
        ),
    )

    archive_model_postfix_map = {
        AuditLog: "operations",
        AuditSession: "logins",
        AuditObject: "objects",
    }

    def handle(self, *args, **options):
        try:
            _, config = get_adcm_config(self.config_key)
            if config["retention_period"] <= 0:
                self.__log("Disabled")
                return

            threshold_date = timezone.now() - timedelta(days=config["retention_period"])
            self.__log(f"Started. Threshold date: {threshold_date}")

            # get delete candidates
            target_operations = AuditLog.objects.filter(operation_time__lt=threshold_date)
            target_logins = AuditSession.objects.filter(login_time__lt=threshold_date)
            objects_pk_to_delete = set()
            for ao in AuditObject.objects.filter(is_deleted=True):
                if not ao.auditlog_set.exclude(
                    pk__in=target_operations.values_list("pk", flat=True)
                ).exists():
                    objects_pk_to_delete.add(ao.pk)
            target_objects = AuditObject.objects.filter(pk__in=objects_pk_to_delete)

            cleared = False
            if any(qs.exists() for qs in (target_operations, target_logins, target_objects)):
<<<<<<< HEAD
                make_audit_log("audit", "success", "launched")
=======
                make_audit_log("audit", AuditLogOperationResult.Success, "launched")
>>>>>>> 77706625

            if config["data_archiving"]:
                archive_path = os.path.join(self.archive_base_dir, self.archive_name)
                self.__log(f"Target audit records will be archived to `{archive_path}`")
                self.__archive(target_operations, target_logins, target_objects)
            else:
                self.__log("Archiving is disabled")

            cleared = self.__delete(target_operations, target_logins, target_objects)

            self.__log("Finished.")
            if cleared:
<<<<<<< HEAD
                make_audit_log("audit", "success", "completed")

        except Exception as e:  # pylint: disable=broad-except
            make_audit_log("audit", "failed", "completed")
=======
                make_audit_log("audit", AuditLogOperationResult.Success, "completed")

        except Exception as e:  # pylint: disable=broad-except
            make_audit_log("audit", AuditLogOperationResult.Fail, "completed")
>>>>>>> 77706625
            self.__log(e, "exception")

    def __archive(self, *querysets):
        os.makedirs(self.archive_base_dir, exist_ok=True)
        os.makedirs(self.archive_tmp_dir, exist_ok=True)

        qs_model_names = ", ".join([qs.model._meta.object_name for qs in querysets])
        self.__log(f"Archiving {qs_model_names}")

        self.__extract_to_tmp_dir()
        csv_files = self.__prepare_csvs(*querysets, base_dir=self.archive_tmp_dir)
        if not csv_files:
            self.__log("No targets for archiving")
        else:
            csv_filenames = ", ".join([f"`{os.path.basename(filepath)}`" for filepath in csv_files])
            self.__log(f"Files `{csv_filenames}` will be added to archive `{self.archive_name}`")
        self.__archive_tmp_dir()

    def __delete(self, *querysets):
        was_deleted = False
        for qs in querysets:
            self.__log(f"Deleting {qs.count()} {qs.model._meta.object_name}")
            if qs.exists():
                qs.delete()
                was_deleted = True
        return was_deleted

    def __extract_to_tmp_dir(self):
        if not os.path.exists(self.tarfile_cfg["read"]["name"]):
            return
        with TarFile.open(**self.tarfile_cfg["read"]) as tar:
            tar.extractall(path=self.archive_tmp_dir)
        os.remove(self.tarfile_cfg["read"]["name"])

    def __archive_tmp_dir(self):
        with TarFile.open(**self.tarfile_cfg["write"]) as tar:
            for f in os.listdir(self.archive_tmp_dir):
                tar.add(name=os.path.join(self.archive_tmp_dir, f), arcname=f)
        rmtree(self.archive_tmp_dir, ignore_errors=True)

    def __prepare_csvs(self, *querysets, base_dir):
        now = timezone.now().date()

        csv_files = []
        for qs in querysets:
            if not qs.exists():
                continue

            tmp_cvf_name = self.__get_csv_name(qs, now, base_dir)
<<<<<<< HEAD
            exists = os.path.exists(tmp_cvf_name)
            mode = "at" if exists else "wt"
            with open(tmp_cvf_name, mode, newline="", encoding=self.encoding) as csv_file:
=======
            with open(tmp_cvf_name, "wt", newline="", encoding=self.encoding) as csv_file:
>>>>>>> 77706625
                writer = csv.writer(csv_file)

                fields = [f.column for f in qs.model._meta.fields]
                if not exists:
                    writer.writerow(fields)  # header
                else:
                    with open(tmp_cvf_name, "rt", encoding=self.encoding) as csv_file:
                        exist_fields = csv_file.readline().strip().split(",")
                    if set(exist_fields) != set(fields):
                        self.__log(
                            f"Fields of {qs.model._meta.object_name} was changed, "
                            f"can\'t append to existing file",
                            "warning",
                        )
                        continue
                    fields = exist_fields

                for obj in qs:
                    row = [str(getattr(obj, f)) for f in fields]
                    writer.writerow(row)

            csv_files.append(tmp_cvf_name)

        return csv_files

    def __get_csv_name(self, queryset, now, base_dir):
        tmp_cvf_name = os.path.join(
            base_dir,
            f"audit_{now}_{self.archive_model_postfix_map[queryset.model]}.csv",
        )

        return tmp_cvf_name

    def __log(self, msg, method="info"):
        prefix = "Audit cleanup/archiving: "
        if method in ("exc", "exception"):
            log.warning("%sError in auditlog rotation", prefix)
            log.exception(msg)
        else:
<<<<<<< HEAD
            msg = prefix + str(msg)
=======
            msg = "Audit cleanup/archiving: " + str(msg)
>>>>>>> 77706625
            self.stdout.write(msg)
            getattr(log, method)(msg)<|MERGE_RESOLUTION|>--- conflicted
+++ resolved
@@ -74,11 +74,7 @@
 
             cleared = False
             if any(qs.exists() for qs in (target_operations, target_logins, target_objects)):
-<<<<<<< HEAD
-                make_audit_log("audit", "success", "launched")
-=======
                 make_audit_log("audit", AuditLogOperationResult.Success, "launched")
->>>>>>> 77706625
 
             if config["data_archiving"]:
                 archive_path = os.path.join(self.archive_base_dir, self.archive_name)
@@ -91,17 +87,10 @@
 
             self.__log("Finished.")
             if cleared:
-<<<<<<< HEAD
-                make_audit_log("audit", "success", "completed")
-
-        except Exception as e:  # pylint: disable=broad-except
-            make_audit_log("audit", "failed", "completed")
-=======
                 make_audit_log("audit", AuditLogOperationResult.Success, "completed")
 
         except Exception as e:  # pylint: disable=broad-except
             make_audit_log("audit", AuditLogOperationResult.Fail, "completed")
->>>>>>> 77706625
             self.__log(e, "exception")
 
     def __archive(self, *querysets):
@@ -151,13 +140,9 @@
                 continue
 
             tmp_cvf_name = self.__get_csv_name(qs, now, base_dir)
-<<<<<<< HEAD
             exists = os.path.exists(tmp_cvf_name)
             mode = "at" if exists else "wt"
             with open(tmp_cvf_name, mode, newline="", encoding=self.encoding) as csv_file:
-=======
-            with open(tmp_cvf_name, "wt", newline="", encoding=self.encoding) as csv_file:
->>>>>>> 77706625
                 writer = csv.writer(csv_file)
 
                 fields = [f.column for f in qs.model._meta.fields]
@@ -197,10 +182,6 @@
             log.warning("%sError in auditlog rotation", prefix)
             log.exception(msg)
         else:
-<<<<<<< HEAD
             msg = prefix + str(msg)
-=======
-            msg = "Audit cleanup/archiving: " + str(msg)
->>>>>>> 77706625
             self.stdout.write(msg)
             getattr(log, method)(msg)