--- conflicted
+++ resolved
@@ -51,10 +51,6 @@
             "/api/v1/token/",
             "/api/v1/auth/login/",
         }:
-<<<<<<< HEAD
-            username = request.POST.get("username") or request.user.username
-            self._audit(request.path, user=request.user, username=username)
-=======
 
             try:
                 username = json.loads(request.body.decode("utf-8")).get("username")
@@ -64,8 +60,7 @@
             response = self.get_response(request)
 
             username = request.POST.get("username") or username or request.user.username
-            self._audit(user=request.user, username=username)
+            self._audit(request.path, user=request.user, username=username)
             return response
->>>>>>> f9170eab
 
         return self.get_response(request)