--- conflicted
+++ resolved
@@ -13,14 +13,12 @@
 
 import json
 from itertools import chain
-from pathlib import Path
 from secrets import token_hex
-from typing import Tuple, Optional
+from typing import Optional, Tuple
 
 from django.conf import settings
 
 import adcm.init_django  # pylint: disable=unused-import
-from django.conf import settings
 from cm.bundle import load_adcm
 from cm.issue import update_hierarchy_issues
 from cm.job import abort_all
@@ -37,25 +35,24 @@
 from cm.status_api import Event
 from rbac.models import User
 
-
 TOKEN_LENGTH = 20
 
 
 def prepare_secrets_json(status_user_username: str, status_user_password: Optional[str]) -> None:
     # we need to know status user's password to write it to secrets.json [old implementation]
-    if not Path(SECRETS_FILE).is_file() and status_user_username is not None:
-        with open(SECRETS_FILE, "w", encoding="utf_8") as f:
+    if not settings.SECRETS_FILE.is_file() and status_user_username is not None:
+        with open(settings.SECRETS_FILE, "w", encoding=settings.ENCODING_UTF_8) as f:
             json.dump(
                 {
                     "adcmuser": {"user": status_user_username, "password": status_user_password},
                     "token": token_hex(TOKEN_LENGTH),
-                    "adcm_internal_token": settings.ADCM_TOKEN
+                    "adcm_internal_token": settings.ADCM_TOKEN,
                 },
-                f
+                f,
             )
-        logger.info("Update secret file %s OK", SECRETS_FILE)
+        logger.info("Update secret file %s OK", settings.SECRETS_FILE)
     else:
-        logger.info("Secret file %s is not updated", SECRETS_FILE)
+        logger.info("Secret file %s is not updated", settings.SECRETS_FILE)
 
 
 def create_status_user() -> Tuple[str, Optional[str]]:
@@ -65,13 +62,7 @@
 
     password = token_hex(TOKEN_LENGTH)
     User.objects.create_superuser(username, "", password, built_in=True)
-<<<<<<< HEAD
     return username, password
-=======
-    with open(settings.SECRETS_FILE, "w", encoding=settings.ENCODING_UTF_8) as f:
-        json.dump({"adcmuser": {"user": username, "password": password}, "token": token}, f)
-    logger.info("Update secret file %s OK", settings.SECRETS_FILE)
->>>>>>> 1c2bcc63
 
 
 def create_dummy_data():
@@ -103,12 +94,8 @@
     logger.info("Start initializing ADCM DB...")
     if not User.objects.filter(username="admin").exists():
         User.objects.create_superuser("admin", "admin@example.com", "admin", built_in=True)
-<<<<<<< HEAD
     status_user_username, status_user_password = create_status_user()
     prepare_secrets_json(status_user_username, status_user_password)
-=======
-    create_status_user()
->>>>>>> 1c2bcc63
     if not User.objects.filter(username="system").exists():
         User.objects.create_superuser("system", "", None, built_in=True)
         logger.info("Create system user")
