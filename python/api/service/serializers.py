# Licensed under the Apache License, Version 2.0 (the "License");
# you may not use this file except in compliance with the License.
# You may obtain a copy of the License at
#
#      http://www.apache.org/licenses/LICENSE-2.0
#
# Unless required by applicable law or agreed to in writing, software
# distributed under the License is distributed on an "AS IS" BASIS,
# WITHOUT WARRANTIES OR CONDITIONS OF ANY KIND, either express or implied.
# See the License for the specific language governing permissions and
# limitations under the License.

# pylint: disable=redefined-builtin

from django.db.utils import IntegrityError
from rest_framework import serializers
from rest_framework.reverse import reverse

from api.action.serializers import ActionShort
from api.api_views import check_obj, filter_actions, CommonAPIURL, ObjectURL
from api.cluster.serializers import BindSerializer
from api.component.serializers import ComponentUISerializer
from api.concern.serializers import ConcernItemSerializer
from api.serializers import StringListSerializer
<<<<<<< HEAD
from cm import issue
=======
>>>>>>> 5054937d
from cm import status_api
from cm.api import add_service_to_cluster, multi_bind, bind
from cm.errors import AdcmEx
from cm.models import Prototype, Action, ServiceComponent, Cluster


class ServiceSerializer(serializers.Serializer):
    id = serializers.IntegerField(read_only=True)
    cluster_id = serializers.IntegerField(required=True)
    name = serializers.CharField(read_only=True)
    display_name = serializers.CharField(read_only=True)
    state = serializers.CharField(read_only=True)
    prototype_id = serializers.IntegerField(required=True, help_text='id of service prototype')
    url = ObjectURL(read_only=True, view_name='service-details')

    def validate_prototype_id(self, prototype_id):
        prototype = check_obj(
            Prototype, {'id': prototype_id, 'type': 'service'}, 'PROTOTYPE_NOT_FOUND'
        )
        return prototype

    def create(self, validated_data):
        try:
            cluster = check_obj(Cluster, validated_data['cluster_id'])
            prototype = check_obj(Prototype, validated_data['prototype_id'])
            return add_service_to_cluster(cluster, prototype)
        except IntegrityError:
            raise AdcmEx('SERVICE_CONFLICT') from None


class ClusterServiceSerializer(ServiceSerializer):
    cluster_id = serializers.IntegerField(read_only=True)

    def create(self, validated_data):
        try:
            cluster = check_obj(Cluster, self.context.get('cluster_id'))
            return add_service_to_cluster(cluster, validated_data['prototype_id'])
        except IntegrityError:
            raise AdcmEx('SERVICE_CONFLICT') from None


class ServiceDetailSerializer(ServiceSerializer):
    prototype_id = serializers.IntegerField(read_only=True)
    description = serializers.CharField(read_only=True)
    bundle_id = serializers.IntegerField(read_only=True)
    status = serializers.SerializerMethodField()
    monitoring = serializers.CharField(read_only=True)
    action = CommonAPIURL(read_only=True, view_name='object-action')
    config = CommonAPIURL(read_only=True, view_name='object-config')
    component = ObjectURL(read_only=True, view_name='component')
    imports = ObjectURL(read_only=True, view_name='service-import')
    bind = ObjectURL(read_only=True, view_name='service-bind')
    prototype = serializers.HyperlinkedIdentityField(
        view_name='service-type-details',
        lookup_field='prototype_id',
        lookup_url_kwarg='prototype_id',
    )
    multi_state = StringListSerializer(read_only=True)
    concern = ConcernItemSerializer(many=True, read_only=True)
<<<<<<< HEAD

    def get_issue(self, obj):
        return issue.aggregate_issues(obj)
=======
>>>>>>> 5054937d

    def get_status(self, obj):
        return status_api.get_service_status(obj.cluster.id, obj.id)


class ServiceUISerializer(ServiceDetailSerializer):
    actions = serializers.SerializerMethodField()
    components = serializers.SerializerMethodField()
    name = serializers.CharField(read_only=True)
    version = serializers.SerializerMethodField()
    action = CommonAPIURL(view_name='object-action')
    config = CommonAPIURL(view_name='object-config')

    def get_actions(self, obj):
        act_set = Action.objects.filter(prototype=obj.prototype)
        self.context['object'] = obj
        self.context['service_id'] = obj.id
        actions = filter_actions(obj, act_set)
        acts = ActionShort(actions, many=True, context=self.context)
        return acts.data

    def get_components(self, obj):
        comps = ServiceComponent.objects.filter(service=obj, cluster=obj.cluster)
        return ComponentUISerializer(comps, many=True, context=self.context).data

    def get_version(self, obj):
        return obj.prototype.version


class ImportPostSerializer(serializers.Serializer):
    bind = serializers.JSONField()

    def create(self, validated_data):
        binds = validated_data.get('bind')
        service = self.context.get('service')
        cluster = self.context.get('cluster')
        return multi_bind(cluster, service, binds)


class ServiceBindUrlFiels(serializers.HyperlinkedIdentityField):
    def get_url(self, obj, view_name, request, format):
        kwargs = {'service_id': obj.service.id, 'bind_id': obj.id}
        return reverse(view_name, kwargs=kwargs, request=request, format=format)


class ServiceBindSerializer(BindSerializer):
    url = ServiceBindUrlFiels(read_only=True, view_name='service-bind-details')


class ServiceBindPostSerializer(serializers.Serializer):
    id = serializers.IntegerField(read_only=True)
    export_cluster_id = serializers.IntegerField()
    export_service_id = serializers.IntegerField()
    export_cluster_name = serializers.CharField(read_only=True)
    export_service_name = serializers.CharField(read_only=True)
    export_cluster_prototype_name = serializers.CharField(read_only=True)

    def create(self, validated_data):
        export_cluster = check_obj(Cluster, validated_data.get('export_cluster_id'))
        return bind(
            validated_data.get('cluster'),
            validated_data.get('service'),
            export_cluster,
            validated_data.get('export_service_id'),
        )<|MERGE_RESOLUTION|>--- conflicted
+++ resolved
@@ -22,10 +22,6 @@
 from api.component.serializers import ComponentUISerializer
 from api.concern.serializers import ConcernItemSerializer
 from api.serializers import StringListSerializer
-<<<<<<< HEAD
-from cm import issue
-=======
->>>>>>> 5054937d
 from cm import status_api
 from cm.api import add_service_to_cluster, multi_bind, bind
 from cm.errors import AdcmEx
@@ -85,12 +81,6 @@
     )
     multi_state = StringListSerializer(read_only=True)
     concern = ConcernItemSerializer(many=True, read_only=True)
-<<<<<<< HEAD
-
-    def get_issue(self, obj):
-        return issue.aggregate_issues(obj)
-=======
->>>>>>> 5054937d
 
     def get_status(self, obj):
         return status_api.get_service_status(obj.cluster.id, obj.id)
