--- conflicted
+++ resolved
@@ -24,39 +24,26 @@
     ActionUISerializer,
 )
 from api.base_view import GenericUIView
-<<<<<<< HEAD
-from api.job.serializers import RunTaskSerializer
-from api.utils import AdcmFilterBackend, create, filter_actions, get_object_for_user
-=======
 from api.job.serializers import RunTaskRetrieveSerializer
 from api.utils import (
-    ActionFilter,
     AdcmFilterBackend,
     create,
     filter_actions,
     get_object_for_user,
-    set_disabling_cause,
 )
->>>>>>> 2c874b70
 from audit.utils import audit
 from cm.errors import AdcmEx
-from cm.models import Action, Host, HostComponent, TaskLog, get_model_by_type
+from cm.models import Action, get_model_by_type, Host, HostComponent, TaskLog
 from rbac.viewsets import DjangoOnlyObjectPermissions
 
 VIEW_ACTION_PERM = "cm.view_action"
 
 
 def get_object_type_id(**kwargs):
-<<<<<<< HEAD
     object_type = kwargs.get("object_type")
-    object_id = kwargs.get(f"{object_type}_id")
-    action_id = kwargs.get("action_id", None)
-=======
-    object_type = kwargs.get('object_type')
     # TODO: this is a temporary patch for `action` endpoint
     object_id = kwargs.get(f"{object_type}_id") or kwargs.get(f"{object_type}_pk")
-    action_id = kwargs.get('action_id', None)
->>>>>>> 2c874b70
+    action_id = kwargs.get("action_id", None)
 
     return object_type, object_id, action_id
 
@@ -116,9 +103,6 @@
         return actions
 
     def get(self, request, *args, **kwargs):  # pylint: disable=too-many-locals
-        """
-        List all actions of a specified object
-        """
         if kwargs["object_type"] == "host":
             host, _ = get_obj(object_type="host", host_id=kwargs["host_id"])
             actions = self._get_actions_for_host(host)
@@ -155,9 +139,6 @@
     permission_required = [VIEW_ACTION_PERM]
 
     def get(self, request, *args, **kwargs):
-        """
-        Show specified action
-        """
         object_type, object_id, action_id = get_object_type_id(**kwargs)
         model = get_model_by_type(object_type)
         ct = ContentType.objects.get_for_model(model)
@@ -175,6 +156,7 @@
             objects = {"host": obj}
         else:
             objects = {action.prototype.type: obj}
+
         serializer = self.get_serializer(
             action, context={"request": request, "objects": objects, "obj": obj}
         )
@@ -201,9 +183,6 @@
 
     @audit
     def post(self, request, *args, **kwargs):
-        """
-        Ran specified action
-        """
         object_type, object_id, action_id = get_object_type_id(**kwargs)
         model = get_model_by_type(object_type)
         ct = ContentType.objects.get_for_model(model)
@@ -213,6 +192,7 @@
         action = get_object_for_user(request.user, VIEW_ACTION_PERM, Action, id=action_id)
         if reason := action.get_start_impossible_reason(obj):
             raise AdcmEx("ACTION_ERROR", msg=reason)
+
         self.check_action_perm(action, obj)
         serializer = self.get_serializer(data=request.data)
 
