# Licensed under the Apache License, Version 2.0 (the "License");
# you may not use this file except in compliance with the License.
# You may obtain a copy of the License at
#
#      http://www.apache.org/licenses/LICENSE-2.0
#
# Unless required by applicable law or agreed to in writing, software
# distributed under the License is distributed on an "AS IS" BASIS,
# WITHOUT WARRANTIES OR CONDITIONS OF ANY KIND, either express or implied.
# See the License for the specific language governing permissions and
# limitations under the License.

from api.base_view import GenericUIViewSet
from api.group_config.serializers import (
    GroupConfigConfigLogSerializer,
    GroupConfigConfigSerializer,
    GroupConfigHostCandidateSerializer,
    GroupConfigHostSerializer,
    GroupConfigSerializer,
    UIGroupConfigConfigLogSerializer,
    revert_model_name,
)
from api.utils import permission_denied
from audit.utils import audit
from cm.errors import AdcmEx
from cm.models import ConfigLog, GroupConfig, Host, ObjectConfig
from django.contrib.contenttypes.models import ContentType
from django_filters.rest_framework import CharFilter, FilterSet
from guardian.mixins import PermissionListMixin
<<<<<<< HEAD
=======
from rest_framework import permissions, status, viewsets
from rest_framework.exceptions import ValidationError
>>>>>>> d8d4ec06
from rest_framework.mixins import (
    CreateModelMixin,
    DestroyModelMixin,
    ListModelMixin,
    RetrieveModelMixin,
)
from rest_framework.response import Response
from rest_framework.status import HTTP_201_CREATED, HTTP_204_NO_CONTENT
from rest_framework.viewsets import GenericViewSet, ModelViewSet, ReadOnlyModelViewSet
from rest_framework_extensions.mixins import NestedViewSetMixin

from adcm.permissions import DjangoObjectPermissionsAudit


def has_config_perm(user, action_type, obj):
    model = type(obj).__name__.lower()
    if user.has_perm(f'cm.{action_type}_config_of_{model}', obj):
        return True

    return False


def check_config_perm(user, action_type, obj):
    if not has_config_perm(user, action_type, obj):
        permission_denied()


class GroupConfigFilterSet(FilterSet):
    object_type = CharFilter(
        field_name='object_type', label='object_type', method='filter_object_type'
    )

    @staticmethod
    def filter_object_type(queryset, name, value):
        value = revert_model_name(value)
        object_type = ContentType.objects.get(app_label='cm', model=value)
        return queryset.filter(**{name: object_type})

    class Meta:
        model = GroupConfig
        fields = ('object_id', 'object_type')


class GroupConfigHostViewSet(
    PermissionListMixin,
    NestedViewSetMixin,
    ListModelMixin,
    CreateModelMixin,
    RetrieveModelMixin,
    DestroyModelMixin,
    GenericViewSet,
):  # pylint: disable=too-many-ancestors
    queryset = Host.objects.all()
    serializer_class = GroupConfigHostSerializer
    permission_classes = (DjangoObjectPermissionsAudit,)
    permission_required = ['view_host']
    lookup_url_kwarg = 'host_id'

    @audit
    def create(self, request, *args, **kwargs):
        return super().create(request, *args, **kwargs)

    @audit
    def destroy(self, request, *args, **kwargs):
        group_config = GroupConfig.obj.get(id=self.kwargs.get('parent_lookup_group_config'))
        host = self.get_object()
        group_config.hosts.remove(host)

        return Response(status=HTTP_204_NO_CONTENT)

    def get_serializer_context(self):
        context = super().get_serializer_context()
        if hasattr(context['view'], 'response'):
            return context

        group_config_id = self.kwargs.get('parent_lookup_group_config')
        if group_config_id is not None:
            group_config = GroupConfig.obj.get(id=group_config_id)
            context.update({'group_config': group_config})

        return context


class GroupConfigHostCandidateViewSet(
    PermissionListMixin, NestedViewSetMixin, ReadOnlyModelViewSet
):  # pylint: disable=too-many-ancestors
    serializer_class = GroupConfigHostCandidateSerializer
    permission_classes = (DjangoObjectPermissionsAudit,)
    lookup_url_kwarg = 'host_id'
    permission_required = ['cm.view_host']

    def get_queryset(self, *args, **kwargs):
        group_config_id = self.kwargs.get('parent_lookup_group_config')
        if group_config_id is None:
            return Host.objects.none()

        group_config = GroupConfig.obj.get(id=group_config_id)

        return group_config.host_candidate()

    def get_serializer_context(self):
        context = super().get_serializer_context()
        if hasattr(context['view'], 'response'):
            return context

        group_config_id = self.kwargs.get('parent_lookup_group_config')
        if group_config_id is not None:
            group_config = GroupConfig.obj.get(id=group_config_id)
            context.update({'group_config': group_config})

        return context


class GroupConfigConfigViewSet(
    PermissionListMixin, NestedViewSetMixin, RetrieveModelMixin, GenericViewSet
):  # pylint: disable=too-many-ancestors
    queryset = ObjectConfig.objects.all()
    serializer_class = GroupConfigConfigSerializer
    permission_classes = (DjangoObjectPermissionsAudit,)
    permission_required = ['view_objectconfig']

    def get_serializer_context(self):
        context = super().get_serializer_context()
        if hasattr(context['view'], 'response'):
            return context

        group_config_id = self.kwargs.get('parent_lookup_group_config')
        if group_config_id is not None:
            group_config = GroupConfig.obj.get(id=group_config_id)
            context.update({'group_config': group_config})
            context.update({'obj_ref__group_config': group_config})

        obj_ref_id = self.kwargs.get('pk')
        if obj_ref_id is not None:
            obj_ref = ObjectConfig.obj.get(id=obj_ref_id)
            context.update({'obj_ref': obj_ref})

        return context


class GroupConfigConfigLogViewSet(
    PermissionListMixin,
    NestedViewSetMixin,
    RetrieveModelMixin,
    ListModelMixin,
    CreateModelMixin,
    GenericUIViewSet,
):  # pylint: disable=too-many-ancestors
    serializer_class = GroupConfigConfigLogSerializer
    serializer_class_ui = UIGroupConfigConfigLogSerializer
    permission_classes = (DjangoObjectPermissionsAudit,)
    permission_required = ['view_configlog']
    filterset_fields = ('id',)
    ordering_fields = ('id',)

    def get_queryset(self, *args, **kwargs):
        kwargs = {
            'obj_ref__group_config': self.kwargs.get('parent_lookup_obj_ref__group_config'),
            'obj_ref': self.kwargs.get('parent_lookup_obj_ref'),
        }
        return ConfigLog.objects.filter(**kwargs).order_by('-id')

    def get_serializer_context(self):
        context = super().get_serializer_context()
        if hasattr(context['view'], 'response'):
            return context

        group_config_id = self.kwargs.get('parent_lookup_obj_ref__group_config')
        if group_config_id is not None:
            group_config = GroupConfig.obj.get(id=group_config_id)
            context.update({'obj_ref__group_config': group_config})

        obj_ref_id = self.kwargs.get('parent_lookup_obj_ref')
        if obj_ref_id is not None:
            obj_ref = ObjectConfig.obj.get(id=obj_ref_id)
            context.update({'obj_ref': obj_ref})

        context['ui'] = self._is_for_ui()

        return context

    @audit
    def create(self, request, *args, **kwargs):
        return super().create(request, *args, **kwargs)


class GroupConfigViewSet(
    PermissionListMixin, NestedViewSetMixin, ModelViewSet
):  # pylint: disable=too-many-ancestors
    queryset = GroupConfig.objects.all()
    serializer_class = GroupConfigSerializer
    filterset_class = GroupConfigFilterSet
    permission_classes = (DjangoObjectPermissionsAudit,)
    permission_required = ['cm.view_groupconfig']

    @audit
    def create(self, request, *args, **kwargs):
        serializer = self.get_serializer(data=request.data)
        try:
            serializer.is_valid(raise_exception=True)
        except ValidationError as e:
            raise AdcmEx('GROUP_CONFIG_DATA_ERROR') from e

        model = serializer.validated_data['object_type'].model_class()
        obj = model.obj.get(id=serializer.validated_data['object_id'])
        check_config_perm(self.request.user, 'change', obj)

        self.perform_create(serializer)
        headers = self.get_success_headers(serializer.data)

        return Response(serializer.data, status=HTTP_201_CREATED, headers=headers)

    @audit
    def update(self, request, *args, **kwargs):
        partial = kwargs.pop('partial', False)
        instance = self.get_object()

        check_config_perm(self.request.user, 'change', instance.object)

        serializer = self.get_serializer(instance, data=request.data, partial=partial)
        serializer.is_valid(raise_exception=True)
        self.perform_update(serializer)

        if getattr(instance, '_prefetched_objects_cache', None):
            # If 'prefetch_related' has been applied to a queryset, we need to
            # forcibly invalidate the prefetch cache on the instance.
            # pylint: disable=protected-access
            instance._prefetched_objects_cache = {}

        return Response(serializer.data)

    @audit
    def destroy(self, request, *args, **kwargs):
        instance = self.get_object()
        check_config_perm(self.request.user, 'change', instance.object)
        self.perform_destroy(instance)

        return Response(status=HTTP_204_NO_CONTENT)

    def get_serializer_context(self):
        context = super().get_serializer_context()
        if hasattr(context['view'], 'response'):
            return context

        if self.kwargs:
            group_config = self.get_object()
            context.update({'group_config': group_config})

        return context<|MERGE_RESOLUTION|>--- conflicted
+++ resolved
@@ -27,11 +27,7 @@
 from django.contrib.contenttypes.models import ContentType
 from django_filters.rest_framework import CharFilter, FilterSet
 from guardian.mixins import PermissionListMixin
-<<<<<<< HEAD
-=======
-from rest_framework import permissions, status, viewsets
 from rest_framework.exceptions import ValidationError
->>>>>>> d8d4ec06
 from rest_framework.mixins import (
     CreateModelMixin,
     DestroyModelMixin,
