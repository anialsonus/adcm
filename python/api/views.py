--- conflicted
+++ resolved
@@ -30,13 +30,7 @@
 import cm.stack
 import cm.status_api
 from cm.errors import AdcmEx, AdcmApiEx
-<<<<<<< HEAD
-from cm.models import HostProvider, Host, ADCM, Action, JobLog, TaskLog, Upgrade
-from api.serializers import check_obj, filter_actions
-=======
 from cm.models import HostProvider, Host, ADCM, JobLog, TaskLog, Upgrade
-from adcm.settings import ADCM_VERSION
->>>>>>> 462df1a2
 from api.api_views import (
     DetailViewRO, DetailViewDelete, ListView,
     PageView, PageViewAdd, GenericAPIPermView, create, check_obj
