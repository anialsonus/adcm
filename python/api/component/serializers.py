# Licensed under the Apache License, Version 2.0 (the "License");
# you may not use this file except in compliance with the License.
# You may obtain a copy of the License at
#
#      http://www.apache.org/licenses/LICENSE-2.0
#
# Unless required by applicable law or agreed to in writing, software
# distributed under the License is distributed on an "AS IS" BASIS,
# WITHOUT WARRANTIES OR CONDITIONS OF ANY KIND, either express or implied.
# See the License for the specific language governing permissions and
# limitations under the License.

# pylint: disable=redefined-builtin

from rest_framework import serializers
from rest_framework.reverse import reverse

from api.action.serializers import ActionShort
from api.api_views import hlink, filter_actions, get_api_url_kwargs, CommonAPIURL
from api.concern.serializers import ConcernItemSerializer
from api.serializers import StringListSerializer
<<<<<<< HEAD
from cm import issue, status_api
=======
from cm import status_api
>>>>>>> 5054937d
from cm.models import Action


class ComponentObjectUrlField(serializers.HyperlinkedIdentityField):
    def get_url(self, obj, view_name, request, format):
        kwargs = get_api_url_kwargs(obj, request, True)
        return reverse(view_name, kwargs=kwargs, request=request, format=format)


class ComponentSerializer(serializers.Serializer):
    id = serializers.IntegerField(read_only=True)
    cluster_id = serializers.IntegerField(read_only=True)
    service_id = serializers.IntegerField(read_only=True)
    name = serializers.CharField(read_only=True)
    display_name = serializers.CharField(read_only=True)
    description = serializers.CharField(read_only=True)
    state = serializers.CharField(read_only=True)
    prototype_id = serializers.IntegerField(required=True, help_text='id of component prototype')
    url = ComponentObjectUrlField(read_only=True, view_name='component-details')


class ComponentDetailSerializer(ComponentSerializer):
    constraint = serializers.JSONField(read_only=True)
    requires = serializers.JSONField(read_only=True)
    bound_to = serializers.JSONField(read_only=True)
    bundle_id = serializers.IntegerField(read_only=True)
    monitoring = serializers.CharField(read_only=True)
    status = serializers.SerializerMethodField()
    action = CommonAPIURL(read_only=True, view_name='object-action')
    config = CommonAPIURL(read_only=True, view_name='object-config')
    prototype = hlink('component-type-details', 'prototype_id', 'prototype_id')
    multi_state = StringListSerializer(read_only=True)
    concern = ConcernItemSerializer(many=True, read_only=True)
<<<<<<< HEAD

    def get_issue(self, obj):
        return issue.aggregate_issues(obj)
=======
>>>>>>> 5054937d

    def get_status(self, obj):
        return status_api.get_component_status(obj.id)


class ComponentUISerializer(ComponentDetailSerializer):
    actions = serializers.SerializerMethodField()
    version = serializers.SerializerMethodField()

    def get_actions(self, obj):
        act_set = Action.objects.filter(prototype=obj.prototype)
        self.context['object'] = obj
        self.context['component_id'] = obj.id
        actions = filter_actions(obj, act_set)
        acts = ActionShort(actions, many=True, context=self.context)
        return acts.data

    def get_version(self, obj):
        return obj.prototype.version<|MERGE_RESOLUTION|>--- conflicted
+++ resolved
@@ -19,11 +19,7 @@
 from api.api_views import hlink, filter_actions, get_api_url_kwargs, CommonAPIURL
 from api.concern.serializers import ConcernItemSerializer
 from api.serializers import StringListSerializer
-<<<<<<< HEAD
-from cm import issue, status_api
-=======
 from cm import status_api
->>>>>>> 5054937d
 from cm.models import Action
 
 
@@ -57,12 +53,6 @@
     prototype = hlink('component-type-details', 'prototype_id', 'prototype_id')
     multi_state = StringListSerializer(read_only=True)
     concern = ConcernItemSerializer(many=True, read_only=True)
-<<<<<<< HEAD
-
-    def get_issue(self, obj):
-        return issue.aggregate_issues(obj)
-=======
->>>>>>> 5054937d
 
     def get_status(self, obj):
         return status_api.get_component_status(obj.id)
