--- conflicted
+++ resolved
@@ -11,10 +11,6 @@
 # limitations under the License.
 
 # pylint: disable=redefined-builtin
-<<<<<<< HEAD
-from typing import Optional
-=======
->>>>>>> 3295f948
 
 from rest_framework.serializers import (
     BooleanField,
@@ -31,15 +27,9 @@
 from api.group_config.serializers import GroupConfigsHyperlinkedIdentityField
 from api.serializers import StringListSerializer
 from api.utils import CommonAPIURL, ObjectURL, filter_actions
-<<<<<<< HEAD
-from cm import status_api
-from cm.adcm_config import get_main_info
-from cm.models import Action, ServiceComponent
-=======
 from cm.adcm_config import get_main_info
 from cm.models import Action, ServiceComponent
 from cm.status_api import get_component_status
->>>>>>> 3295f948
 
 
 class ComponentSerializer(Serializer):
@@ -50,10 +40,6 @@
     display_name = CharField(read_only=True)
     description = CharField(read_only=True)
     state = CharField(read_only=True)
-<<<<<<< HEAD
-    prototype_id = IntegerField(required=True, help_text='id of component prototype')
-    url = ObjectURL(read_only=True, view_name='component-details')
-=======
     prototype_id = IntegerField(required=True, help_text="id of component prototype")
     url = ObjectURL(read_only=True, view_name="component-details")
 
@@ -84,35 +70,6 @@
         lookup_field="prototype_id",
         lookup_url_kwarg="prototype_id",
     )
->>>>>>> 3295f948
-
-
-class ComponentUISerializer(ComponentSerializer):
-    action = CommonAPIURL(read_only=True, view_name='object-action')
-    version = SerializerMethodField()
-    status = SerializerMethodField()
-    concerns = ConcernItemUISerializer(many=True, read_only=True)
-    locked = BooleanField(read_only=True)
-
-    @staticmethod
-    def get_version(obj: ServiceComponent) -> str:
-        return obj.prototype.version
-
-    @staticmethod
-    def get_status(obj: ServiceComponent) -> int:
-        return status_api.get_component_status(obj)
-
-
-class ComponentShortSerializer(ComponentSerializer):
-    constraint = JSONField(read_only=True)
-    requires = JSONField(read_only=True)
-    bound_to = JSONField(read_only=True)
-    bundle_id = IntegerField(read_only=True)
-    prototype = HyperlinkedIdentityField(
-        view_name='component-type-details',
-        lookup_field='prototype_id',
-        lookup_url_kwarg='prototype_id',
-    )
 
 
 class ComponentDetailSerializer(ComponentSerializer):
@@ -122,38 +79,21 @@
     bundle_id = IntegerField(read_only=True)
     monitoring = CharField(read_only=True)
     status = SerializerMethodField()
-<<<<<<< HEAD
-    action = CommonAPIURL(read_only=True, view_name='object-action')
-    config = CommonAPIURL(read_only=True, view_name='object-config')
-    prototype = HyperlinkedIdentityField(
-        view_name='component-type-details',
-        lookup_field='prototype_id',
-        lookup_url_kwarg='prototype_id',
-=======
     action = CommonAPIURL(read_only=True, view_name="object-action")
     config = CommonAPIURL(read_only=True, view_name="object-config")
     prototype = HyperlinkedIdentityField(
         view_name="component-type-detail",
         lookup_field="prototype_id",
         lookup_url_kwarg="prototype_id",
->>>>>>> 3295f948
     )
     multi_state = StringListSerializer(read_only=True)
     concerns = ConcernItemSerializer(many=True, read_only=True)
     locked = BooleanField(read_only=True)
-<<<<<<< HEAD
-    group_config = GroupConfigsHyperlinkedIdentityField(view_name='group-config-list')
-
-    @staticmethod
-    def get_status(obj: ServiceComponent) -> int:
-        return status_api.get_component_status(obj)
-=======
     group_config = GroupConfigsHyperlinkedIdentityField(view_name="group-config-list")
 
     @staticmethod
     def get_status(obj: ServiceComponent) -> int:
         return get_component_status(obj)
->>>>>>> 3295f948
 
 
 class StatusSerializer(Serializer):
@@ -163,11 +103,7 @@
 
     @staticmethod
     def get_status(obj: ServiceComponent) -> int:
-<<<<<<< HEAD
-        return status_api.get_component_status(obj)
-=======
         return get_component_status(obj)
->>>>>>> 3295f948
 
 
 class ComponentDetailUISerializer(ComponentDetailSerializer):
@@ -189,9 +125,5 @@
         return obj.prototype.version
 
     @staticmethod
-<<<<<<< HEAD
-    def get_main_info(obj: ServiceComponent) -> Optional[str]:
-=======
     def get_main_info(obj: ServiceComponent) -> str | None:
->>>>>>> 3295f948
         return get_main_info(obj)