--- conflicted
+++ resolved
@@ -99,11 +99,7 @@
             script="somethign.yaml",
         )
 
-<<<<<<< HEAD
-        with RunTaskMock() as run_task:
-=======
-        with patch("cm.services.maintenance_mode.run_action") as start_task_mock:
->>>>>>> 484fc36c
+        with RunTaskMock() as run_task:
             response: Response = self.client.post(
                 path=reverse(viewname="v1:host-maintenance-mode", kwargs={"host_id": self.host.pk}),
                 data={"maintenance_mode": "ON"},
@@ -131,11 +127,7 @@
         self.host.maintenance_mode = MaintenanceMode.ON
         self.host.save(update_fields=["maintenance_mode"])
 
-<<<<<<< HEAD
-        with RunTaskMock() as run_task:
-=======
-        with patch("cm.services.maintenance_mode.run_action") as start_task_mock:
->>>>>>> 484fc36c
+        with RunTaskMock() as run_task:
             response: Response = self.client.post(
                 path=reverse(viewname="v1:host-maintenance-mode", kwargs={"host_id": self.host.pk}),
                 data={"maintenance_mode": "ON"},
@@ -178,11 +170,7 @@
             script="something.yaml",
         )
 
-<<<<<<< HEAD
-        with RunTaskMock() as run_task:
-=======
-        with patch("cm.services.maintenance_mode.run_action") as start_task_mock:
->>>>>>> 484fc36c
+        with RunTaskMock() as run_task:
             response: Response = self.client.post(
                 path=reverse(viewname="v1:host-maintenance-mode", kwargs={"host_id": self.host.pk}),
                 data={"maintenance_mode": "OFF"},
@@ -210,11 +198,7 @@
         self.host.maintenance_mode = MaintenanceMode.OFF
         self.host.save(update_fields=["maintenance_mode"])
 
-<<<<<<< HEAD
-        with RunTaskMock() as run_task:
-=======
-        with patch("cm.services.maintenance_mode.run_action") as start_task_mock:
->>>>>>> 484fc36c
+        with RunTaskMock() as run_task:
             response: Response = self.client.post(
                 path=reverse(viewname="v1:host-maintenance-mode", kwargs={"host_id": self.host.pk}),
                 data={"maintenance_mode": "OFF"},
@@ -341,7 +325,6 @@
                 "python/api/tests/files/cluster_using_plugin.tar",
             ),
         )
-        Action.objects.get(name=settings.ADCM_HOST_TURN_ON_MM_ACTION_NAME)
 
         cluster_prototype = Prototype.objects.get(bundle_id=bundle.pk, type="cluster")
         cluster_response: Response = self.client.post(
@@ -365,11 +348,7 @@
             data={"host_id": host.pk},
         )
 
-<<<<<<< HEAD
-        with RunTaskMock() as run_task:
-=======
-        with patch("cm.services.maintenance_mode.run_action") as start_task_mock:
->>>>>>> 484fc36c
+        with RunTaskMock() as run_task:
             response: Response = self.client.post(
                 path=reverse(viewname="v1:host-maintenance-mode", kwargs={"host_id": host.pk}),
                 data={"maintenance_mode": "ON"},
