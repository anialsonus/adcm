# Licensed under the Apache License, Version 2.0 (the "License");
# you may not use this file except in compliance with the License.
# You may obtain a copy of the License at
#
#      http://www.apache.org/licenses/LICENSE-2.0
#
# Unless required by applicable law or agreed to in writing, software
# distributed under the License is distributed on an "AS IS" BASIS,
# WITHOUT WARRANTIES OR CONDITIONS OF ANY KIND, either express or implied.
# See the License for the specific language governing permissions and
# limitations under the License.

from pathlib import Path
from unittest.mock import patch

from adcm.tests.base import APPLICATION_JSON, BaseTestCase
from cm.models import (
    Action,
    Bundle,
    Cluster,
    ClusterBind,
    Component,
    Host,
    HostComponent,
    HostProvider,
    MaintenanceMode,
    Prototype,
    Service,
)
from cm.services.job.action import ActionRunPayload
from django.conf import settings
from django.urls import reverse
from rest_framework.response import Response
from rest_framework.status import (
    HTTP_200_OK,
    HTTP_204_NO_CONTENT,
    HTTP_400_BAD_REQUEST,
    HTTP_409_CONFLICT,
)


class TestServiceAPI(BaseTestCase):
    def setUp(self) -> None:
        super().setUp()

        self.bundle = Bundle.objects.create()
        self.cluster_prototype = Prototype.objects.create(bundle=self.bundle, type="cluster")
        self.cluster = Cluster.objects.create(prototype=self.cluster_prototype, name="test_cluster")
        self.service_prototype = Prototype.objects.create(
            bundle=self.bundle,
            type="service",
            display_name="test_service",
        )
        self.service = Service.objects.create(prototype=self.service_prototype, cluster=self.cluster)
        self.component = Component.objects.create(
            prototype=Prototype.objects.create(
                bundle=self.bundle,
                type="component",
                display_name="test_component",
            ),
            cluster=self.cluster,
            service=self.service,
        )

    def get_host(self, bundle_path: str):
        provider_bundle = self.upload_and_load_bundle(
            path=Path(self.base_dir, bundle_path),
        )
        provider_prototype = Prototype.objects.get(bundle=provider_bundle, type="provider")
        provider_response: Response = self.client.post(
            path=reverse(viewname="v1:provider"),
            data={"name": "test_provider", "prototype_id": provider_prototype.pk},
        )
        provider = HostProvider.objects.get(pk=provider_response.data["id"])

        host_response: Response = self.client.post(
            path=reverse(viewname="v1:host", kwargs={"provider_id": provider.pk}),
            data={"fqdn": "test-host"},
        )

        return Host.objects.get(pk=host_response.data["id"])

    def get_cluster(self, bundle_path: str):
        cluster_bundle = self.upload_and_load_bundle(path=Path(self.base_dir, bundle_path))
        cluster_prototype = Prototype.objects.get(bundle_id=cluster_bundle.pk, type="cluster")
        cluster_response: Response = self.client.post(
            path=reverse(viewname="v1:cluster"),
            data={"name": "test-cluster", "prototype_id": cluster_prototype.pk},
        )

        return Cluster.objects.get(pk=cluster_response.data["id"])

    def test_change_maintenance_mode_wrong_name_fail(self):
        response: Response = self.client.post(
            path=reverse(viewname="v1:service-maintenance-mode", kwargs={"service_id": self.service.pk}),
            data={"maintenance_mode": "wrong"},
        )

        self.assertEqual(response.status_code, HTTP_400_BAD_REQUEST)
        self.assertIn(response.json()["desc"], 'maintenance_mode - "wrong" is not a valid choice.;')

    def test_change_maintenance_mode_on_no_action_success(self):
        response: Response = self.client.post(
            path=reverse(viewname="v1:service-maintenance-mode", kwargs={"service_id": self.service.pk}),
            data={"maintenance_mode": "ON"},
        )

        self.service.refresh_from_db()

        self.assertEqual(response.status_code, HTTP_200_OK)
        self.assertEqual(response.data["maintenance_mode"], "ON")
        self.assertEqual(self.service.maintenance_mode, MaintenanceMode.ON)

    def test_change_maintenance_mode_on_with_action_success(self):
        HostComponent.objects.create(
            cluster=self.cluster,
            host=self.get_host(bundle_path="python/api/tests/files/bundle_test_provider.tar"),
            service=self.service,
            component=self.component,
        )
        action = Action.objects.create(prototype=self.service.prototype, name=settings.ADCM_TURN_ON_MM_ACTION_NAME)

        with patch("cm.services.maintenance_mode.run_action") as start_task_mock:
            response: Response = self.client.post(
                path=reverse(viewname="v1:service-maintenance-mode", kwargs={"service_id": self.service.pk}),
                data={"maintenance_mode": "ON"},
            )

        self.service.refresh_from_db()

        self.assertEqual(response.status_code, HTTP_200_OK)
        self.assertEqual(response.data["maintenance_mode"], "CHANGING")
        self.assertEqual(self.service.maintenance_mode, MaintenanceMode.CHANGING)
        start_task_mock.assert_called_once_with(action=action, obj=self.service, payload=ActionRunPayload())

    def test_change_maintenance_mode_on_from_on_with_action_fail(self):
        self.service.maintenance_mode = MaintenanceMode.ON
        self.service.save()

        with patch("cm.services.job.action.run_action") as start_task_mock:
            response: Response = self.client.post(
                path=reverse(viewname="v1:service-maintenance-mode", kwargs={"service_id": self.service.pk}),
                data={"maintenance_mode": "ON"},
            )

        self.service.refresh_from_db()

        self.assertEqual(response.status_code, HTTP_409_CONFLICT)
        self.assertEqual(self.service.maintenance_mode, MaintenanceMode.ON)
        start_task_mock.assert_not_called()

    def test_change_maintenance_mode_off_no_action_success(self):
        self.service.maintenance_mode = MaintenanceMode.ON
        self.service.save()

        response: Response = self.client.post(
            path=reverse(viewname="v1:service-maintenance-mode", kwargs={"service_id": self.service.pk}),
            data={"maintenance_mode": "OFF"},
        )

        self.service.refresh_from_db()

        self.assertEqual(response.status_code, HTTP_200_OK)
        self.assertEqual(response.data["maintenance_mode"], "OFF")
        self.assertEqual(self.service.maintenance_mode, MaintenanceMode.OFF)

    def test_change_maintenance_mode_off_with_action_success(self):
        self.service.maintenance_mode = MaintenanceMode.ON
        self.service.save()
        HostComponent.objects.create(
            cluster=self.cluster,
            host=self.get_host(bundle_path="python/api/tests/files/bundle_test_provider.tar"),
            service=self.service,
            component=self.component,
        )
        action = Action.objects.create(prototype=self.service.prototype, name=settings.ADCM_TURN_OFF_MM_ACTION_NAME)

        with patch("cm.services.maintenance_mode.run_action") as start_task_mock:
            response: Response = self.client.post(
                path=reverse(viewname="v1:service-maintenance-mode", kwargs={"service_id": self.service.pk}),
                data={"maintenance_mode": "OFF"},
            )

        self.service.refresh_from_db()

        self.assertEqual(response.status_code, HTTP_200_OK)
        self.assertEqual(response.data["maintenance_mode"], "CHANGING")
        self.assertEqual(self.service.maintenance_mode, MaintenanceMode.CHANGING)
        start_task_mock.assert_called_once_with(action=action, obj=self.service, payload=ActionRunPayload())

    def test_change_maintenance_mode_off_to_off_with_action_fail(self):
        self.service.maintenance_mode = MaintenanceMode.OFF
        self.service.save()

        with patch("cm.services.job.action.run_action") as start_task_mock:
            response: Response = self.client.post(
                path=reverse(viewname="v1:service-maintenance-mode", kwargs={"service_id": self.service.pk}),
                data={"maintenance_mode": "OFF"},
            )

        self.service.refresh_from_db()

        self.assertEqual(response.status_code, HTTP_409_CONFLICT)
        self.assertEqual(self.service.maintenance_mode, MaintenanceMode.OFF)
        start_task_mock.assert_not_called()

    def test_change_maintenance_mode_changing_now_fail(self):
        self.service.maintenance_mode = MaintenanceMode.CHANGING
        self.service.save()

        response: Response = self.client.post(
            path=reverse(viewname="v1:service-maintenance-mode", kwargs={"service_id": self.service.pk}),
            data={"maintenance_mode": "ON"},
        )

        self.assertEqual(response.status_code, HTTP_409_CONFLICT)

        response: Response = self.client.post(
            path=reverse(viewname="v1:service-maintenance-mode", kwargs={"service_id": self.service.pk}),
            data={"maintenance_mode": "OFF"},
        )

        self.assertEqual(response.status_code, HTTP_409_CONFLICT)

    def test_delete_without_action(self):
        response: Response = self.client.delete(
            path=reverse(viewname="v1:service-details", kwargs={"service_id": self.service.pk}),
        )

        self.assertEqual(response.status_code, HTTP_204_NO_CONTENT)

    def test_delete_with_action(self):
        action = Action.objects.create(prototype=self.service.prototype, name=settings.ADCM_DELETE_SERVICE_ACTION_NAME)

        with patch("cm.services.service.delete_service"), patch("cm.services.service.run_action") as start_task_mock:
            response: Response = self.client.delete(
                path=reverse(viewname="v1:service-details", kwargs={"service_id": self.service.pk}),
            )

        self.assertEqual(response.status_code, HTTP_204_NO_CONTENT)
        start_task_mock.assert_not_called()

        host = Host.objects.create(
            fqdn="test-fqdn",
            prototype=Prototype.objects.create(bundle=self.bundle, type="host"),
            provider=HostProvider.objects.create(
                name="test_provider",
                prototype=Prototype.objects.create(bundle=self.bundle, type="provider"),
            ),
        )
        service_component = Component.objects.create(
            prototype=Prototype.objects.create(
                bundle=self.bundle,
                type="component",
            ),
            cluster=self.cluster,
            service=self.service,
        )
        HostComponent.objects.create(
            cluster=self.cluster,
            host=host,
            service=self.service,
            component=service_component,
        )

        with patch("cm.services.service.delete_service"), patch("cm.services.service.run_action") as start_task_mock:
            response: Response = self.client.delete(
                path=reverse(viewname="v1:service-details", kwargs={"service_id": self.service.pk}),
            )

        self.assertEqual(response.status_code, HTTP_204_NO_CONTENT)
        start_task_mock.assert_called_once_with(action=action, obj=self.service, payload=ActionRunPayload())

    def test_delete_with_action_not_created_state(self):
        action = Action.objects.create(prototype=self.service.prototype, name=settings.ADCM_DELETE_SERVICE_ACTION_NAME)
        self.service.state = "not created"
        self.service.save(update_fields=["state"])

        with patch("cm.services.service.delete_service"), patch("cm.services.service.run_action") as start_task_mock:
            response: Response = self.client.delete(
                path=reverse(viewname="v1:service-details", kwargs={"service_id": self.service.pk}),
            )

        self.assertEqual(response.status_code, HTTP_204_NO_CONTENT)
        start_task_mock.assert_called_once_with(action=action, obj=self.service, payload=ActionRunPayload())

    def test_upload_with_cyclic_requires(self):
        self.upload_and_load_bundle(path=Path(self.base_dir, "python/api/tests/files/bundle_cluster_requires.tar"))

<<<<<<< HEAD
    def test_delete_service_with_requires_fail(self):
        host = self.get_host(bundle_path="python/api/tests/files/bundle_test_provider_concern.tar")
        cluster = self.get_cluster(bundle_path="python/api/tests/files/bundle_cluster_requires.tar")
        self.client.post(
            path=reverse(viewname="v1:host", kwargs={"cluster_id": cluster.pk}),
            data={"host_id": host.pk},
        )

        service_1_prototype = Prototype.objects.get(name="service_1", type="service")
        service_1_response: Response = self.client.post(
            path=reverse(viewname="v1:service", kwargs={"cluster_id": cluster.pk}),
            data={"prototype_id": service_1_prototype.pk},
        )
        service_1 = Service.objects.get(pk=service_1_response.data["id"])

        service_2_prototype = Prototype.objects.get(name="service_2", type="service")
        service_2_response: Response = self.client.post(
            path=reverse(viewname="v1:service", kwargs={"cluster_id": cluster.pk}),
            data={"prototype_id": service_2_prototype.pk},
        )
        service_2 = Service.objects.get(pk=service_2_response.data["id"])

        component_2_1 = Component.objects.get(service=service_2, prototype__name="component_1")
        component_1_1 = Component.objects.get(service=service_1, prototype__name="component_1")

        self.client.post(
            path=reverse(viewname="v1:host-component", kwargs={"cluster_id": cluster.pk}),
            data={
                "hc": [
                    {"service_id": service_2.pk, "component_id": component_2_1.pk, "host_id": host.pk},
                    {"service_id": service_1.pk, "component_id": component_1_1.pk, "host_id": host.pk},
                ],
            },
            content_type=APPLICATION_JSON,
        )

        response: Response = self.client.delete(
            path=reverse(viewname="v1:service-details", kwargs={"service_id": service_1.pk})
        )

        self.assertEqual(response.status_code, HTTP_409_CONFLICT)

=======
>>>>>>> d352f84f
    def test_delete_required_fail(self):
        self.service.prototype.required = True
        self.service.prototype.save(update_fields=["required"])

        with patch("cm.services.service.delete_service"):
            response: Response = self.client.delete(
                path=reverse(viewname="v1:service-details", kwargs={"service_id": self.service.pk}),
            )

        self.assertEqual(response.status_code, HTTP_409_CONFLICT)

    def test_delete_export_bind_fail(self):
        cluster_2 = Cluster.objects.create(prototype=self.cluster_prototype, name="test_cluster_2")
        service_2 = Service.objects.create(prototype=self.service_prototype, cluster=cluster_2)
        ClusterBind.objects.create(
            cluster=cluster_2,
            service=service_2,
            source_cluster=self.cluster,
            source_service=self.service,
        )

        with patch("cm.services.service.delete_service"):
            response: Response = self.client.delete(
                path=reverse(viewname="v1:service-details", kwargs={"service_id": self.service.pk}),
            )

        self.assertEqual(response.status_code, HTTP_409_CONFLICT)

    def test_delete_import_bind_success(self):
        cluster_2 = Cluster.objects.create(prototype=self.cluster_prototype, name="test_cluster_2")
        service_2 = Service.objects.create(prototype=self.service_prototype, cluster=cluster_2)
        ClusterBind.objects.create(
            cluster=self.cluster,
            service=self.service,
            source_cluster=cluster_2,
            source_service=service_2,
        )

        with patch("cm.services.service.delete_service"):
            response: Response = self.client.delete(
                path=reverse(viewname="v1:service-details", kwargs={"service_id": self.service.pk}),
            )

        self.assertEqual(response.status_code, HTTP_204_NO_CONTENT)

    def test_delete_with_dependent_component_fail(self):
        host = self.get_host(bundle_path="python/api/tests/files/bundle_test_provider.tar")
        cluster = self.get_cluster(bundle_path="python/api/tests/files/with_action_dependent_component.tar")
        self.client.post(
            path=reverse(viewname="v1:host", kwargs={"cluster_id": cluster.pk}),
            data={"host_id": host.pk},
        )

        service_with_component_prototype = Prototype.objects.get(name="with_component", type="service")
        service_with_component_response: Response = self.client.post(
            path=reverse(viewname="v1:service", kwargs={"cluster_id": cluster.pk}),
            data={"prototype_id": service_with_component_prototype.pk},
        )
        service_with_component = Service.objects.get(pk=service_with_component_response.data["id"])

        service_with_dependent_component_prototype = Prototype.objects.get(
            name="with_dependent_component",
            type="service",
        )
        service_with_dependent_component_response: Response = self.client.post(
            path=reverse(viewname="v1:service", kwargs={"cluster_id": cluster.pk}),
            data={"prototype_id": service_with_dependent_component_prototype.pk},
        )
        service_with_dependent_component = Service.objects.get(
            pk=service_with_dependent_component_response.data["id"],
        )

        component = Component.objects.get(service=service_with_component)
        component_with_dependent_component = Component.objects.get(service=service_with_dependent_component)

        self.client.post(
            path=reverse(viewname="v1:host-component", kwargs={"cluster_id": cluster.pk}),
            data={
                "hc": [
                    {"service_id": service_with_component.pk, "component_id": component.pk, "host_id": host.pk},
                    {
                        "service_id": service_with_dependent_component.pk,
                        "component_id": component_with_dependent_component.pk,
                        "host_id": host.pk,
                    },
                ],
            },
            content_type=APPLICATION_JSON,
        )

        response: Response = self.client.delete(
            path=reverse(viewname="v1:service-details", kwargs={"service_id": service_with_component.pk}),
        )

        self.assertEqual(response.status_code, HTTP_409_CONFLICT)

        HostComponent.objects.all().delete()

        response: Response = self.client.delete(
            path=reverse(viewname="v1:service-details", kwargs={"service_id": service_with_dependent_component.pk}),
        )

        self.assertEqual(response.status_code, HTTP_204_NO_CONTENT)<|MERGE_RESOLUTION|>--- conflicted
+++ resolved
@@ -287,51 +287,6 @@
     def test_upload_with_cyclic_requires(self):
         self.upload_and_load_bundle(path=Path(self.base_dir, "python/api/tests/files/bundle_cluster_requires.tar"))
 
-<<<<<<< HEAD
-    def test_delete_service_with_requires_fail(self):
-        host = self.get_host(bundle_path="python/api/tests/files/bundle_test_provider_concern.tar")
-        cluster = self.get_cluster(bundle_path="python/api/tests/files/bundle_cluster_requires.tar")
-        self.client.post(
-            path=reverse(viewname="v1:host", kwargs={"cluster_id": cluster.pk}),
-            data={"host_id": host.pk},
-        )
-
-        service_1_prototype = Prototype.objects.get(name="service_1", type="service")
-        service_1_response: Response = self.client.post(
-            path=reverse(viewname="v1:service", kwargs={"cluster_id": cluster.pk}),
-            data={"prototype_id": service_1_prototype.pk},
-        )
-        service_1 = Service.objects.get(pk=service_1_response.data["id"])
-
-        service_2_prototype = Prototype.objects.get(name="service_2", type="service")
-        service_2_response: Response = self.client.post(
-            path=reverse(viewname="v1:service", kwargs={"cluster_id": cluster.pk}),
-            data={"prototype_id": service_2_prototype.pk},
-        )
-        service_2 = Service.objects.get(pk=service_2_response.data["id"])
-
-        component_2_1 = Component.objects.get(service=service_2, prototype__name="component_1")
-        component_1_1 = Component.objects.get(service=service_1, prototype__name="component_1")
-
-        self.client.post(
-            path=reverse(viewname="v1:host-component", kwargs={"cluster_id": cluster.pk}),
-            data={
-                "hc": [
-                    {"service_id": service_2.pk, "component_id": component_2_1.pk, "host_id": host.pk},
-                    {"service_id": service_1.pk, "component_id": component_1_1.pk, "host_id": host.pk},
-                ],
-            },
-            content_type=APPLICATION_JSON,
-        )
-
-        response: Response = self.client.delete(
-            path=reverse(viewname="v1:service-details", kwargs={"service_id": service_1.pk})
-        )
-
-        self.assertEqual(response.status_code, HTTP_409_CONFLICT)
-
-=======
->>>>>>> d352f84f
     def test_delete_required_fail(self):
         self.service.prototype.required = True
         self.service.prototype.save(update_fields=["required"])
