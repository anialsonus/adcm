# Licensed under the Apache License, Version 2.0 (the "License");
# you may not use this file except in compliance with the License.
# You may obtain a copy of the License at
#
#      http://www.apache.org/licenses/LICENSE-2.0
#
# Unless required by applicable law or agreed to in writing, software
# distributed under the License is distributed on an "AS IS" BASIS,
# WITHOUT WARRANTIES OR CONDITIONS OF ANY KIND, either express or implied.
# See the License for the specific language governing permissions and
# limitations under the License.

import api.serializers
from api.base_view import DetailView, GenericUIView, PaginatedView
from api.provider.serializers import (
    ProviderDetailSerializer,
    ProviderSerializer,
    ProviderUISerializer,
    UpgradeProviderSerializer,
)
from api.utils import (
    AdcmFilterBackend,
    AdcmOrderingFilter,
    check_custom_perm,
    check_obj,
    create,
    get_object_for_user,
)
from audit.utils import audit
from cm.api import delete_host_provider
from cm.models import HostProvider, Upgrade
from cm.upgrade import get_upgrade
<<<<<<< HEAD
from guardian.mixins import PermissionListMixin
from rbac.viewsets import DjangoOnlyObjectPermissions
from rest_framework import permissions, status
from rest_framework.response import Response
=======
from rbac.viewsets import DjangoOnlyObjectPermissions
from . import serializers
>>>>>>> 6e761acf


class ProviderList(PermissionListMixin, PaginatedView):
    """
    get:
    List all host providers

    post:
    Create new host provider
    """

    queryset = HostProvider.objects.all()
    serializer_class = ProviderSerializer
    serializer_class_ui = ProviderUISerializer
    serializer_class_post = ProviderDetailSerializer
    filterset_fields = ('name', 'prototype_id')
    ordering_fields = ('name', 'state', 'prototype__display_name', 'prototype__version_order')
    permission_required = ['cm.view_hostprovider']

    @audit
    def post(self, request, *args, **kwargs):
        serializer = self.get_serializer(data=request.data)
        return create(serializer)


class ProviderDetail(PermissionListMixin, DetailView):
    """
    get:
    Show host provider
    """

    queryset = HostProvider.objects.all()
    serializer_class = ProviderDetailSerializer
    serializer_class_ui = ProviderUISerializer
    permission_classes = (DjangoOnlyObjectPermissions,)
    permission_required = ['cm.view_hostprovider']
    lookup_field = 'id'
    lookup_url_kwarg = 'provider_id'
    error_code = 'PROVIDER_NOT_FOUND'

    @audit
    def delete(self, request, *args, **kwargs):
        """
        Remove host provider
        """
        provider = self.get_object()
        delete_host_provider(provider)
        return Response(status=status.HTTP_204_NO_CONTENT)


class ProviderUpgrade(GenericUIView):
    queryset = Upgrade.objects.all()
<<<<<<< HEAD
    serializer_class = UpgradeProviderSerializer
=======
    serializer_class = api.serializers.ProviderUpgradeSerializer
>>>>>>> 6e761acf
    permission_classes = (permissions.IsAuthenticated,)
    filter_backends = (AdcmFilterBackend, AdcmOrderingFilter)

    def get_ordering(self):
        order = AdcmOrderingFilter()
        return order.get_ordering(self.request, self.get_queryset(), self)

    def get(self, request, *args, **kwargs):
        """
        List all available upgrades for specified host provider
        """
        provider = get_object_for_user(
            request.user, 'cm.view_hostprovider', HostProvider, id=kwargs['provider_id']
        )
        check_custom_perm(request.user, 'view_upgrade_of', 'hostprovider', provider)
        obj = get_upgrade(provider, self.get_ordering())
        serializer = self.serializer_class(
            obj, many=True, context={'provider_id': provider.id, 'request': request}
        )
        return Response(serializer.data)


class ProviderUpgradeDetail(GenericUIView):
    queryset = Upgrade.objects.all()
<<<<<<< HEAD
    serializer_class = UpgradeProviderSerializer
=======
    serializer_class = api.serializers.ProviderUpgradeSerializer
>>>>>>> 6e761acf
    permission_classes = (permissions.IsAuthenticated,)

    def get(self, request, *args, **kwargs):
        """
        List all available upgrades for specified host provider
        """
        provider = get_object_for_user(
            request.user, 'cm.view_hostprovider', HostProvider, id=kwargs['provider_id']
        )
        check_custom_perm(request.user, 'view_upgrade_of', 'hostprovider', provider)
        obj = check_obj(
            Upgrade, {'id': kwargs['upgrade_id'], 'bundle__name': provider.prototype.bundle.name}
        )
        serializer = self.serializer_class(
            obj, context={'provider_id': provider.id, 'request': request}
        )
        return Response(serializer.data)


class DoProviderUpgrade(GenericUIView):
    queryset = Upgrade.objects.all()
    serializer_class = serializers.DoProviderUpgradeSerializer
    permission_classes = (permissions.IsAuthenticated,)

    @audit
    def post(self, request, *args, **kwargs):
        provider = get_object_for_user(
            request.user, 'cm.view_hostprovider', HostProvider, id=kwargs['provider_id']
        )
        check_custom_perm(request.user, 'do_upgrade_of', 'hostprovider', provider)
        serializer = self.get_serializer(data=request.data)

        return create(serializer, upgrade_id=int(kwargs['upgrade_id']), obj=provider)<|MERGE_RESOLUTION|>--- conflicted
+++ resolved
@@ -16,8 +16,9 @@
     ProviderDetailSerializer,
     ProviderSerializer,
     ProviderUISerializer,
-    UpgradeProviderSerializer,
+    DoProviderUpgradeSerializer,
 )
+from api.serializers import ProviderUpgradeSerializer
 from api.utils import (
     AdcmFilterBackend,
     AdcmOrderingFilter,
@@ -30,15 +31,10 @@
 from cm.api import delete_host_provider
 from cm.models import HostProvider, Upgrade
 from cm.upgrade import get_upgrade
-<<<<<<< HEAD
 from guardian.mixins import PermissionListMixin
 from rbac.viewsets import DjangoOnlyObjectPermissions
 from rest_framework import permissions, status
 from rest_framework.response import Response
-=======
-from rbac.viewsets import DjangoOnlyObjectPermissions
-from . import serializers
->>>>>>> 6e761acf
 
 
 class ProviderList(PermissionListMixin, PaginatedView):
@@ -91,11 +87,7 @@
 
 class ProviderUpgrade(GenericUIView):
     queryset = Upgrade.objects.all()
-<<<<<<< HEAD
-    serializer_class = UpgradeProviderSerializer
-=======
-    serializer_class = api.serializers.ProviderUpgradeSerializer
->>>>>>> 6e761acf
+    serializer_class = ProviderUpgradeSerializer
     permission_classes = (permissions.IsAuthenticated,)
     filter_backends = (AdcmFilterBackend, AdcmOrderingFilter)
 
@@ -120,11 +112,7 @@
 
 class ProviderUpgradeDetail(GenericUIView):
     queryset = Upgrade.objects.all()
-<<<<<<< HEAD
-    serializer_class = UpgradeProviderSerializer
-=======
-    serializer_class = api.serializers.ProviderUpgradeSerializer
->>>>>>> 6e761acf
+    serializer_class = ProviderUpgradeSerializer
     permission_classes = (permissions.IsAuthenticated,)
 
     def get(self, request, *args, **kwargs):
@@ -146,7 +134,7 @@
 
 class DoProviderUpgrade(GenericUIView):
     queryset = Upgrade.objects.all()
-    serializer_class = serializers.DoProviderUpgradeSerializer
+    serializer_class = DoProviderUpgradeSerializer
     permission_classes = (permissions.IsAuthenticated,)
 
     @audit
