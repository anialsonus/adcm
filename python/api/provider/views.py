# Licensed under the Apache License, Version 2.0 (the "License");
# you may not use this file except in compliance with the License.
# You may obtain a copy of the License at
#
#      http://www.apache.org/licenses/LICENSE-2.0
#
# Unless required by applicable law or agreed to in writing, software
# distributed under the License is distributed on an "AS IS" BASIS,
# WITHOUT WARRANTIES OR CONDITIONS OF ANY KIND, either express or implied.
# See the License for the specific language governing permissions and
# limitations under the License.

from guardian.mixins import PermissionListMixin
from rest_framework import permissions, status
from rest_framework.response import Response

from api.base_view import DetailView, GenericUIView, PaginatedView
from api.provider.serializers import (
    DoProviderUpgradeSerializer,
    ProviderDetailSerializer,
    ProviderDetailUISerializer,
    ProviderSerializer,
    ProviderUISerializer,
)
from api.serializers import ProviderUpgradeSerializer
from api.utils import (
    AdcmFilterBackend,
    AdcmOrderingFilter,
    check_custom_perm,
    check_obj,
    create,
    get_object_for_user,
)
from audit.utils import audit
from cm.api import delete_host_provider
from cm.issue import update_hierarchy_issues
from cm.models import HostProvider, Upgrade
from cm.upgrade import get_upgrade
from rbac.viewsets import DjangoOnlyObjectPermissions


class ProviderList(PermissionListMixin, PaginatedView):
    """
    get:
    List all host providers

    post:
    Create new host provider
    """

    queryset = HostProvider.objects.all()
    serializer_class = ProviderSerializer
    serializer_class_ui = ProviderUISerializer
    serializer_class_post = ProviderDetailSerializer
    filterset_fields = ("name", "prototype_id")
    ordering_fields = ("name", "state", "prototype__display_name", "prototype__version_order")
    permission_required = ["cm.view_hostprovider"]

    @audit
    def post(self, request, *args, **kwargs):
        serializer = self.get_serializer(data=request.data)
        return create(serializer)


class ProviderDetail(PermissionListMixin, DetailView):
    """
    get:
    Show host provider
    """

    queryset = HostProvider.objects.all()
    serializer_class = ProviderDetailSerializer
    serializer_class_ui = ProviderDetailUISerializer
    permission_classes = (DjangoOnlyObjectPermissions,)
    permission_required = ["cm.view_hostprovider"]
    lookup_field = "id"
    lookup_url_kwarg = "provider_id"
    error_code = "PROVIDER_NOT_FOUND"

    @audit
    def delete(self, request, *args, **kwargs):
        """
        Remove host provider
        """
        provider = self.get_object()
        delete_host_provider(provider)
        return Response(status=status.HTTP_204_NO_CONTENT)


class ProviderUpgrade(GenericUIView):
    queryset = Upgrade.objects.all()
    serializer_class = ProviderUpgradeSerializer
    permission_classes = (permissions.IsAuthenticated,)
    filter_backends = (AdcmFilterBackend, AdcmOrderingFilter)

    def get_ordering(self):
        order = AdcmOrderingFilter()
        return order.get_ordering(self.request, self.get_queryset(), self)

    def get(self, request, *args, **kwargs):
        """
        List all available upgrades for specified host provider
        """
        provider = get_object_for_user(
            request.user, "cm.view_hostprovider", HostProvider, id=kwargs["provider_id"]
        )
<<<<<<< HEAD
        check_custom_perm(request.user, 'view_upgrade_of', 'hostprovider', provider)
=======
        check_custom_perm(request.user, "view_upgrade_of", "hostprovider", provider)
>>>>>>> 3295f948
        update_hierarchy_issues(provider)
        obj = get_upgrade(provider, self.get_ordering())
        serializer = self.serializer_class(
            obj, many=True, context={"provider_id": provider.id, "request": request}
        )
        return Response(serializer.data)


class ProviderUpgradeDetail(GenericUIView):
    queryset = Upgrade.objects.all()
    serializer_class = ProviderUpgradeSerializer
    permission_classes = (permissions.IsAuthenticated,)

    def get(self, request, *args, **kwargs):
        """
        List all available upgrades for specified host provider
        """
        provider = get_object_for_user(
            request.user, "cm.view_hostprovider", HostProvider, id=kwargs["provider_id"]
        )
        check_custom_perm(request.user, "view_upgrade_of", "hostprovider", provider)
        obj = check_obj(
            Upgrade, {"id": kwargs["upgrade_id"], "bundle__name": provider.prototype.bundle.name}
        )
        serializer = self.serializer_class(
            obj, context={"provider_id": provider.id, "request": request}
        )
        return Response(serializer.data)


class DoProviderUpgrade(GenericUIView):
    queryset = Upgrade.objects.all()
    serializer_class = DoProviderUpgradeSerializer
    permission_classes = (permissions.IsAuthenticated,)

    @audit
    def post(self, request, *args, **kwargs):
        provider = get_object_for_user(
            request.user, "cm.view_hostprovider", HostProvider, id=kwargs["provider_id"]
        )
        check_custom_perm(request.user, "do_upgrade_of", "hostprovider", provider)
        serializer = self.get_serializer(data=request.data)

        return create(serializer, upgrade_id=int(kwargs["upgrade_id"]), obj=provider)<|MERGE_RESOLUTION|>--- conflicted
+++ resolved
@@ -104,11 +104,7 @@
         provider = get_object_for_user(
             request.user, "cm.view_hostprovider", HostProvider, id=kwargs["provider_id"]
         )
-<<<<<<< HEAD
-        check_custom_perm(request.user, 'view_upgrade_of', 'hostprovider', provider)
-=======
         check_custom_perm(request.user, "view_upgrade_of", "hostprovider", provider)
->>>>>>> 3295f948
         update_hierarchy_issues(provider)
         obj = get_upgrade(provider, self.get_ordering())
         serializer = self.serializer_class(
