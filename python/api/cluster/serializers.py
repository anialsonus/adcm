--- conflicted
+++ resolved
@@ -9,7 +9,6 @@
 # WITHOUT WARRANTIES OR CONDITIONS OF ANY KIND, either express or implied.
 # See the License for the specific language governing permissions and
 # limitations under the License.
-from typing import Optional
 
 from rest_framework.exceptions import ValidationError
 from rest_framework.serializers import (
@@ -99,21 +98,13 @@
 
 
 class ClusterUISerializer(ClusterSerializer):
-<<<<<<< HEAD
-    action = CommonAPIURL(view_name='object-action')
-=======
     action = CommonAPIURL(view_name="object-action")
->>>>>>> 3295f948
     edition = CharField(read_only=True)
     prototype_version = SerializerMethodField()
     prototype_name = SerializerMethodField()
     prototype_display_name = SerializerMethodField()
     upgrade = HyperlinkedIdentityField(
-<<<<<<< HEAD
-        view_name='cluster-upgrade', lookup_field='id', lookup_url_kwarg='cluster_id'
-=======
         view_name="cluster-upgrade", lookup_field="id", lookup_url_kwarg="cluster_id"
->>>>>>> 3295f948
     )
     upgradable = SerializerMethodField()
     concerns = ConcernItemUISerializer(many=True, read_only=True)
@@ -133,11 +124,7 @@
         return obj.prototype.name
 
     @staticmethod
-<<<<<<< HEAD
-    def get_prototype_display_name(obj: Cluster) -> Optional[str]:
-=======
     def get_prototype_display_name(obj: Cluster) -> str | None:
->>>>>>> 3295f948
         return obj.prototype.display_name
 
     @staticmethod
@@ -236,19 +223,11 @@
         return obj.prototype.name
 
     @staticmethod
-<<<<<<< HEAD
-    def get_prototype_display_name(obj: Cluster) -> Optional[str]:
-        return obj.prototype.display_name
-
-    @staticmethod
-    def get_main_info(obj: Cluster) -> Optional[str]:
-=======
     def get_prototype_display_name(obj: Cluster) -> str | None:
         return obj.prototype.display_name
 
     @staticmethod
     def get_main_info(obj: Cluster) -> str | None:
->>>>>>> 3295f948
         return get_main_info(obj)
 
 
