# Licensed under the Apache License, Version 2.0 (the "License");
# you may not use this file except in compliance with the License.
# You may obtain a copy of the License at
#
#      http://www.apache.org/licenses/LICENSE-2.0
#
# Unless required by applicable law or agreed to in writing, software
# distributed under the License is distributed on an "AS IS" BASIS,
# WITHOUT WARRANTIES OR CONDITIONS OF ANY KIND, either express or implied.
# See the License for the specific language governing permissions and
# limitations under the License.

from itertools import chain

from guardian.mixins import PermissionListMixin
from rest_framework import permissions, status
from rest_framework.response import Response

import cm.api
import cm.bundle
import cm.job
from api.base_view import DetailView, GenericUIView, PaginatedView
from api.cluster.serializers import (
    BindSerializer,
    ClusterBindSerializer,
    ClusterDetailSerializer,
    ClusterSerializer,
    ClusterUISerializer,
    ClusterUpdateSerializer,
    DoBindSerializer,
    DoClusterUpgradeSerializer,
    HostComponentSaveSerializer,
    HostComponentSerializer,
    HostComponentUISerializer,
    PostImportSerializer,
    StatusSerializer,
)
from api.serializers import ClusterUpgradeSerializer
from api.stack.serializers import (
    BundleServiceUISerializer,
    ImportSerializer,
    ServiceSerializer,
)
from api.utils import (
    AdcmOrderingFilter,
    check_custom_perm,
    check_obj,
    create,
    get_object_for_user,
    update,
)
from audit.utils import audit
from cm.errors import AdcmEx
from cm.models import (
    Cluster,
    ClusterBind,
    ClusterObject,
    HostComponent,
    Prototype,
    Upgrade,
)
from cm.status_api import make_ui_cluster_status
from cm.upgrade import get_upgrade
from rbac.viewsets import DjangoOnlyObjectPermissions


def get_obj_conf(cluster_id, service_id):
    cluster = check_obj(Cluster, cluster_id)
    if service_id:
        co = check_obj(ClusterObject, {'cluster': cluster, 'id': service_id})
        obj = co
    else:
        obj = cluster
    if not obj:
        raise AdcmEx('CONFIG_NOT_FOUND', "this object has no config")
    if not obj.config:
        raise AdcmEx('CONFIG_NOT_FOUND', "this object has no config")
    return obj


class ClusterList(PermissionListMixin, PaginatedView):
    """
    get:
    List of all existing clusters

    post:
    Create new cluster
    """

    queryset = Cluster.objects.all()
    serializer_class = ClusterSerializer
    serializer_class_ui = ClusterUISerializer
    serializer_class_post = ClusterDetailSerializer
    filterset_fields = ('name', 'prototype_id')
    ordering_fields = ('name', 'state', 'prototype__display_name', 'prototype__version_order')
    permission_required = ['cm.view_cluster']

    @audit
    def post(self, request, *args, **kwargs):
        serializer = self.get_serializer(data=request.data)

        return create(serializer)


class ClusterDetail(PermissionListMixin, DetailView):
    """
    get:
    Show cluster
    """

    queryset = Cluster.objects.all()
    permission_classes = (DjangoOnlyObjectPermissions,)
    permission_required = ['cm.view_cluster']
<<<<<<< HEAD
    serializer_class = serializers.ClusterDetailSerializer
    serializer_class_ui = serializers.ClusterDetailUISerializer
=======
    serializer_class = ClusterDetailSerializer
    serializer_class_put = ClusterUpdateSerializer
    serializer_class_patch = ClusterUpdateSerializer
    serializer_class_ui = ClusterUISerializer
>>>>>>> 43717462
    lookup_field = 'id'
    lookup_url_kwarg = 'cluster_id'
    error_code = 'CLUSTER_NOT_FOUND'

    @audit
    def patch(self, request, *args, **kwargs):
        """
        Edit cluster
        """
        obj = self.get_object()
        serializer = self.get_serializer(obj, data=request.data, partial=True)
        return update(serializer)

    @audit
    def put(self, request, *args, **kwargs):
        obj = self.get_object()
        serializer = self.get_serializer(obj, data=request.data, partial=False)
        return update(serializer)

    @audit
    def delete(self, request, *args, **kwargs):
        """
        Remove cluster
        """
        cluster = self.get_object()
        cm.api.delete_cluster(cluster)
        return Response(status=status.HTTP_204_NO_CONTENT)


class ClusterBundle(GenericUIView):
    queryset = Prototype.objects.filter(type='service')
    serializer_class = ServiceSerializer
    serializer_class_ui = BundleServiceUISerializer

    def get(self, request, *args, **kwargs):
        """
        List all services of specified cluster of bundle
        """
        cluster = get_object_for_user(
            request.user, 'cm.view_cluster', Cluster, id=kwargs['cluster_id']
        )
        check_custom_perm(request.user, 'add_service_to', 'cluster', cluster)
        bundle = self.get_queryset().filter(bundle=cluster.prototype.bundle)
        shared = self.get_queryset().filter(shared=True).exclude(bundle=cluster.prototype.bundle)
        serializer = self.get_serializer(
            list(chain(bundle, shared)), many=True, context={'request': request, 'cluster': cluster}
        )
        return Response(serializer.data)


class ClusterImport(GenericUIView):
    queryset = Prototype.objects.all()
    serializer_class = ImportSerializer
    serializer_class_post = PostImportSerializer
    permission_classes = (permissions.IsAuthenticated,)

    @staticmethod
    def get(request, *args, **kwargs):
        """
        List all imports available for specified cluster
        """
        cluster = get_object_for_user(
            request.user, 'cm.view_cluster', Cluster, id=kwargs['cluster_id']
        )
        check_custom_perm(request.user, 'view_import_of', 'cluster', cluster, 'view_clusterbind')
        res = cm.api.get_import(cluster)
        return Response(res)

    @audit
    def post(self, request, *args, **kwargs):
        """
        Update bind for cluster
        """
        cluster = get_object_for_user(
            request.user, 'cm.view_cluster', Cluster, id=kwargs['cluster_id']
        )
        check_custom_perm(request.user, 'change_import_of', 'cluster', cluster)
        serializer = self.get_serializer(
            data=request.data, context={'request': request, 'cluster': cluster}
        )
        if serializer.is_valid():
            res = serializer.create(serializer.validated_data)
            return Response(res, status.HTTP_200_OK)
        return Response(serializer.errors, status=status.HTTP_400_BAD_REQUEST)


class ClusterBindList(GenericUIView):
    queryset = ClusterBind.objects.all()
    serializer_class = ClusterBindSerializer
    serializer_class_post = DoBindSerializer
    permission_classes = (permissions.IsAuthenticated,)

    def get(self, request, *args, **kwargs):
        """
        List all binds of specified cluster
        """
        cluster = get_object_for_user(
            request.user, 'cm.view_cluster', Cluster, id=kwargs['cluster_id']
        )
        check_custom_perm(request.user, 'view_import_of', 'cluster', cluster, 'view_clusterbind')
        obj = self.get_queryset().filter(cluster=cluster, service=None)
        serializer = self.get_serializer(obj, many=True)
        return Response(serializer.data)

    @audit
    def post(self, request, *args, **kwargs):
        """
        Bind two clusters
        """
        cluster = get_object_for_user(
            request.user, 'cm.view_cluster', Cluster, id=kwargs['cluster_id']
        )
        check_custom_perm(request.user, 'change_import_of', 'cluster', cluster)
        serializer = self.get_serializer(data=request.data)
        return create(serializer, cluster=cluster)


class ClusterBindDetail(GenericUIView):
    queryset = ClusterBind.objects.all()
    serializer_class = BindSerializer
    permission_classes = (permissions.IsAuthenticated,)

    @staticmethod
    def get_obj(kwargs, bind_id):
        bind = ClusterBind.objects.filter(pk=bind_id).first()
        if bind:
            return bind.source_service

        return None

    def get(self, request, *args, **kwargs):
        """
        Show specified bind of specified cluster
        """
        cluster = get_object_for_user(
            request.user, 'cm.view_cluster', Cluster, id=kwargs['cluster_id']
        )
        bind = check_obj(ClusterBind, {'cluster': cluster, 'id': kwargs['bind_id']})
        check_custom_perm(request.user, 'view_import_of', 'cluster', cluster, 'view_clusterbind')
        serializer = self.get_serializer(bind)
        return Response(serializer.data)

    @audit
    def delete(self, request, *args, **kwargs):
        """
        Unbind specified bind of specified cluster
        """
        cluster = get_object_for_user(
            request.user, 'cm.view_cluster', Cluster, id=kwargs['cluster_id']
        )
        bind = check_obj(ClusterBind, {'cluster': cluster, 'id': kwargs['bind_id']})
        check_custom_perm(request.user, 'change_import_of', 'cluster', cluster)
        cm.api.unbind(bind)
        return Response(status=status.HTTP_204_NO_CONTENT)


class ClusterUpgrade(GenericUIView):
    queryset = Upgrade.objects.all()
    serializer_class = ClusterUpgradeSerializer
    permission_classes = (permissions.IsAuthenticated,)

    def get_ordering(self):
        order = AdcmOrderingFilter()
        return order.get_ordering(self.request, self.get_queryset(), self)

    def get(self, request, *args, **kwargs):
        """
        List all available upgrades for specified cluster
        """
        cluster = get_object_for_user(
            request.user, 'cm.view_cluster', Cluster, id=kwargs['cluster_id']
        )
        check_custom_perm(request.user, 'view_upgrade_of', 'cluster', cluster)
        obj = get_upgrade(cluster, self.get_ordering())
        serializer = self.serializer_class(
            obj, many=True, context={'cluster_id': cluster.id, 'request': request}
        )
        return Response(serializer.data)


class ClusterUpgradeDetail(GenericUIView):
    queryset = Upgrade.objects.all()
    serializer_class = ClusterUpgradeSerializer
    permission_classes = (permissions.IsAuthenticated,)

    def get(self, request, *args, **kwargs):
        """
        List all available upgrades for specified cluster
        """
        cluster = get_object_for_user(
            request.user, 'cm.view_cluster', Cluster, id=kwargs['cluster_id']
        )
        check_custom_perm(request.user, 'view_upgrade_of', 'cluster', cluster)
        obj = check_obj(
            Upgrade, {'id': kwargs['upgrade_id'], 'bundle__name': cluster.prototype.bundle.name}
        )
        serializer = self.serializer_class(
            obj, context={'cluster_id': cluster.id, 'request': request}
        )
        return Response(serializer.data)


class DoClusterUpgrade(GenericUIView):
    queryset = Upgrade.objects.all()
    serializer_class = DoClusterUpgradeSerializer
    permission_classes = (permissions.IsAuthenticated,)

    @audit
    def post(self, request, *args, **kwargs):
        """
        Do upgrade specified cluster
        """
        cluster = get_object_for_user(
            request.user, 'cm.view_cluster', Cluster, id=kwargs['cluster_id']
        )
        check_custom_perm(request.user, 'do_upgrade_of', 'cluster', cluster)
        serializer = self.get_serializer(data=request.data)
        return create(serializer, upgrade_id=int(kwargs['upgrade_id']), obj=cluster)


class StatusList(GenericUIView):
    permission_classes = (permissions.IsAuthenticated,)
    queryset = HostComponent.objects.all()
    serializer_class = StatusSerializer

    def get(self, request, *args, **kwargs):
        """
        Show all hosts and components in a specified cluster
        """
        cluster = get_object_for_user(
            request.user, 'cm.view_cluster', Cluster, id=kwargs['cluster_id']
        )
        host_components = self.get_queryset().filter(cluster=cluster)
        if self._is_for_ui():
            return Response(make_ui_cluster_status(cluster, host_components))
        else:
            serializer = self.get_serializer(host_components, many=True)
            return Response(serializer.data)


class HostComponentList(GenericUIView):
    queryset = HostComponent.objects.all()
    serializer_class = HostComponentSerializer
    serializer_class_ui = HostComponentUISerializer
    serializer_class_post = HostComponentSaveSerializer
    permission_classes = (permissions.IsAuthenticated,)

    def get(self, request, *args, **kwargs):
        """
        Show host <-> component map in a specified cluster
        """
        cluster = get_object_for_user(
            request.user, 'cm.view_cluster', Cluster, id=kwargs['cluster_id']
        )
        check_custom_perm(
            request.user, 'view_host_components_of', 'cluster', cluster, 'view_hostcomponent'
        )
        hc = (
            self.get_queryset()
            .prefetch_related('service', 'component', 'host')
            .filter(cluster=cluster)
        )
        if self._is_for_ui():
            ui_hc = HostComponent()
            ui_hc.hc = hc
            serializer = self.get_serializer(
                ui_hc, context={'request': request, 'cluster': cluster}
            )
        else:
            serializer = self.get_serializer(hc, many=True)
        return Response(serializer.data)

    @audit
    def post(self, request, *args, **kwargs):
        """
        Create new mapping service:component <-> host in a specified cluster.
        """
        cluster = get_object_for_user(
            request.user, 'cm.view_cluster', Cluster, id=kwargs['cluster_id']
        )
        check_custom_perm(request.user, 'edit_host_components_of', 'cluster', cluster)
        serializer = self.get_serializer(
            data=request.data,
            context={
                'request': request,
                'cluster': cluster,
            },
        )
        if serializer.is_valid():
            hc_list = serializer.save()
            response_serializer = self.serializer_class(
                hc_list, many=True, context={'request': request}
            )
            return Response(response_serializer.data, status.HTTP_201_CREATED)
        return Response(serializer.errors, status=status.HTTP_400_BAD_REQUEST)


class HostComponentDetail(GenericUIView):
    queryset = HostComponent.objects.all()
    serializer_class = HostComponentSerializer
    permission_classes = (permissions.IsAuthenticated,)

    def get_obj(self, cluster_id, hs_id):
        cluster = get_object_for_user(self.request.user, 'cm.view_cluster', Cluster, id=cluster_id)
        check_custom_perm(
            self.request.user, 'view_host_components_of', 'cluster', cluster, 'view_hostcomponent'
        )
        return check_obj(HostComponent, {'id': hs_id, 'cluster': cluster}, 'HOSTSERVICE_NOT_FOUND')

    def get(self, request, *args, **kwargs):
        """
        Show host <-> component link in a specified cluster
        """
        obj = self.get_obj(kwargs['cluster_id'], kwargs['hs_id'])
        serializer = self.get_serializer(obj)
        return Response(serializer.data)<|MERGE_RESOLUTION|>--- conflicted
+++ resolved
@@ -24,6 +24,7 @@
     BindSerializer,
     ClusterBindSerializer,
     ClusterDetailSerializer,
+    ClusterDetailUISerializer,
     ClusterSerializer,
     ClusterUISerializer,
     ClusterUpdateSerializer,
@@ -111,15 +112,10 @@
     queryset = Cluster.objects.all()
     permission_classes = (DjangoOnlyObjectPermissions,)
     permission_required = ['cm.view_cluster']
-<<<<<<< HEAD
-    serializer_class = serializers.ClusterDetailSerializer
-    serializer_class_ui = serializers.ClusterDetailUISerializer
-=======
     serializer_class = ClusterDetailSerializer
     serializer_class_put = ClusterUpdateSerializer
     serializer_class_patch = ClusterUpdateSerializer
-    serializer_class_ui = ClusterUISerializer
->>>>>>> 43717462
+    serializer_class_ui = ClusterDetailUISerializer
     lookup_field = 'id'
     lookup_url_kwarg = 'cluster_id'
     error_code = 'CLUSTER_NOT_FOUND'
