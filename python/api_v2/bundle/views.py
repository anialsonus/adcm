# Licensed under the Apache License, Version 2.0 (the "License");
# you may not use this file except in compliance with the License.
# You may obtain a copy of the License at
#
#      http://www.apache.org/licenses/LICENSE-2.0
#
# Unless required by applicable law or agreed to in writing, software
# distributed under the License is distributed on an "AS IS" BASIS,
# WITHOUT WARRANTIES OR CONDITIONS OF ANY KIND, either express or implied.
# See the License for the specific language governing permissions and
# limitations under the License.
from api_v2.bundle.filters import BundleFilter
from api_v2.bundle.serializers import BundleListSerializer, UploadBundleSerializer
from api_v2.views import CamelCaseGenericViewSet
from audit.utils import audit
from cm.bundle import delete_bundle, load_bundle, upload_file
from cm.models import Bundle, ObjectType
from django.db.models import F
from django_filters.rest_framework.backends import DjangoFilterBackend
from rest_framework.mixins import (
    CreateModelMixin,
    DestroyModelMixin,
    ListModelMixin,
    RetrieveModelMixin,
)
from rest_framework.response import Response
from rest_framework.status import HTTP_201_CREATED, HTTP_204_NO_CONTENT

from adcm.permissions import DjangoModelPermissionsAudit


class BundleViewSet(  # pylint: disable=too-many-ancestors
    ListModelMixin, RetrieveModelMixin, DestroyModelMixin, CreateModelMixin, CamelCaseGenericViewSet
):
    queryset = (
        Bundle.objects.exclude(name="ADCM")
        .annotate(type=F("prototype__type"))
        .filter(type__in=[ObjectType.CLUSTER, ObjectType.PROVIDER])
        .order_by(F("prototype__display_name").asc())
    )
    permission_classes = [DjangoModelPermissionsAudit]
    filterset_class = BundleFilter
    filter_backends = (DjangoFilterBackend,)

<<<<<<< HEAD
    @audit
=======
    def get_serializer_class(self):
        if self.action == "create":
            return UploadBundleSerializer

        return BundleListSerializer

>>>>>>> ba5988dd
    def create(self, request, *args, **kwargs) -> Response:
        serializer = self.get_serializer(data=request.data)
        serializer.is_valid(raise_exception=True)
        file_path = upload_file(file=request.data["file"])
        bundle = load_bundle(bundle_file=str(file_path))

        return Response(status=HTTP_201_CREATED, data=BundleListSerializer(instance=bundle).data)

    @audit
    def destroy(self, request, *args, **kwargs) -> Response:
        bundle = self.get_object()
        delete_bundle(bundle=bundle)

        return Response(status=HTTP_204_NO_CONTENT)<|MERGE_RESOLUTION|>--- conflicted
+++ resolved
@@ -42,16 +42,13 @@
     filterset_class = BundleFilter
     filter_backends = (DjangoFilterBackend,)
 
-<<<<<<< HEAD
-    @audit
-=======
     def get_serializer_class(self):
         if self.action == "create":
             return UploadBundleSerializer
 
         return BundleListSerializer
 
->>>>>>> ba5988dd
+    @audit
     def create(self, request, *args, **kwargs) -> Response:
         serializer = self.get_serializer(data=request.data)
         serializer.is_valid(raise_exception=True)
