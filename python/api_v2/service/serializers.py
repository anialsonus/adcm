# Licensed under the Apache License, Version 2.0 (the "License");
# you may not use this file except in compliance with the License.
# You may obtain a copy of the License at
#
#      http://www.apache.org/licenses/LICENSE-2.0
#
# Unless required by applicable law or agreed to in writing, software
# distributed under the License is distributed on an "AS IS" BASIS,
# WITHOUT WARRANTIES OR CONDITIONS OF ANY KIND, either express or implied.
# See the License for the specific language governing permissions and
# limitations under the License.

from adcm.serializers import EmptySerializer
from cm.adcm_config.config import get_main_info
from cm.models import Component, MaintenanceMode, Service
from rest_framework.serializers import (
    ChoiceField,
    IntegerField,
    ModelSerializer,
    SerializerMethodField,
)

from api_v2.cluster.serializers import ClusterRelatedSerializer
from api_v2.concern.serializers import ConcernSerializer
from api_v2.prototype.serializers import PrototypeRelatedSerializer
from api_v2.serializers import WithStatusSerializer


class ServiceRetrieveSerializer(WithStatusSerializer):
    prototype = PrototypeRelatedSerializer(read_only=True)
    cluster = ClusterRelatedSerializer(read_only=True)
    concerns = ConcernSerializer(read_only=True, many=True)
    main_info = SerializerMethodField()

    class Meta:
        model = Service
        fields = [
            "id",
            "name",
            "description",
            "display_name",
            "prototype",
            "cluster",
            "status",
            "state",
            "multi_state",
            "concerns",
            "is_maintenance_mode_available",
            "maintenance_mode",
            "main_info",
            "multi_state",
        ]

    def get_main_info(self, instance: Service) -> str | None:
        return get_main_info(obj=instance)


class ServiceRelatedSerializer(ModelSerializer):
    class Meta:
        model = Service
        fields = ["id", "name", "display_name"]


class ServiceCreateSerializer(EmptySerializer):
    prototype_id = IntegerField()


class ServiceMaintenanceModeSerializer(ModelSerializer):
    maintenance_mode = ChoiceField(choices=(MaintenanceMode.ON.value, MaintenanceMode.OFF.value))

    class Meta:
        model = Service
        fields = ["maintenance_mode"]


<<<<<<< HEAD
class ServiceNameSerializer(ModelSerializer):
    prototype = PrototypeRelatedSerializer(read_only=True)

    class Meta:
        model = Service
        fields = ["id", "name", "display_name", "state", "prototype"]


=======
>>>>>>> d352f84f
class RelatedComponentsStatusesSerializer(WithStatusSerializer):
    class Meta:
        model = Component
        fields = ["id", "name", "display_name", "status"]


class ServiceStatusSerializer(ModelSerializer):
    components = RelatedComponentsStatusesSerializer(many=True)

    class Meta:
        model = Service
        fields = ["components"]


class ServiceAuditSerializer(ModelSerializer):
    class Meta:
        model = Service
        fields = ["maintenance_mode"]<|MERGE_RESOLUTION|>--- conflicted
+++ resolved
@@ -73,17 +73,6 @@
         fields = ["maintenance_mode"]
 
 
-<<<<<<< HEAD
-class ServiceNameSerializer(ModelSerializer):
-    prototype = PrototypeRelatedSerializer(read_only=True)
-
-    class Meta:
-        model = Service
-        fields = ["id", "name", "display_name", "state", "prototype"]
-
-
-=======
->>>>>>> d352f84f
 class RelatedComponentsStatusesSerializer(WithStatusSerializer):
     class Meta:
         model = Component
