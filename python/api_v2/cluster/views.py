--- conflicted
+++ resolved
@@ -30,18 +30,13 @@
 from api_v2.config.utils import ConfigSchemaMixin
 from api_v2.host.serializers import HostMappingSerializer
 from api_v2.views import CamelCaseModelViewSet
-<<<<<<< HEAD
 from audit.utils import audit
-from cm.api import add_cluster, retrieve_host_component_objects, set_host_component
-from cm.errors import AdcmEx
-=======
 from cm.api import (
     add_cluster,
     delete_cluster,
     retrieve_host_component_objects,
     set_host_component,
 )
->>>>>>> ba5988dd
 from cm.issue import update_hierarchy_issues
 from cm.models import (
     Cluster,
@@ -106,10 +101,6 @@
                 return ClusterSerializer
 
     @audit
-    def destroy(self, request, *args, **kwargs) -> Response:
-        return super().destroy(request=request, *args, **kwargs)
-
-    @audit
     def create(self, request, *args, **kwargs):
         serializer = self.get_serializer(data=request.data)
         serializer.is_valid(raise_exception=True)
@@ -118,7 +109,7 @@
         cluster = add_cluster(
             prototype=Prototype.objects.get(pk=valid["prototype_id"], type=ObjectType.CLUSTER),
             name=valid["name"],
-            description=valid.get("description", ""),
+            description=valid["description"],
         )
 
         return Response(data=ClusterSerializer(cluster).data, status=HTTP_201_CREATED)
@@ -139,6 +130,7 @@
 
         return Response(status=HTTP_200_OK, data=ClusterSerializer(instance).data)
 
+    @audit
     def destroy(self, request, *args, **kwargs):
         cluster = self.get_object()
         delete_cluster(cluster=cluster)
@@ -199,29 +191,6 @@
             data=RelatedHostsStatusesSerializer(instance=self.paginate_queryset(queryset=queryset), many=True).data
         )
 
-<<<<<<< HEAD
-    def filter_queryset(self, queryset: QuerySet, **kwargs) -> QuerySet | list:
-        if self.action in {"services_statuses", "hosts_statuses"}:
-            return self._filter_by_status(queryset=queryset, **kwargs)
-
-        return super().filter_queryset(queryset=queryset)
-
-    @staticmethod
-    def _filter_by_status(request: Request, queryset: QuerySet) -> QuerySet | list:
-        status_value = request.query_params.get("status", default=None)
-        if status_value is None:
-            return queryset
-
-        status_choices = {choice[0] for choice in ADCMEntityStatus.choices}
-        if status_value not in status_choices:
-            status_choices_repr = ", ".join(status_choices)
-            raise AdcmEx(code="BAD_REQUEST", msg=f"Status choices: {status_choices_repr}")
-
-        return [obj for obj in queryset if get_obj_status(obj=obj) == status_value]
-
-    @audit
-=======
->>>>>>> ba5988dd
     @action(
         methods=["get", "post"],
         detail=True,
