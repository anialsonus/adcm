# Licensed under the Apache License, Version 2.0 (the "License");
# you may not use this file except in compliance with the License.
# You may obtain a copy of the License at
#
#      http://www.apache.org/licenses/LICENSE-2.0
#
# Unless required by applicable law or agreed to in writing, software
# distributed under the License is distributed on an "AS IS" BASIS,
# WITHOUT WARRANTIES OR CONDITIONS OF ANY KIND, either express or implied.
# See the License for the specific language governing permissions and
# limitations under the License.

from collections import defaultdict
from itertools import chain
from typing import Literal

from cm.data_containers import (
    ClusterData,
    ComponentData,
    Empty,
    HostComponentData,
    HostData,
    PrototypeData,
    RequiresData,
    ServiceData,
)
from cm.errors import AdcmEx
from cm.issue import (
    add_concern_to_object,
    remove_concern_from_object,
<<<<<<< HEAD
=======
    update_hierarchy_issues,
    update_issues_and_flags_after_deleting,
>>>>>>> d7835218
)
from cm.models import (
    Cluster,
    ClusterObject,
    ConcernCause,
    GroupConfig,
    Host,
    HostComponent,
    MaintenanceMode,
    ObjectType,
    Prototype,
    ServiceComponent,
)
<<<<<<< HEAD
from cm.services.cluster import retrieve_clusters_topology
from cm.services.concern import delete_issue
from cm.services.concern.checks import extract_data_for_requirements_check, is_constraint_requirements_unsatisfied
from cm.services.concern.distribution import redistribute_issues_and_flags
=======
from cm.services.concern.locks import get_lock_on_object
>>>>>>> d7835218
from cm.services.status.notify import reset_hc_map, reset_objects_in_mm
from cm.status_api import send_host_component_map_update_event
from core.types import ADCMCoreType, CoreObjectDescriptor
from django.contrib.contenttypes.models import ContentType
from django.db.models import QuerySet
from django.db.transaction import atomic, on_commit
from rbac.models import Policy
from rest_framework.status import HTTP_409_CONFLICT

from api_v2.cluster.data_containers import MappingData, MappingEntryData
from api_v2.prototype.utils import get_license_text


def get_requires(requires: list[dict]) -> dict:
    new_requires = defaultdict(list)

    for require in requires:
        if "component" in require:
            new_requires[require["service"]].append(require["component"])
        elif require["service"] not in new_requires:
            new_requires[require["service"]] = []

    return new_requires


def get_depend_on(
    prototype: Prototype, depend_on: list[dict] | None = None, checked_objects: set[Prototype] | None = None
) -> list[dict]:
    if depend_on is None:
        depend_on = []

    if checked_objects is None:
        checked_objects = set()

    checked_objects.add(prototype)

    for service_name, component_names in get_requires(requires=prototype.requires).items():
        required_service = Prototype.objects.get(type=ObjectType.SERVICE, name=service_name, bundle=prototype.bundle)
        checked_objects.add(required_service)
        service_prototype = {
            "id": required_service.pk,
            "name": required_service.name,
            "display_name": required_service.display_name,
            "version": required_service.version,
            "license": {
                "status": required_service.license,
                "text": get_license_text(
                    license_path=required_service.license_path,
                    bundle_hash=required_service.bundle.hash,
                ),
            },
            "component_prototypes": [],
        }

        for component_name in component_names:
            required_component = Prototype.objects.get(
                type=ObjectType.COMPONENT, name=component_name, bundle=prototype.bundle, parent=required_service
            )
            checked_objects.add(required_component)
            service_prototype["component_prototypes"].append(
                {
                    "id": required_component.pk,
                    "name": required_component.name,
                    "display_name": required_component.display_name,
                    "version": required_component.version,
                }
            )

            if required_component.requires and required_component not in checked_objects:
                get_depend_on(prototype=required_component, depend_on=depend_on, checked_objects=checked_objects)

        depend_on.append({"service_prototype": service_prototype})

        if required_service.requires and required_service not in checked_objects:
            get_depend_on(prototype=required_service, depend_on=depend_on, checked_objects=checked_objects)

    return depend_on


def retrieve_mapping_data(
    cluster: Cluster, plain_hc: list[dict[Literal["host_id", "component_id"], int]]
) -> MappingData:
    mapping_data = {
        "cluster": ClusterData.model_validate(obj=cluster),
        "services": {},
        "components": {},
        "hosts": {},
        "prototypes": {},
        "mapping": [],
        "existing_mapping": [],
        "orm_objects": {"cluster": cluster, "hosts": {}, "providers": {}},
        "not_found_object_ids": {},
    }

    for service in (
        ClusterObject.objects.filter(cluster=cluster)
        .select_related("prototype")
        .prefetch_related("servicecomponent_set", "servicecomponent_set__prototype")
    ):
        service: ClusterObject
        mapping_data["services"][service.pk] = ServiceData.model_validate(obj=service)
        mapping_data["prototypes"][service.prototype.pk] = PrototypeData.model_validate(obj=service.prototype)
        for component in service.servicecomponent_set.all():
            component: ServiceComponent
            mapping_data["components"][component.pk] = ComponentData.model_validate(obj=component)
            mapping_data["prototypes"][component.prototype.pk] = PrototypeData.model_validate(obj=component.prototype)

    for host in Host.objects.filter(cluster=cluster).select_related("provider"):
        host: Host
        mapping_data["hosts"][host.pk] = HostData.model_validate(obj=host)
        mapping_data["orm_objects"]["hosts"][host.pk] = host
        mapping_data["orm_objects"]["providers"][host.provider.pk] = host.provider

    for map_ in HostComponent.objects.filter(cluster=cluster):
        mapping_data["existing_mapping"].append(HostComponentData.model_validate(obj=map_))

    mapping_data = MappingData(**mapping_data)

    mapping_data.mapping = [
        MappingEntryData(
            host=mapping_data.hosts[record["host_id"]],
            component=mapping_data.components[record["component_id"]],
            service=mapping_data.services[mapping_data.components[record["component_id"]].service_id],
        )
        for record in plain_hc
        if record["host_id"] in mapping_data.hosts and record["component_id"] in mapping_data.components
    ]
    mapping_data.not_found_object_ids = {
        "hosts": {record["host_id"] for record in plain_hc if record["host_id"] not in mapping_data.hosts},
        "components": {
            record["component_id"] for record in plain_hc if record["component_id"] not in mapping_data.components
        },
    }

    return mapping_data


def save_mapping(mapping_data: MappingData) -> QuerySet[HostComponent]:
    """
    Save given hosts-components mapping if all sanity checks pass
    """

    _check_mapping_data(mapping_data=mapping_data)
    return _save_mapping(mapping_data=mapping_data)


def _check_mapping_data(mapping_data: MappingData) -> None:
    if mapping_data.not_found_object_ids["hosts"]:
        ids_repr = ", ".join([f'"{host_id}"' for host_id in mapping_data.not_found_object_ids["hosts"]])
        raise AdcmEx(
            code="HOST_NOT_FOUND",
            http_code=HTTP_409_CONFLICT,
            msg=f'Host(s) {ids_repr} do not belong to cluster "{mapping_data.cluster.name}"',
        )
    if mapping_data.not_found_object_ids["components"]:
        ids_repr = ", ".join([f'"{component_id}"' for component_id in mapping_data.not_found_object_ids["components"]])
        raise AdcmEx(
            code="COMPONENT_NOT_FOUND",
            http_code=HTTP_409_CONFLICT,
            msg=f'Component(s) {ids_repr} do not belong to cluster "{mapping_data.cluster.name}"',
        )

    seen = set()
    duplicates = set()
    for map_ in mapping_data.mapping:
        ids = (map_.host.id, map_.component.id, map_.service.id)
        if ids in seen:
            duplicates.add(ids)
        seen.add(ids)

    if duplicates:
        error_mapping_repr = ", ".join(f"component {map_ids[1]} - host {map_ids[0]}" for map_ids in sorted(duplicates))
        raise AdcmEx(code="INVALID_INPUT", msg=f"Mapping entries duplicates found: {error_mapping_repr}.")

    hosts_mm_states_in_add_remove_groups = {
        diff.host.maintenance_mode for diff in mapping_data.mapping_difference["add"]
    } | {diff.host.maintenance_mode for diff in mapping_data.mapping_difference["remove"]}
    if MaintenanceMode.ON.value in hosts_mm_states_in_add_remove_groups:
        raise AdcmEx("INVALID_HC_HOST_IN_MM")

    for mapping_entry in mapping_data.mapping:
        service_prototype, component_prototype = mapping_data.entry_prototypes(entry=mapping_entry)

        if service_prototype.requires or component_prototype.requires:
            _check_single_mapping_requires(mapping_entry=mapping_entry, mapping_data=mapping_data)

        if not isinstance(component_prototype.bound_to, Empty):
            _check_single_mapping_bound_to(mapping_entry=mapping_entry, mapping_data=mapping_data)

    requirements_data = extract_data_for_requirements_check(
        cluster=mapping_data.orm_objects["cluster"],
        input_mapping=[
            {"host_id": entry.host.id, "component_id": entry.component.id, "service_id": entry.service.id}
            for entry in mapping_data.mapping
        ],
    )
    constraint_not_ok, error_message = is_constraint_requirements_unsatisfied(
        topology=requirements_data.topology,
        component_prototype_map=requirements_data.component_prototype_map,
        prototype_requirements=requirements_data.prototype_requirements,
        components_map=requirements_data.objects_map_by_type["component"],
    )
    if constraint_not_ok and error_message is not None:
        raise AdcmEx(code="COMPONENT_CONSTRAINT_ERROR", msg=error_message)

    for service in mapping_data.services.values():
        service_prototype = mapping_data.prototypes[service.prototype_id]
        if service_prototype.requires:
            _check_single_service_requires(
                service_prototype=service_prototype, cluster_objects=mapping_data.objects_by_prototype_name
            )


@atomic
def _save_mapping(mapping_data: MappingData) -> QuerySet[HostComponent]:
    on_commit(func=reset_hc_map)
    on_commit(func=reset_objects_in_mm)

    cluster = mapping_data.orm_objects["cluster"]

    lock = get_lock_on_object(object_=cluster)
    if lock:
        for removed_host in mapping_data.removed_hosts:
            remove_concern_from_object(object_=removed_host, concern=lock)

        for added_host in mapping_data.added_hosts:
            add_concern_to_object(object_=added_host, concern=lock)

    _handle_mapping_config_groups(mapping_data=mapping_data)

    mapping_objects: list[HostComponent] = []
    for map_ in mapping_data.mapping:
        mapping_objects.append(
            HostComponent(
                cluster_id=mapping_data.cluster.id,
                host_id=map_.host.id,
                service_id=map_.service.id,
                component_id=map_.component.id,
            )
        )

    HostComponent.objects.filter(cluster_id=mapping_data.cluster.id).delete()
    HostComponent.objects.bulk_create(objs=mapping_objects)

<<<<<<< HEAD
    delete_issue(
        owner=CoreObjectDescriptor(id=mapping_data.cluster.id, type=ADCMCoreType.CLUSTER),
        cause=ConcernCause.HOSTCOMPONENT,
    )
    redistribute_issues_and_flags(topology=next(retrieve_clusters_topology((mapping_data.cluster.id,))))
=======
    update_hierarchy_issues(obj=mapping_data.orm_objects["cluster"])
    for provider_id in {host.provider_id for host in mapping_data.hosts.values()}:
        update_hierarchy_issues(obj=mapping_data.orm_objects["providers"][provider_id])
    update_issues_and_flags_after_deleting()
>>>>>>> d7835218

    _handle_mapping_policies(mapping_data=mapping_data)
    send_host_component_map_update_event(cluster=mapping_data.orm_objects["cluster"])

    return HostComponent.objects.filter(cluster_id=mapping_data.cluster.id)


def _handle_mapping_config_groups(mapping_data: MappingData) -> None:
    remaining_host_service = {(diff.host.id, diff.service.id) for diff in mapping_data.mapping_difference["remain"]}
    removed_hosts_not_in_mapping = {
        mapping_data.orm_objects["hosts"][removed_mapping.host.id]
        for removed_mapping in mapping_data.mapping_difference["remove"]
        if (removed_mapping.host.id, removed_mapping.service.id) not in remaining_host_service
    }
    removed_mapping_host_ids = {hc.host.id for hc in mapping_data.mapping_difference["remove"]}

    for group_config in GroupConfig.objects.filter(
        object_type__model__in=["clusterobject", "servicecomponent"],
        hosts__in=removed_mapping_host_ids,
    ).distinct():
        group_config.hosts.remove(*removed_hosts_not_in_mapping)


def _handle_mapping_policies(mapping_data: MappingData) -> None:
    service_ids_in_mappings: set[int] = set(
        chain(
            (map_.service.id for map_ in mapping_data.mapping),
            (map_.service_id for map_ in mapping_data.existing_mapping),
        )
    )
    for policy in Policy.objects.filter(
        object__object_id__in=service_ids_in_mappings,
        object__content_type=ContentType.objects.get_for_model(model=ClusterObject),
    ):
        policy.apply()

    for policy in Policy.objects.filter(
        object__object_id=mapping_data.cluster.id,
        object__content_type=ContentType.objects.get_for_model(model=Cluster),
    ):
        policy.apply()


def _check_single_mapping_requires(mapping_entry: MappingEntryData, mapping_data: MappingData) -> None:
    service_prototype, component_prototype = mapping_data.entry_prototypes(entry=mapping_entry)

    for require, source_type in [
        *zip(component_prototype.requires, [component_prototype.type] * len(component_prototype.requires)),
        *zip(service_prototype.requires, [service_prototype.type] * len(service_prototype.requires)),
    ]:
        require: RequiresData

        if require.service not in mapping_data.mapping_names["services"]:
            if source_type == ObjectType.COMPONENT.value:
                reference = f'component "{component_prototype.name}" of service "{service_prototype.name}"'
            else:
                reference = f'service "{service_prototype.name}"'

            raise AdcmEx(
                code="COMPONENT_CONSTRAINT_ERROR", msg=f'No required service "{require.service}" for {reference}'
            )

        if require.component is None:
            continue

        if not [
            mapping_entry
            for mapping_entry in mapping_data.mapping_prototypes
            if mapping_entry[ObjectType.SERVICE.value].name == require.service
            and mapping_entry[ObjectType.COMPONENT.value].name == require.component
        ]:
            if source_type == ObjectType.COMPONENT.value:
                reference = f'component "{component_prototype.name}" of service "{service_prototype.name}"'
            else:
                reference = f'service "{service_prototype.name}"'

            raise AdcmEx(
                code="COMPONENT_CONSTRAINT_ERROR",
                msg=f'No required component "{require.component}" of service "{require.service}" for {reference}',
            )


def _check_single_mapping_bound_to(mapping_entry: MappingEntryData, mapping_data: MappingData) -> None:
    service_prototype, component_prototype = mapping_data.entry_prototypes(entry=mapping_entry)
    bound_entries = mapping_data.get_bound_entries(entry=mapping_entry)

    if not bound_entries:
        bound_target_ref = (
            f'component "{component_prototype.bound_to.component}" of service "{component_prototype.bound_to.service}"'
        )
        bound_requester_ref = (
            f'component "{component_prototype.display_name}" of service "{service_prototype.display_name}"'
        )

        msg = f'No {bound_target_ref} on host "{mapping_entry.host.fqdn}" for {bound_requester_ref}'
        raise AdcmEx(code="COMPONENT_CONSTRAINT_ERROR", msg=msg)

    for bound_entry in bound_entries:
        if not any(
            map_
            for map_ in mapping_data.mapping
            if map_.host.id == bound_entry.host.id and map_.component.prototype_id == component_prototype.id
        ):
            bound_target_ref = f'component "{component_prototype.name}" of service "{service_prototype.name}"'
            requester_service_prototype, requester_component_prototype = mapping_data.entry_prototypes(
                entry=bound_entry
            )
            bound_requester_ref = (
                f'component "{requester_component_prototype.name}" of service "{requester_service_prototype.name}"'
            )

            raise AdcmEx(
                code="COMPONENT_CONSTRAINT_ERROR",
                msg=f'No {bound_target_ref} on host "{bound_entry.host.fqdn}" for {bound_requester_ref}',
            )


def _check_single_service_requires(
    service_prototype: PrototypeData,
    cluster_objects: dict[
        Literal["services", "components"],
        dict[str, dict[Literal["object", "prototype"], ServiceData | ComponentData | PrototypeData]],
    ],
) -> None:
    for require in service_prototype.requires:
        required_service: ServiceData | None = cluster_objects["services"].get(require.service, {}).get("object")
        required_service_prototype: PrototypeData | None = (
            cluster_objects["services"].get(require.service, {}).get("prototype")
        )

        target_reference = f'service "{require.service}"'
        is_requirements_satisfied: bool = required_service is not None and required_service_prototype is not None

        if require.component is not None:
            required_component: ComponentData | None = (
                cluster_objects["components"].get(require.component, {}).get("object")
            )
            required_component_prototype: PrototypeData | None = (
                cluster_objects["components"].get(require.component, {}).get("prototype")
            )

            if required_component is None or required_component_prototype is None:
                target_reference = f'component "{require.component}" of service "{require.service}"'
                is_requirements_satisfied = False

        if not is_requirements_satisfied:
            raise AdcmEx(
                code="SERVICE_CONFLICT",
                msg=f"No required {target_reference} for {service_prototype.reference}",
            )<|MERGE_RESOLUTION|>--- conflicted
+++ resolved
@@ -28,11 +28,6 @@
 from cm.issue import (
     add_concern_to_object,
     remove_concern_from_object,
-<<<<<<< HEAD
-=======
-    update_hierarchy_issues,
-    update_issues_and_flags_after_deleting,
->>>>>>> d7835218
 )
 from cm.models import (
     Cluster,
@@ -46,14 +41,11 @@
     Prototype,
     ServiceComponent,
 )
-<<<<<<< HEAD
 from cm.services.cluster import retrieve_clusters_topology
 from cm.services.concern import delete_issue
 from cm.services.concern.checks import extract_data_for_requirements_check, is_constraint_requirements_unsatisfied
 from cm.services.concern.distribution import redistribute_issues_and_flags
-=======
 from cm.services.concern.locks import get_lock_on_object
->>>>>>> d7835218
 from cm.services.status.notify import reset_hc_map, reset_objects_in_mm
 from cm.status_api import send_host_component_map_update_event
 from core.types import ADCMCoreType, CoreObjectDescriptor
@@ -298,18 +290,11 @@
     HostComponent.objects.filter(cluster_id=mapping_data.cluster.id).delete()
     HostComponent.objects.bulk_create(objs=mapping_objects)
 
-<<<<<<< HEAD
     delete_issue(
         owner=CoreObjectDescriptor(id=mapping_data.cluster.id, type=ADCMCoreType.CLUSTER),
         cause=ConcernCause.HOSTCOMPONENT,
     )
     redistribute_issues_and_flags(topology=next(retrieve_clusters_topology((mapping_data.cluster.id,))))
-=======
-    update_hierarchy_issues(obj=mapping_data.orm_objects["cluster"])
-    for provider_id in {host.provider_id for host in mapping_data.hosts.values()}:
-        update_hierarchy_issues(obj=mapping_data.orm_objects["providers"][provider_id])
-    update_issues_and_flags_after_deleting()
->>>>>>> d7835218
 
     _handle_mapping_policies(mapping_data=mapping_data)
     send_host_component_map_update_event(cluster=mapping_data.orm_objects["cluster"])
