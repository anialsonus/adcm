# Licensed under the Apache License, Version 2.0 (the "License");
# you may not use this file except in compliance with the License.
# You may obtain a copy of the License at
#
#      http://www.apache.org/licenses/LICENSE-2.0
#
# Unless required by applicable law or agreed to in writing, software
# distributed under the License is distributed on an "AS IS" BASIS,
# WITHOUT WARRANTIES OR CONDITIONS OF ANY KIND, either express or implied.
# See the License for the specific language governing permissions and
# limitations under the License.

from typing import Any, Collection, Literal

<<<<<<< HEAD
from cm.api import add_hc, get_hc
from cm.models import Cluster, Component, Host, JobLog
=======
from cm.api import get_hc
from cm.models import Cluster, Host, JobLog, ServiceComponent
from cm.services.mapping import change_host_component_mapping
from core.cluster.types import HostComponentEntry
>>>>>>> d352f84f
from core.types import ADCMCoreType, CoreObjectDescriptor
from pydantic import field_validator

from ansible_plugin.base import (
    ADCMAnsiblePluginExecutor,
    ArgumentsConfig,
    BaseStrictModel,
    CallResult,
    ContextConfig,
    PluginExecutorConfig,
    RuntimeEnvironment,
    VarsContextSection,
)
from ansible_plugin.errors import PluginIncorrectCallError, PluginRuntimeError, PluginValidationError


class Operation(BaseStrictModel):
    action: Literal["add", "remove"]
    service: str
    component: str
    host: str

    @field_validator("action", mode="before")
    @classmethod
    def convert_action_to_string(cls, v: Any) -> str:
        # requited to pre-process Ansible Strings
        return str(v)


class ChangeHostComponentArguments(BaseStrictModel):
    operations: list[Operation]


def cluster_id_must_be_in_context(
    context_owner: CoreObjectDescriptor, context: VarsContextSection
) -> PluginValidationError | None:
    _ = context_owner

    return (
        None
        if context.cluster_id
        else PluginValidationError(message="Expected `cluster_id` in context, but it's missing")
    )


class ADCMHostComponentPluginExecutor(ADCMAnsiblePluginExecutor[ChangeHostComponentArguments, None]):
    _config = PluginExecutorConfig(
        arguments=ArgumentsConfig(represent_as=ChangeHostComponentArguments),
        context=ContextConfig(
            allow_only=frozenset((ADCMCoreType.CLUSTER, ADCMCoreType.SERVICE, ADCMCoreType.COMPONENT)),
            validators=(cluster_id_must_be_in_context,),
        ),
    )

    def __call__(
        self,
        targets: Collection[CoreObjectDescriptor],
        arguments: ChangeHostComponentArguments,
        runtime: RuntimeEnvironment,
    ) -> CallResult[None]:
        _ = targets

        action_hc_map = (
            JobLog.objects.values_list("task__action__hostcomponentmap", flat=True)
            .filter(id=runtime.vars.job.id)
            .first()
        )
        if action_hc_map:
            raise PluginIncorrectCallError(message="You can not change hc in plugin for action with hc_acl")

        cluster = Cluster.objects.get(id=runtime.vars.context.cluster_id)

        hostcomponent = get_hc(cluster)
        for operation in arguments.operations:
            component_id, service_id = Component.objects.values_list("id", "service_id").get(
                cluster=cluster, service__prototype__name=operation.service, prototype__name=operation.component
            )
            host_id = Host.objects.values_list("id", flat=True).get(cluster=cluster, fqdn=operation.host)
            item = {
                "host_id": host_id,
                "service_id": service_id,
                "component_id": component_id,
            }
            if operation.action == "add":
                if item in hostcomponent:
                    return CallResult(
                        value=None,
                        changed=False,
                        error=PluginRuntimeError(
                            message=f'There is already component "{operation.component}" on host "{operation.host}"'
                        ),
                    )

                hostcomponent.append(item)

            else:
                if item not in hostcomponent:
                    return CallResult(
                        value=None,
                        changed=False,
                        error=PluginRuntimeError(
                            message=f'There is no component "{operation.component}" on host "{operation.host}"'
                        ),
                    )

                hostcomponent.remove(item)

        change_host_component_mapping(
            cluster_id=cluster.id,
            bundle_id=cluster.prototype.bundle_id,
            flat_mapping=(
                HostComponentEntry(host_id=entry["host_id"], component_id=entry["component_id"])
                for entry in hostcomponent
            ),
        )

        return CallResult(value=None, changed=True, error=None)<|MERGE_RESOLUTION|>--- conflicted
+++ resolved
@@ -12,15 +12,10 @@
 
 from typing import Any, Collection, Literal
 
-<<<<<<< HEAD
-from cm.api import add_hc, get_hc
-from cm.models import Cluster, Component, Host, JobLog
-=======
 from cm.api import get_hc
-from cm.models import Cluster, Host, JobLog, ServiceComponent
+from cm.models import Cluster, Host, JobLog, Component
 from cm.services.mapping import change_host_component_mapping
 from core.cluster.types import HostComponentEntry
->>>>>>> d352f84f
 from core.types import ADCMCoreType, CoreObjectDescriptor
 from pydantic import field_validator
 
