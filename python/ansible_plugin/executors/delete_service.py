--- conflicted
+++ resolved
@@ -12,15 +12,10 @@
 
 from typing import Collection
 
-<<<<<<< HEAD
-from cm.api import delete_service, save_hc
-from cm.models import ClusterBind, HostComponent, Service
-=======
 from cm.api import delete_service
-from cm.models import ClusterBind, ClusterObject, HostComponent, Prototype
+from cm.models import ClusterBind, Service, HostComponent, Prototype
 from cm.services.mapping import change_host_component_mapping, check_nothing
 from core.cluster.types import HostComponentEntry
->>>>>>> d352f84f
 from core.types import ADCMCoreType, CoreObjectDescriptor
 from django.db.transaction import atomic
 
