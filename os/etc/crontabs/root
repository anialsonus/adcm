# Licensed under the Apache License, Version 2.0 (the "License");
# you may not use this file except in compliance with the License.
# You may obtain a copy of the License at
#
#      http://www.apache.org/licenses/LICENSE-2.0
#
# Unless required by applicable law or agreed to in writing, software
# distributed under the License is distributed on an "AS IS" BASIS,
# WITHOUT WARRANTIES OR CONDITIONS OF ANY KIND, either express or implied.
# See the License for the specific language governing permissions and
# limitations under the License.

# do daily/weekly/monthly maintenance
# min   hour    day     month   weekday command
*/15    *       *       *       *       run-parts /etc/periodic/15min
0       *       *       *       *       run-parts /etc/periodic/hourly
0       2       *       *       *       run-parts /etc/periodic/daily
0       3       *       *       6       run-parts /etc/periodic/weekly
0       5       1       *       *       run-parts /etc/periodic/monthly
0       8       */1     *       *       python /adcm/python/manage.py logrotate --target all
<<<<<<< HEAD
0       10      */1     *       *       python /adcm/python/manage.py clearaudit
=======
*/1     *       *       *       *       python /adcm/python/manage.py run_ldap_sync
>>>>>>> 90f2fd51
<|MERGE_RESOLUTION|>--- conflicted
+++ resolved
@@ -18,8 +18,5 @@
 0       3       *       *       6       run-parts /etc/periodic/weekly
 0       5       1       *       *       run-parts /etc/periodic/monthly
 0       8       */1     *       *       python /adcm/python/manage.py logrotate --target all
-<<<<<<< HEAD
 0       10      */1     *       *       python /adcm/python/manage.py clearaudit
-=======
-*/1     *       *       *       *       python /adcm/python/manage.py run_ldap_sync
->>>>>>> 90f2fd51
+*/1     *       *       *       *       python /adcm/python/manage.py run_ldap_sync