--- conflicted
+++ resolved
@@ -65,16 +65,11 @@
 
     def test_header_help_links_for_authorised_user(self, app_fs):
         """Test header help links for authorised user"""
-<<<<<<< HEAD
+
         params = {"help_link": "t.me/arenadata_cm", "docs_link": "docs.arenadata.io/adcm/"}
-        header = PageHeader(app_fs.driver, app_fs.adcm.url)
-        header.click_help_button_in_header()
-=======
-        params = {"help_link": "t.me/joinchat/", "docs_link": "docs.arenadata.io/adcm/"}
         page = AdminIntroPage(app_fs.driver, app_fs.adcm.url)
         header = page.header
         header.click_help_button()
->>>>>>> 7cd71eab
         header.check_help_popup()
         with wait_for_new_window(app_fs.driver):
             header.click_ask_link_in_help_popup()
