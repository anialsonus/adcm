--- conflicted
+++ resolved
@@ -66,16 +66,8 @@
     header.check_job_popup()
 
 
-<<<<<<< HEAD
-def test_check_header_help_links_for_authorised_user(app_fs, login_to_adcm_over_ui):
-    params = {
-        "help_link": "t.me/joinchat/",
-        "docs_link": "docs.arenadata.io/adcm/"
-    }
-=======
-def test_check_header_help_links_for_authorised_user(app_fs, auth_to_adcm):
+def test_check_header_help_links_for_authorised_user(app_fs, auth_to_adcm_over_ui):
     params = {"help_link": "t.me/joinchat/", "docs_link": "docs.arenadata.io/adcm/"}
->>>>>>> 2a1659f5
     header = PageHeader(app_fs.driver, app_fs.adcm.url)
     header.click_help_button_in_header()
     header.check_help_popup()
