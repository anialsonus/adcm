# Licensed under the Apache License, Version 2.0 (the "License");
# you may not use this file except in compliance with the License.
# You may obtain a copy of the License at
#
#      http://www.apache.org/licenses/LICENSE-2.0
#
# Unless required by applicable law or agreed to in writing, software
# distributed under the License is distributed on an "AS IS" BASIS,
# WITHOUT WARRANTIES OR CONDITIONS OF ANY KIND, either express or implied.
# See the License for the specific language governing permissions and
# limitations under the License.
from dataclasses import asdict
from typing import Union, List

import os
import pytest
import allure

from adcm_pytest_plugin import utils
from adcm_pytest_plugin.steps.actions import (
    run_cluster_action_and_assert_result,
)
from adcm_client.objects import (
    ADCMClient,
    Cluster,
    Bundle,
    Provider,
    Service,
    Host,
    Component,
    Action,
    ObjectNotFound,
)

from tests.ui_tests.app.app import ADCMTest
from tests.ui_tests.app.page.cluster_list.page import ClusterListPage
from tests.ui_tests.app.page.job.page import JobPageStdout
from tests.ui_tests.app.page.job_list.page import (
    JobListPage,
    JobStatus,
)
from tests.ui_tests.utils import (
    wait_and_assert_ui_info,
    is_not_empty,
    is_empty,
<<<<<<< HEAD
    wait_file_is_presented,
=======
    wait_until_step_succeeds,
>>>>>>> 987265c8
)

LONG_ACTION_DISPLAY_NAME = 'Long action'
SUCCESS_ACTION_DISPLAY_NAME = 'Success action'
FAIL_ACTION_DISPLAY_NAME = 'Fail action'
ON_HOST_ACTION_DISPLAY_NAME = 'Component host action'
COMPONENT_ACTION_DISPLAY_NAME = 'Component action'
MULTIJOB_ACTION_DISPLAY_NAME = 'Multijob'

CLUSTER_NAME = 'test_cluster'
SERVICE_NAME = 'test_service'
COMPONENT_NAME = 'test_component'

# pylint: disable=redefined-outer-name, unused-argument, no-self-use


@pytest.fixture()
def page(app_fs: ADCMTest, login_to_adcm_over_api) -> JobListPage:
    return JobListPage(app_fs.driver, app_fs.adcm.url).open()


@allure.title("Upload cluster bundle")
@pytest.fixture()
def cluster_bundle(sdk_client_fs: ADCMClient) -> Bundle:
    return sdk_client_fs.upload_from_fs(os.path.join(utils.get_data_dir(__file__), "cluster"))


@allure.title("Upload provider bundle")
@pytest.fixture()
def provider_bundle(sdk_client_fs: ADCMClient) -> Bundle:
    return sdk_client_fs.upload_from_fs(os.path.join(utils.get_data_dir(__file__), "provider"))


@allure.title("Create cluster")
@pytest.fixture()
def cluster(cluster_bundle: Bundle) -> Cluster:
    """Creates cluster and adds service"""
    cluster = cluster_bundle.cluster_create(CLUSTER_NAME)
    cluster.service_add(name=SERVICE_NAME)
    return cluster


@allure.title("Create provider")
@pytest.fixture()
def provider(provider_bundle: Bundle) -> Provider:
    return provider_bundle.provider_create('Awesome Provider')


@pytest.fixture()
def created_hosts(provider: Provider) -> List[Host]:
    """Create 11 hosts for "parallel" actions execution"""
    return [provider.host_create(f'host-{i}') for i in range(11)]


def test_run_multijob(cluster: Cluster, page: JobListPage):
    """Run action with many jobs"""
    with allure.step('Run action with multiple job'):
        action = cluster.action(display_name=MULTIJOB_ACTION_DISPLAY_NAME)
        task = run_cluster_action_and_assert_result(cluster, action.name)
    page.expand_task_in_row(0)
    with allure.step('Check jobs info'):
        expected_jobs = [{'name': job['name'], 'status': JobStatus.SUCCESS} for job in action.subs]
        jobs_info = page.get_all_jobs_info()
        assert (expected_amount := len(expected_jobs)) == (actual_amount := len(jobs_info)), (
            'Amount of jobs is not correct: ' f'should be {expected_amount}, but {actual_amount} was found'
        )
        for i in range(actual_amount):
            assert (actual_info := asdict(jobs_info[i])) == (
                expected_info := expected_jobs[i]
            ), f'Job at position #{i} should be {expected_info}, not {actual_info}'
    with allure.step("Open first job's page"):
        page.click_on_job()
        detail_page = JobPageStdout(page.driver, page.base_url, task.jobs[0]['id'])
        detail_page.wait_page_is_opened()


def test_filtering_and_pagination(created_hosts: List[Host], page: JobListPage):
    """Check filtering and pagination"""
    params = {'success': 6, 'failed': 5, 'second_page': 1}
    _run_actions_on_hosts(created_hosts, params['success'], params['failed'])
    with allure.step('Check status filtering'):
        with page.table.wait_rows_change():
            page.select_filter_failed_tab()
        assert (row_count := page.table.row_count) == params['failed'], (
            f'Tab "Failed" should have {params["failed"]} rows, ' f'but {row_count} rows are presented'
        )
        with page.table.wait_rows_change():
            page.select_filter_success_tab()
        assert (row_count := page.table.row_count) == params['success'], (
            f'Tab "Success" should have {params["success"]}, ' f'but {row_count} rows are presented'
        )
    with allure.step('Check pagination'):
        with page.table.wait_rows_change():
            page.select_filter_all_tab()
        page.table.check_pagination(params['second_page'])


def test_open_task_by_click_on_name(cluster: Cluster, page: JobListPage):
    """Click on task name and task page should be opened"""
    with allure.step('Run "Long" action'), page.table.wait_rows_change():
        task = cluster.action(display_name=LONG_ACTION_DISPLAY_NAME).run()
    with allure.step('Click on task name'):
        page.click_on_action_name_in_row(page.table.get_row())
    with allure.step('Check Task detailed page is opened'):
        job_page = JobPageStdout(page.driver, page.base_url, task.id)
        job_page.wait_page_is_opened()


@pytest.mark.parametrize('log_type', ['stdout', 'stderr'], ids=['stdout_menu', 'stderr_menu'])
@pytest.mark.usefixtures('login_to_adcm_over_api')
def test_open_log_menu(log_type: str, cluster: Cluster, app_fs: ADCMTest):
    """Open stdout/stderr log menu and check info"""
    action = cluster.action(display_name=SUCCESS_ACTION_DISPLAY_NAME)
    task = run_cluster_action_and_assert_result(cluster, action.name)
    job_page = _open_detailed_job_page(task.jobs[0]['id'], app_fs)
    with allure.step(f'Open menu with {log_type} logs and check all info is presented'):
        getattr(job_page, f'open_{log_type}_menu')()
        wait_and_assert_ui_info(
            {
                'name': SUCCESS_ACTION_DISPLAY_NAME,
                'invoker_objects': cluster.name,
                'start_date': is_not_empty,
                'finish_date': is_not_empty,
                'execution_time': is_not_empty,
            },
            job_page.get_job_info,
        )


@pytest.mark.usefixtures("login_to_adcm_over_api", "clean_downloads_fs")
def test_download_log(cluster: Cluster, app_fs: ADCMTest, downloads_directory):
    """Download log file from detailed page menu"""
    downloaded_file_template = '{job_id}-ansible-{log_type}.txt'
    action = cluster.action(display_name=SUCCESS_ACTION_DISPLAY_NAME)
    task = run_cluster_action_and_assert_result(cluster, action.name)
    job_id = task.jobs[0]['id']
    job_page = _open_detailed_job_page(job_id, app_fs)
    with allure.step('Download logfiles'):
        job_page.click_on_log_download('stdout')
        wait_file_is_presented(
            downloaded_file_template.format(job_id=job_id, log_type='stdout'), app_fs, dirname=downloads_directory
        )
        job_page.click_on_log_download('stderr')
        wait_file_is_presented(
            downloaded_file_template.format(job_id=job_id, log_type='stderr'), app_fs, dirname=downloads_directory
        )


def test_invoker_object_url(cluster: Cluster, provider: Provider, page: JobListPage):
    """Check link to object that invoked action is correct"""
    host_fqdn = 'run-on-me'
    host_job_link = f'{host_fqdn}/{provider.name}'
    component_link = f'{COMPONENT_NAME}/{SERVICE_NAME}/{CLUSTER_NAME}'
    host_component_link = f'{host_fqdn}/{component_link}'
    with allure.step('Run action on component and check job link to it'):
        service: Service = cluster.service(name=SERVICE_NAME)
        component: Component = service.component(name=COMPONENT_NAME)
        component_action = component.action(display_name=COMPONENT_ACTION_DISPLAY_NAME)
        _check_link_to_invoker_object(component_link, page, component_action)
    with allure.step('Create host, run action on host and check job link to it'):
        host = provider.host_create(host_fqdn)
        host_action = host.action(display_name=FAIL_ACTION_DISPLAY_NAME)
        _check_link_to_invoker_object(host_job_link, page, host_action)
    with allure.step('Add host to the cluster, assign component on it'):
        cluster.host_add(host)
        cluster.hostcomponent_set((host, component))
    with allure.step('Run component host action on host and check job link to it'):
        host_action = _wait_and_get_action_on_host(host, ON_HOST_ACTION_DISPLAY_NAME)
        _check_link_to_invoker_object(host_component_link, page, host_action)


@pytest.mark.smoke()
class TestTaskPage:
    def test_cluster_action_job(self, cluster: Cluster, page: JobListPage):
        """Run action on cluster and validate job in table and popup"""
        _test_run_action(page, cluster)

    def test_service_action_job(self, cluster: Cluster, page: JobListPage):
        """Run action on service and validate job in table and popup"""
        _test_run_action(page, cluster.service_list()[0])

    def test_provider_action_job(self, provider: Provider, page: JobListPage):
        """Run action on host provider and validate job in table and popup"""
        _test_run_action(page, provider)

    def test_host_action_job(self, provider: Provider, page: JobListPage):
        """Run action on host and validate job in table and popup"""
        _test_run_action(page, provider.host_create('some-fqdn'))

    @pytest.mark.parametrize(
        'job_info',
        [
            {
                'expected_status': 'success',
                'status': JobStatus.SUCCESS,
                'action_name': SUCCESS_ACTION_DISPLAY_NAME,
            },
            {
                'expected_status': 'failed',
                'status': JobStatus.FAILED,
                'action_name': FAIL_ACTION_DISPLAY_NAME,
            },
        ],
        ids=['success_job', 'failed_job'],
    )
    def test_finished_job_has_correct_info(self, job_info: dict, cluster: Cluster, page: JobListPage):
        """Run action that finishes (success/failed) and check it is displayed correctly"""
        expected_info_in_popup = {**job_info}
        expected_status = expected_info_in_popup.pop('expected_status')
        expected_info_in_table = {**expected_info_in_popup, 'invoker_objects': cluster.name}
        with allure.step(f'Run action and wait for "{expected_status}" status'):
            action = cluster.action(display_name=expected_info_in_popup['action_name'])
            run_cluster_action_and_assert_result(cluster, action.name, status=expected_status)
        _check_finished_job_info_in_table(page, expected_info_in_table)
        open_filter_on_page = getattr(page, f'select_filter_{expected_status}_tab')
        open_filter_on_page()
        _check_finished_job_info_in_table(page, expected_info_in_table)
        _check_job_info_in_popup(page, expected_info_in_popup)


class TestTaskHeaderPopup:
    @pytest.mark.smoke()
    @pytest.mark.parametrize(
        ('job_link', 'job_filter'),
        [
            ("click_all_link_in_job_popup", "All"),
            ("click_in_progress_in_job_popup", "In progress"),
            ("click_success_jobs_in_job_popup", "Success"),
            ("click_failed_jobs_in_job_popup", "Failed"),
        ],
        ids=["all_jobs", 'in_progress_jobs', 'success_jobs', 'failed_jobs'],
    )
    def test_link_to_jobs_in_header_popup(self, login_to_adcm_over_api, app_fs, job_link, job_filter):
        """Link to /task from popup with filter"""

        cluster_page = ClusterListPage(app_fs.driver, app_fs.adcm.url).open()
        cluster_page.header.click_job_block_in_header()
        open_filter = getattr(cluster_page.header, job_link)
        open_filter()
        job_page = JobListPage(app_fs.driver, app_fs.adcm.url)
        job_page.wait_page_is_opened()
        assert job_page.get_selected_filter() == job_filter, f"Jobs should be filtered by {job_filter}"

    @pytest.mark.smoke()
    def test_acknowledge_jobs_in_header_popup(self, cluster: Cluster, page: JobListPage):
        """Run action and click acknowledge in header popup"""
        with allure.step('Run action in cluster'):
            action = cluster.action(display_name=SUCCESS_ACTION_DISPLAY_NAME)
            run_cluster_action_and_assert_result(cluster, action.name, status='success')
        page.header.click_job_block_in_header()
        page.header.click_acknowledge_btn_in_job_popup()
        page.header.check_no_jobs_presented()
        assert page.header.get_success_job_amount_from_header() == "0", "Success job amount should be 0"
        assert page.header.get_in_progress_job_amount_from_header() == "0", "In progress job amount should be 0"
        assert page.header.get_failed_job_amount_from_header() == "0", "Failed job amount should be 0"
        assert 'background: transparent' in page.header.get_jobs_circle_color(), "Bell circle should be without color"
        page.header.check_acknowledge_btn_not_displayed()

    @pytest.mark.smoke()
    @pytest.mark.parametrize(
        'job_info',
        [
            {
                'status': JobStatus.SUCCESS,
                'action_name': {SUCCESS_ACTION_DISPLAY_NAME: 'success'},
                'success_jobs': "1",
                'in_progress_job_jobs': "0",
                'failed_jobs': "0",
                'background': 'conic-gradient(rgb(255, 234, 0) 0deg, rgb(255, 234, 0) 0deg, '
                'rgb(30, 229, 100) 0deg, rgb(30, 229, 100) 360deg, '
                'rgb(255, 138, 128) 360deg, rgb(255, 138, 128) 360deg)',
            },
            {
                'status': JobStatus.FAILED,
                'action_name': {FAIL_ACTION_DISPLAY_NAME: 'failed'},
                'success_jobs': "0",
                'in_progress_job_jobs': "0",
                'failed_jobs': "1",
                'background': 'conic-gradient(rgb(255, 234, 0) 0deg, rgb(255, 234, 0) 0deg, '
                'rgb(30, 229, 100) 0deg, rgb(30, 229, 100) 0deg, '
                'rgb(255, 138, 128) 0deg, rgb(255, 138, 128) 360deg)',
            },
            {
                'status': JobStatus.RUNNING,
                'action_name': {LONG_ACTION_DISPLAY_NAME: ''},
                'success_jobs': "0",
                'in_progress_job_jobs': "1",
                'failed_jobs': "0",
                'background': 'conic-gradient(rgb(255, 234, 0) 0deg, rgb(255, 234, 0) 360deg, '
                'rgb(30, 229, 100) 360deg, rgb(30, 229, 100) 360deg, '
                'rgb(255, 138, 128) 360deg, rgb(255, 138, 128) 360deg)',
            },
            {
                'status': JobStatus.RUNNING,
                'action_name': {
                    SUCCESS_ACTION_DISPLAY_NAME: 'success',
                    FAIL_ACTION_DISPLAY_NAME: 'failed',
                    LONG_ACTION_DISPLAY_NAME: '',
                },
                'success_jobs': "1",
                'in_progress_job_jobs': "1",
                'failed_jobs': "1",
                'background': 'conic-gradient(rgb(255, 234, 0) 0deg, rgb(255, 234, 0) 120deg, '
                'rgb(30, 229, 100) 120deg, rgb(30, 229, 100) 240deg, '
                'rgb(255, 138, 128) 240deg, rgb(255, 138, 128) 360deg)',
            },
        ],
        ids=['success_job', 'failed_job', 'in_progress_job', 'three_job'],
    )
    def test_job_has_correct_info_in_header_popup(
        self, job_info: dict, cluster: Cluster, login_to_adcm_over_api, app_fs
    ):
        """Run action that finishes (success/failed) and check it in header popup"""

        cluster_page = ClusterListPage(app_fs.driver, app_fs.adcm.url).open()
        for action_name, expected_status in job_info['action_name'].items():
            if action_name == LONG_ACTION_DISPLAY_NAME:
                row = cluster_page.table.get_all_rows()[0]
                cluster_page.run_action_in_cluster_row(row, action_name)
            else:
                run_cluster_action_and_assert_result(
                    cluster, cluster.action(display_name=action_name).name, status=expected_status
                )
        cluster_page.header.click_job_block_in_header()
        assert (
            cluster_page.header.get_success_job_amount_from_header() == job_info['success_jobs']
        ), f"Success job amount should be {job_info['success_jobs']}"
        assert (
            cluster_page.header.get_in_progress_job_amount_from_header() == job_info['in_progress_job_jobs']
        ), f"In progress job amount should be {job_info['in_progress_job_jobs']}"
        assert (
            cluster_page.header.get_failed_job_amount_from_header() == job_info['failed_jobs']
        ), f"Failed job amount should be {job_info['failed_jobs']}"

        def wait_for_background():
            assert (
                job_info['background'] in cluster_page.header.get_jobs_circle_color()
            ), "Bell circle should be colored"

        wait_until_step_succeeds(wait_for_background, period=0.3, timeout=5)

    def test_on_tasks_in_header_popup(self, cluster: Cluster, page: JobListPage, app_fs):
        """Run action and click on it in header popup"""
        actions = {SUCCESS_ACTION_DISPLAY_NAME: 'success', FAIL_ACTION_DISPLAY_NAME: 'failed'}
        with allure.step('Run actions in cluster'):
            for action_name, status in actions.items():
                action = cluster.action(display_name=action_name)
                run_cluster_action_and_assert_result(cluster, action.name, status=status)
        page.header.click_job_block_in_header()
        for action_name, _ in actions.items():
            page.header.click_on_task_row_by_name(task_name=action_name)
            job_page = JobPageStdout(app_fs.driver, app_fs.adcm.url, job_id=1)
            job_page.check_title(action_name)
            job_page.check_text(success_task=bool(action_name == SUCCESS_ACTION_DISPLAY_NAME))

    def test_six_tasks_in_header_popup(self, cluster: Cluster, login_to_adcm_over_api, app_fs):
        """Check list of tasks in header popup"""
        cluster_page = ClusterListPage(app_fs.driver, app_fs.adcm.url).open()
        with allure.step('Run actions in cluster'):
            for _ in range(6):
                run_cluster_action_and_assert_result(
                    cluster, cluster.action(display_name=SUCCESS_ACTION_DISPLAY_NAME).name, status='success'
                )
        cluster_page.header.click_job_block_in_header()
        with allure.step("Check that in popup 5 tasks"):
            assert len(cluster_page.header.get_job_rows_from_popup()) == 5, "Popup should contain 5 tasks"
        cluster_page.header.click_all_link_in_job_popup()

        job_page = JobListPage(app_fs.driver, app_fs.adcm.url)
        job_page.wait_page_is_opened()
        with allure.step("Check that in job list page 6 tasks"):
            assert job_page.table.row_count == 6, "Job list page should contain 6 tasks"

    def test_acknowledge_running_job_in_header_popup(self, cluster: Cluster, app_fs, login_to_adcm_over_api):
        """Run action and click acknowledge in header popup while it runs"""
        cluster_page = ClusterListPage(app_fs.driver, app_fs.adcm.url).open()
        with allure.step('Run action in cluster'):
            row = cluster_page.table.get_all_rows()[0]
            cluster_page.run_action_in_cluster_row(row, LONG_ACTION_DISPLAY_NAME)
        cluster_page.header.click_job_block_in_header()
        cluster_page.header.click_acknowledge_btn_in_job_popup()

        cluster_page.header.wait_success_job_amount_from_header(1)
        assert cluster_page.header.get_in_progress_job_amount_from_header() == "0", "In progress job amount should be 0"
        assert cluster_page.header.get_failed_job_amount_from_header() == "0", "Failed job amount should be 0"


# !==== HELPERS =====!


def _test_run_action(page: JobListPage, action_owner: Union[Cluster, Service, Provider, Host]):
    """
    Run the "Long" action
    Check popup info
    Check table info without filter (All)
    Activate filter "Running"
    Check table info
    """
    owner_name = action_owner.name if action_owner.__class__ != Host else action_owner.fqdn
    expected_info = {
        'status': JobStatus.RUNNING,
        'action_name': LONG_ACTION_DISPLAY_NAME,
        'invoker_objects': owner_name,
    }
    with allure.step(
        f'Run action "{LONG_ACTION_DISPLAY_NAME}" on {action_owner.__class__}'
    ), page.table.wait_rows_change():
        long_action = action_owner.action(display_name=LONG_ACTION_DISPLAY_NAME)
        long_action.run()
    _check_job_info_in_popup(page, {'status': expected_info['status'], 'action_name': expected_info['action_name']})
    _check_running_job_info_in_table(page, expected_info)
    page.select_filter_running_tab()
    _check_running_job_info_in_table(page, expected_info)


@allure.step('Check running job information in table')
def _check_running_job_info_in_table(page: JobListPage, expected_info: dict):
    """Get info about job from table and check it"""
    wait_and_assert_ui_info(
        {**expected_info, 'start_date': is_not_empty, 'finish_date': is_empty},
        page.get_task_info_from_table,
    )


@allure.step('Check finished job information in table')
def _check_finished_job_info_in_table(page: JobListPage, expected_info: dict):
    """Get and check info about successfully finished job from table"""
    wait_and_assert_ui_info(
        {**expected_info, 'start_date': is_not_empty, 'finish_date': is_not_empty},
        page.get_task_info_from_table,
    )


@allure.step('Check job information in popup')
def _check_job_info_in_popup(page: JobListPage, expected_info: dict):
    """Get job info from popup and check it"""
    with page.header.open_jobs_popup():
        wait_and_assert_ui_info({**expected_info}, page.get_task_info_from_popup)


@allure.step('Run {success} success and {failed} failed actions on hosts')
def _run_actions_on_hosts(hosts: List[Host], success: int, failed: int):
    """
    Run success and failed actions
    and then wait for all of them to be finished
    """
    actions_distribution = [SUCCESS_ACTION_DISPLAY_NAME] * success + [FAIL_ACTION_DISPLAY_NAME] * failed
    task_list = [host.action(display_name=actions_distribution[i]).run() for i, host in enumerate(hosts)]
    for task in task_list:
        task.wait(timeout=60)


@allure.step('Open detailed job page')
def _open_detailed_job_page(job_id: int, app_fs: ADCMTest) -> JobPageStdout:
    """Open detailed job page (stdout page)"""
    return JobPageStdout(app_fs.driver, app_fs.adcm.url, job_id).open()


def _check_link_to_invoker_object(expected_link: str, page: JobListPage, action: Action):
    """
    Check that link to object invoked action is correct
    :param expected_link: "Link" to invoker objects
    :param page: Page with jobs table
    :param action: Action to run
    """
    expected_value = {'invoker_objects': expected_link}
    with page.table.wait_rows_change():
        action.run()
    wait_and_assert_ui_info(
        expected_value, page.get_task_info_from_table, get_info_kwargs={'full_invoker_objects_link': True}
    )
    detail_page = JobPageStdout(page.driver, page.base_url, action.task_list()[0].id).open()
    wait_and_assert_ui_info(expected_value, detail_page.get_job_info)
    page.open()


def _wait_and_get_action_on_host(host: Host, display_name: str) -> Action:
    """Wait until action is presented on host (wait for host action)"""

    def wait_for_action_to_be_presented():
        try:
            host.action(display_name=display_name)
        except ObjectNotFound:
            assert (  # noqa: PT015
                False
            ), f'Action "{display_name}" is not presented on host {host.fqdn}. Actions: {host.action_list()}'

    utils.wait_until_step_succeeds(wait_for_action_to_be_presented, period=0.1, timeout=10)
    return host.action(display_name=display_name)<|MERGE_RESOLUTION|>--- conflicted
+++ resolved
@@ -43,11 +43,8 @@
     wait_and_assert_ui_info,
     is_not_empty,
     is_empty,
-<<<<<<< HEAD
     wait_file_is_presented,
-=======
     wait_until_step_succeeds,
->>>>>>> 987265c8
 )
 
 LONG_ACTION_DISPLAY_NAME = 'Long action'
