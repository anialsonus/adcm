--- conflicted
+++ resolved
@@ -43,12 +43,9 @@
         self.opts.add_argument("--enable-automation")
         if browser == "Chrome":
             self.opts.add_argument("--window-size=1366,768")
-<<<<<<< HEAD
-=======
         else:
             self.opts.add_argument("--width=1366")
             self.opts.add_argument("--height=768")
->>>>>>> e0b41d69
         self.capabilities = self.opts.capabilities.copy()
         self.capabilities["acceptSslCerts"] = True
         self.capabilities["acceptInsecureCerts"] = True
