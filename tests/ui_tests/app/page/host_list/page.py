# Licensed under the Apache License, Version 2.0 (the "License");
# you may not use this file except in compliance with the License.
# You may obtain a copy of the License at
#
#      http://www.apache.org/licenses/LICENSE-2.0
#
# Unless required by applicable law or agreed to in writing, software
# distributed under the License is distributed on an "AS IS" BASIS,
# WITHOUT WARRANTIES OR CONDITIONS OF ANY KIND, either express or implied.
# See the License for the specific language governing permissions and
# limitations under the License.
from dataclasses import dataclass
from typing import Optional

import allure
from adcm_pytest_plugin.utils import wait_until_step_succeeds
from selenium.webdriver.remote.webelement import WebElement

from tests.ui_tests.app.helpers.locator import Locator
from tests.ui_tests.app.page.common.base_page import (
    BasePageObject,
    PageHeader,
    PageFooter,
)
from tests.ui_tests.app.page.common.dialogs import DeleteDialog, ActionDialog
from tests.ui_tests.app.page.common.popups.locator import HostCreationLocators
from tests.ui_tests.app.page.common.popups.page import HostCreatePopupObj
from tests.ui_tests.app.page.common.table.page import CommonTableObj
from tests.ui_tests.app.page.host_list.locators import HostListLocators


@dataclass
class HostRowInfo:
    """Information from host row about host"""

    # helper to check if any cluster is assigned
    UNASSIGNED_CLUSTER_VALUE = 'Assign to cluster'
    fqdn: str
    provider: str
    cluster: Optional[str]
    state: str


class HostListPage(BasePageObject):
    def __init__(self, driver, base_url):
        super().__init__(driver, base_url, "/host")
        self.header = PageHeader(self.driver, self.base_url)
        self.footer = PageFooter(self.driver, self.base_url)
        self.table = CommonTableObj(self.driver, self.base_url, HostListLocators.HostTable)
        self.host_popup = HostCreatePopupObj(self.driver, self.base_url)

    def get_host_row(self, row_num: int = 0) -> WebElement:
        def table_has_enough_rows():
            self.__assert_enough_rows(row_num, self.table.row_count)

        wait_until_step_succeeds(table_has_enough_rows, timeout=5, period=0.1)
        rows = self.table.get_all_rows()
        self.__assert_enough_rows(row_num, len(rows))
        return rows[row_num]

    def get_host_info_from_row(self, row_num: int = 0) -> HostRowInfo:
        row = self.get_host_row(row_num)
        row_elements = HostListLocators.HostTable.HostRow
        cluster_value = self.find_child(row, row_elements.cluster).text
        return HostRowInfo(
            fqdn=self.find_child(row, row_elements.fqdn).text,
            provider=self.find_child(row, row_elements.provider).text,
            cluster=cluster_value
            if cluster_value != HostRowInfo.UNASSIGNED_CLUSTER_VALUE
            else None,
            state=self.find_child(row, row_elements.state).text,
        )

    def click_on_row_child(self, row_num: int, child_locator: Locator):
        row = self.get_host_row(row_num)
        self.find_child(row, child_locator).click()

    @allure.step('Run action "{action_display_name}" on host in row {host_row_num}')
    def run_action(self, host_row_num: int, action_display_name: str):
        host_row = HostListLocators.HostTable.HostRow
        self.click_on_row_child(host_row_num, host_row.actions)
        init_action = self.wait_element_visible(host_row.action_option(action_display_name))
        init_action.click()
        self.wait_element_visible(ActionDialog.body)
        self.find_and_click(ActionDialog.run)

    @allure.step('Delete host in row {host_row_num}')
    def delete_host(self, host_row_num: int):
        """Delete host from table row"""
        self.click_on_row_child(host_row_num, HostListLocators.HostTable.HostRow.delete_btn)
        self.wait_element_visible(DeleteDialog.body)
        self.find_and_click(DeleteDialog.yes)
        self.wait_element_hide(DeleteDialog.body)

    @allure.step('Bind host in row {host_row_num} to cluster "{cluster_name}"')
    def bind_host_to_cluster(self, host_row_num: int, cluster_name: str):
        """Assign host to cluster in host list table"""
        self.click_on_row_child(host_row_num, HostListLocators.HostTable.HostRow.cluster)
        self.host_popup.wait_and_click_on_cluster_option(
            cluster_name, HostListLocators.HostTable.cluster_option
        )

    @allure.step('Assert host in row {row_num} is assigned to cluster {cluster_name}')
    def assert_host_bonded_to_cluster(self, row_num: int, cluster_name: str):
        def check_host_cluster(page: HostListPage, row: WebElement):
            real_cluster = page.find_child(row, HostListLocators.HostTable.HostRow.cluster).text
            assert real_cluster == cluster_name

        host_row = self.get_host_row(row_num)
        wait_until_step_succeeds(check_host_cluster, timeout=5, period=0.1, page=self, row=host_row)

    @allure.step('Assert host in row {row_num} has state "{state}"')
    def assert_host_state(self, row_num: int, state: str):
        def check_host_state(page: HostListPage, row: WebElement):
            real_state = page.find_child(row, HostListLocators.HostTable.HostRow.state).text
            assert real_state == state

        host_row = self.get_host_row(row_num)
        wait_until_step_succeeds(check_host_state, timeout=10, period=0.5, page=self, row=host_row)

    def open_host_creation_popup(self):
        self.find_and_click(HostListLocators.Tooltip.host_add_btn)
        self.wait_element_visible(HostCreationLocators.block)

<<<<<<< HEAD
=======
    def close_host_creation_popup(self):
        """Close popup with `Cancel` button"""
        self.find_and_click(HostCreationLocators.cancel_btn)

    def click_create_host_in_popup(self):
        """Click create host button in popup"""
        self.find_and_click(HostCreationLocators.create_btn)

    def _insert_new_host_info(self, fqdn: str, cluster: Optional[str] = None):
        """Insert new host info in fields of opened popup"""
        self.wait_element_visible(HostCreationLocators.fqdn_input)
        self.send_text_to_element(HostCreationLocators.fqdn_input, fqdn)
        if cluster:
            self._choose_cluster_in_popup(cluster)

    def _upload_bundle(self, bundle_path: str):
        """
        Add new host provider
        Popup should be opened
        Popup is not closed at the end
        """
        provider_section = HostCreationLocators.Provider
        self.find_and_click(provider_section.add_btn)
        self.wait_element_visible(provider_section.new_provider_block)
        self.find_element(provider_section.upload_bundle_btn).send_keys(bundle_path)
        self.find_and_click(provider_section.new_provider_add_btn)
        self.wait_element_hide(provider_section.new_provider_block)

    def _get_hostprovider_name(self) -> str:
        """Get chosen provider from opened new host popup"""
        return self.find_element(HostCreationLocators.Provider.chosen_provider).text

    def _choose_cluster_in_popup(self, cluster_name: str):
        self.find_and_click(HostCreationLocators.Cluster.cluster_select)
        option = HostCreationLocators.Cluster.cluster_option
        self._wait_and_click_on_cluster_option(cluster_name, option)
        self.wait_element_hide(option)

    def _wait_and_click_on_cluster_option(self, cluster_name: str, option_locator: Locator):
        WDW(self.driver, self.default_loc_timeout).until(
            EC.presence_of_element_located(
                [option_locator.by, option_locator.value.format(cluster_name)]
            ),
            message=f"Can't find cluster with name {cluster_name} in dropdown on page {self.driver.current_url} "
            f"for {self.default_loc_timeout} seconds",
        ).click()

>>>>>>> 47b0d79b
    @staticmethod
    def __assert_enough_rows(required_row_num: int, row_count: int):
        """
        Assert that row "is presented" by comparing row index and amount of rows
        Provide row as index (starting with 0)
        """
        assert (
            required_row_num + 1 <= row_count
        ), f"Host table has only {row_count} rows when row #{required_row_num} was requested"<|MERGE_RESOLUTION|>--- conflicted
+++ resolved
@@ -122,8 +122,6 @@
         self.find_and_click(HostListLocators.Tooltip.host_add_btn)
         self.wait_element_visible(HostCreationLocators.block)
 
-<<<<<<< HEAD
-=======
     def close_host_creation_popup(self):
         """Close popup with `Cancel` button"""
         self.find_and_click(HostCreationLocators.cancel_btn)
@@ -171,7 +169,6 @@
             f"for {self.default_loc_timeout} seconds",
         ).click()
 
->>>>>>> 47b0d79b
     @staticmethod
     def __assert_enough_rows(required_row_num: int, row_count: int):
         """
