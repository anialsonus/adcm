# Licensed under the Apache License, Version 2.0 (the "License");
# you may not use this file except in compliance with the License.
# You may obtain a copy of the License at
#
#      http://www.apache.org/licenses/LICENSE-2.0
#
# Unless required by applicable law or agreed to in writing, software
# distributed under the License is distributed on an "AS IS" BASIS,
# WITHOUT WARRANTIES OR CONDITIONS OF ANY KIND, either express or implied.
# See the License for the specific language governing permissions and
# limitations under the License.
from typing import Optional, ClassVar
from dataclasses import dataclass

import allure
from adcm_pytest_plugin.utils import wait_until_step_succeeds
from selenium.webdriver.remote.webelement import WebElement
from selenium.webdriver.support import expected_conditions as EC
from selenium.webdriver.support.ui import WebDriverWait as WDW

from tests.ui_tests.app.helpers.locator import Locator
from tests.ui_tests.app.page.common.base_page import (
    BasePageObject,
    PageHeader,
    PageFooter,
)
from tests.ui_tests.app.page.common.dialogs import DeleteDialog, ActionDialog
from tests.ui_tests.app.page.common.popups.locator import HostCreationLocators
from tests.ui_tests.app.page.common.popups.page import HostCreatePopupObj
from tests.ui_tests.app.page.common.table.page import CommonTableObj
from tests.ui_tests.app.page.host_list.locators import HostListLocators


@dataclass
class HostRowInfo:
    """Information from host row about host"""

    # helper to check if any cluster is assigned
    UNASSIGNED_CLUSTER_VALUE: ClassVar[str] = 'Assign to cluster'
    fqdn: str
    provider: str
    cluster: Optional[str]
    state: str


class HostListPage(BasePageObject):
    def __init__(self, driver, base_url):
        super().__init__(driver, base_url, "/host")
        self.header = PageHeader(self.driver, self.base_url)
        self.footer = PageFooter(self.driver, self.base_url)
        self.table = CommonTableObj(self.driver, self.base_url, HostListLocators.HostTable)
        self.host_popup = HostCreatePopupObj(self.driver, self.base_url)

<<<<<<< HEAD
    @allure.step('Get host information from row #{row_num}')
    def get_host_row(self, row_num: int = 0) -> WebElement:
        def table_has_enough_rows():
            self.__assert_enough_rows(row_num, self.table.row_count)

        wait_until_step_succeeds(table_has_enough_rows, timeout=5, period=0.1)
        rows = self.table.get_all_rows()
        self.__assert_enough_rows(row_num, len(rows))
        return rows[row_num]

    @allure.step('Get host information from table row #{row_num}')
=======
>>>>>>> 46a27059
    def get_host_info_from_row(self, row_num: int = 0) -> HostRowInfo:
        row = self.table.get_row(row_num)
        row_elements = HostListLocators.HostTable.HostRow
        cluster_value = self.find_child(row, row_elements.cluster).text
        return HostRowInfo(
            fqdn=self.find_child(row, row_elements.fqdn).text,
            provider=self.find_child(row, row_elements.provider).text,
            cluster=cluster_value
            if cluster_value != HostRowInfo.UNASSIGNED_CLUSTER_VALUE
            else None,
            state=self.find_child(row, row_elements.state).text,
        )

    @allure.step('Click on cell {child_locator} (row #{row_num})')
    def click_on_row_child(self, row_num: int, child_locator: Locator):
        row = self.table.get_row(row_num)
        self.find_child(row, child_locator).click()

    @allure.step("Create new host")
    def create_host(
        self,
        fqdn: str,
        cluster: Optional[str] = None,
    ):
        """Create host in popup"""
        self.open_host_creation_popup()
        self._insert_new_host_info(fqdn, cluster)
        self.click_create_host_in_popup()
        self.close_host_creation_popup()

    @allure.step("Upload bundle from host creation popup")
    def upload_bundle_from_host_create_popup(self, bundle_path: str):
        """Upload bundle in host creation popup and close popup"""
        self.open_host_creation_popup()
        self._upload_bundle(bundle_path)
        self.close_host_creation_popup()

    @allure.step("Create new provider and host")
    def create_provider_and_host(
        self,
        bundle_path: str,
        fqdn: str,
        cluster: Optional[str] = None,
    ) -> str:
        """
        Open host creation popup
        Upload bundle and create provider
        Fill in information about new host
        Create host
        Close popup
        :returns: Name of created provider
        """
        self.open_host_creation_popup()
        self._upload_bundle(bundle_path)
        provider_name = self._get_hostprovider_name()
        self._insert_new_host_info(fqdn, cluster)
        self.click_create_host_in_popup()
        self.close_host_creation_popup()
        # because we don't pass provider name
        return provider_name

    @allure.step('Run action "{action_display_name}" on host in row {host_row_num}')
    def run_action(self, host_row_num: int, action_display_name: str):
        host_row = HostListLocators.HostTable.HostRow
        self.click_on_row_child(host_row_num, host_row.actions)
        init_action = self.wait_element_visible(host_row.action_option(action_display_name))
        init_action.click()
        self.wait_element_visible(ActionDialog.body)
        self.find_and_click(ActionDialog.run)

    @allure.step('Delete host in row {host_row_num}')
    def delete_host(self, host_row_num: int):
        """Delete host from table row"""
        self.click_on_row_child(host_row_num, HostListLocators.HostTable.HostRow.delete_btn)
        self.wait_element_visible(DeleteDialog.body)
        self.find_and_click(DeleteDialog.yes)
        self.wait_element_hide(DeleteDialog.body)

    @allure.step('Bind host in row {host_row_num} to cluster "{cluster_name}"')
    def bind_host_to_cluster(self, host_row_num: int, cluster_name: str):
        """Assign host to cluster in host list table"""
        self.click_on_row_child(host_row_num, HostListLocators.HostTable.HostRow.cluster)
        self.host_popup.wait_and_click_on_cluster_option(
            cluster_name, HostListLocators.HostTable.cluster_option
        )

    @allure.step('Assert host in row {row_num} is assigned to cluster {cluster_name}')
    def assert_host_bonded_to_cluster(self, row_num: int, cluster_name: str):
        def check_host_cluster(page: HostListPage, row: WebElement):
            real_cluster = page.find_child(row, HostListLocators.HostTable.HostRow.cluster).text
            assert real_cluster == cluster_name

        host_row = self.table.get_row(row_num)
        wait_until_step_succeeds(check_host_cluster, timeout=5, period=0.1, page=self, row=host_row)

    @allure.step('Assert host in row {row_num} has state "{state}"')
    def assert_host_state(self, row_num: int, state: str):
        def check_host_state(page: HostListPage, row: WebElement):
            real_state = page.find_child(row, HostListLocators.HostTable.HostRow.state).text
            assert real_state == state

        host_row = self.table.get_row(row_num)
        wait_until_step_succeeds(check_host_state, timeout=10, period=0.5, page=self, row=host_row)

    @allure.step('Open host creation popup')
    def open_host_creation_popup(self):
        self.find_and_click(HostListLocators.Tooltip.host_add_btn)
        self.wait_element_visible(HostCreationLocators.block)

    @allure.step('Close host creation popup')
    def close_host_creation_popup(self):
        """Close popup with `Cancel` button"""
        self.find_and_click(HostCreationLocators.cancel_btn)

    @allure.step('Click "Create host" in popup')
    def click_create_host_in_popup(self):
        """Click create host button in popup"""
        self.find_and_click(HostCreationLocators.create_btn)

    def _insert_new_host_info(self, fqdn: str, cluster: Optional[str] = None):
        """Insert new host info in fields of opened popup"""
        self.wait_element_visible(HostCreationLocators.fqdn_input)
        self.send_text_to_element(HostCreationLocators.fqdn_input, fqdn)
        if cluster:
            self._choose_cluster_in_popup(cluster)

    def _upload_bundle(self, bundle_path: str):
        """
        Add new host provider
        Popup should be opened
        Popup is not closed at the end
        """
        provider_section = HostCreationLocators.Provider
        self.find_and_click(provider_section.add_btn)
        self.wait_element_visible(provider_section.new_provider_block)
        self.find_element(provider_section.upload_bundle_btn).send_keys(bundle_path)
        self.find_and_click(provider_section.new_provider_add_btn)
        self.wait_element_hide(provider_section.new_provider_block)

    def _get_hostprovider_name(self) -> str:
        """Get chosen provider from opened new host popup"""
        return self.find_element(HostCreationLocators.Provider.chosen_provider).text

    def _choose_cluster_in_popup(self, cluster_name: str):
        self.find_and_click(HostCreationLocators.Cluster.cluster_select)
        option = HostCreationLocators.Cluster.cluster_option
        self._wait_and_click_on_cluster_option(cluster_name, option)
        self.wait_element_hide(option)

    def _wait_and_click_on_cluster_option(self, cluster_name: str, option_locator: Locator):
        WDW(self.driver, self.default_loc_timeout).until(
            EC.presence_of_element_located(
                [option_locator.by, option_locator.value.format(cluster_name)]
            ),
            message=f"Can't find cluster with name {cluster_name} "
            f"in dropdown on page {self.driver.current_url} "
            f"for {self.default_loc_timeout} seconds",
        ).click()<|MERGE_RESOLUTION|>--- conflicted
+++ resolved
@@ -51,7 +51,6 @@
         self.table = CommonTableObj(self.driver, self.base_url, HostListLocators.HostTable)
         self.host_popup = HostCreatePopupObj(self.driver, self.base_url)
 
-<<<<<<< HEAD
     @allure.step('Get host information from row #{row_num}')
     def get_host_row(self, row_num: int = 0) -> WebElement:
         def table_has_enough_rows():
@@ -63,8 +62,6 @@
         return rows[row_num]
 
     @allure.step('Get host information from table row #{row_num}')
-=======
->>>>>>> 46a27059
     def get_host_info_from_row(self, row_num: int = 0) -> HostRowInfo:
         row = self.table.get_row(row_num)
         row_elements = HostListLocators.HostTable.HostRow
