# Licensed under the Apache License, Version 2.0 (the "License");
# you may not use this file except in compliance with the License.
# You may obtain a copy of the License at
#
#      http://www.apache.org/licenses/LICENSE-2.0
#
# Unless required by applicable law or agreed to in writing, software
# distributed under the License is distributed on an "AS IS" BASIS,
# WITHOUT WARRANTIES OR CONDITIONS OF ANY KIND, either express or implied.
# See the License for the specific language governing permissions and
# limitations under the License.
from contextlib import contextmanager

import allure

from adcm_pytest_plugin.utils import wait_until_step_succeeds
from selenium.common.exceptions import TimeoutException
from selenium.webdriver.support import expected_conditions as EC
from selenium.webdriver.support.ui import WebDriverWait as WDW
from selenium.webdriver.remote.webelement import WebElement

from tests.ui_tests.app.page.common.base_page import BasePageObject
from tests.ui_tests.app.page.common.table.locator import CommonTable
from tests.ui_tests.app.page.common.tooltip_links.locator import CommonToolbarLocators


class CommonTableObj(BasePageObject):
    """Class for manipulating with common tables elements."""

    LOADING_STATE_TEXT = 'autorenew'

    def __init__(self, driver, base_url, table_class_locators=CommonTable):
        super().__init__(driver, base_url)
        self.table = table_class_locators

    @property
    def row_count(self) -> int:
        """Get amount of rows on page"""
        return len(self.get_all_rows())

    @allure.step("Get all rows from the table")
    def get_all_rows(self) -> list:
        try:
            return self.find_elements(self.table.row, timeout=5)
        except TimeoutException:
            return []

    def get_row(self, row_num: int = 0) -> WebElement:
        """Get exactly one row"""

        def table_has_enough_rows():
            self.__assert_enough_rows(row_num, self.row_count)

        wait_until_step_succeeds(table_has_enough_rows, timeout=5, period=0.1)
        rows = self.get_all_rows()
        self.__assert_enough_rows(row_num, len(rows))
        return rows[row_num]

    def click_previous_page(self):
        self.find_and_click(self.table.Pagination.previous_page)

    def click_next_page(self):
        self.find_and_click(self.table.Pagination.next_page)

    @contextmanager
    def wait_rows_change(self):
        """Wait changing rows amount."""

        current_amount = len(self.get_all_rows())
        yield

        def wait_scroll():
            assert (
                len(self.get_all_rows()) != current_amount
            ), "Amount of rows on the page hasn't changed"

        self.wait_element_hide(CommonToolbarLocators.progress_bar)
        wait_until_step_succeeds(wait_scroll, period=1, timeout=10)

    @allure.step("Click on page number {number}")
    def click_page_by_number(self, number: int):
        page_loc = self.table.Pagination.page_to_choose_btn
        WDW(self.driver, self.default_loc_timeout).until(
            EC.presence_of_element_located([page_loc.by, page_loc.value.format(number)]),
            message=f"Can't find page {number} in table on page {self.driver.current_url} "
            f"for {self.default_loc_timeout} seconds",
        ).click()

<<<<<<< HEAD
    @staticmethod
    def __assert_enough_rows(required_row_num: int, row_count: int):
        """
        Assert that row "is presented" by comparing row index and amount of rows
        Provide row as index (starting with 0)
        """
        assert (
            required_row_num + 1 <= row_count
        ), f"Table has only {row_count} rows when row #{required_row_num} was requested"
=======
    @allure.step("Check pagination")
    def check_pagination(self, second_page_item_amount: int):
        params = {"fist_page_cluster_amount": 10}
        self.wait_element_hide(CommonToolbarLocators.progress_bar, timeout=30)
        with self.wait_rows_change():
            self.click_page_by_number(2)
        assert (
            self.row_count == second_page_item_amount
        ), f"Second page should contains {second_page_item_amount} items"
        with self.wait_rows_change():
            self.click_page_by_number(1)
        assert (
            self.row_count == params["fist_page_cluster_amount"]
        ), f"First page should contains {params['fist_page_cluster_amount']} items"
        with self.wait_rows_change():
            self.click_next_page()
        assert (
            self.row_count == second_page_item_amount
        ), f"Next page should contains {second_page_item_amount} items"
        with self.wait_rows_change():
            self.click_previous_page()
        assert (
            self.row_count == params["fist_page_cluster_amount"]
        ), f"Previous page should contains {params['fist_page_cluster_amount']} items"
>>>>>>> 532e1dc3
<|MERGE_RESOLUTION|>--- conflicted
+++ resolved
@@ -86,17 +86,6 @@
             f"for {self.default_loc_timeout} seconds",
         ).click()
 
-<<<<<<< HEAD
-    @staticmethod
-    def __assert_enough_rows(required_row_num: int, row_count: int):
-        """
-        Assert that row "is presented" by comparing row index and amount of rows
-        Provide row as index (starting with 0)
-        """
-        assert (
-            required_row_num + 1 <= row_count
-        ), f"Table has only {row_count} rows when row #{required_row_num} was requested"
-=======
     @allure.step("Check pagination")
     def check_pagination(self, second_page_item_amount: int):
         params = {"fist_page_cluster_amount": 10}
@@ -121,4 +110,13 @@
         assert (
             self.row_count == params["fist_page_cluster_amount"]
         ), f"Previous page should contains {params['fist_page_cluster_amount']} items"
->>>>>>> 532e1dc3
+
+    @staticmethod
+    def __assert_enough_rows(required_row_num: int, row_count: int):
+        """
+        Assert that row "is presented" by comparing row index and amount of rows
+        Provide row as index (starting with 0)
+        """
+        assert (
+            required_row_num + 1 <= row_count
+        ), f"Table has only {row_count} rows when row #{required_row_num} was requested"