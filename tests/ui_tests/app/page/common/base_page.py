# Licensed under the Apache License, Version 2.0 (the "License");
# you may not use this file except in compliance with the License.
# You may obtain a copy of the License at
#
#      http://www.apache.org/licenses/LICENSE-2.0
#
# Unless required by applicable law or agreed to in writing, software
# distributed under the License is distributed on an "AS IS" BASIS,
# WITHOUT WARRANTIES OR CONDITIONS OF ANY KIND, either express or implied.
# See the License for the specific language governing permissions and
# limitations under the License.
from contextlib import contextmanager
from typing import (
    Optional,
    List,
    Union,
)

import allure
from adcm_pytest_plugin.utils import wait_until_step_succeeds
from selenium.common.exceptions import (
    NoSuchElementException,
    StaleElementReferenceException,
    TimeoutException,
)
from selenium.webdriver.common.action_chains import ActionChains
from selenium.webdriver.common.keys import Keys
from selenium.webdriver.remote.webdriver import WebDriver
from selenium.webdriver.remote.webdriver import WebElement
from selenium.webdriver.support import expected_conditions as EC
from selenium.webdriver.support.ui import WebDriverWait as WDW

from tests.ui_tests.app.helpers.locator import Locator
from tests.ui_tests.app.page.common.common_locators import CommonLocators
from tests.ui_tests.app.page.common.footer import CommonFooterLocators
from tests.ui_tests.app.page.common.header import (
    CommonHeaderLocators,
    AuthorizedHeaderLocators,
)
from tests.ui_tests.app.page.common.popups.locator import CommonPopupLocators
from tests.ui_tests.utils import assert_enough_rows


class BasePageObject:
    """
    BasePageObject is parent class for all ADCM's pages.
    :param driver: Selenium WebDriver object, drives a browser
    :param base_url: string with page base url
    :param path: string with path to a specific page
    :param header: header object, eg PageHeader
    :param footer: footer object, eg PageFooter
    :param default_page_timeout: default timeout for actions with page, eg open page or reload
    :param default_loc_timeout: default timeout for actions with locators, eg wait to display
    """

    __slots__ = {
        "driver",
        "base_url",
        "path",
        "header",
        "footer",
        "table",
        "default_page_timeout",
        "default_loc_timeout",
    }

    def __init__(
        self,
        driver: WebDriver,
        base_url: str,
        path: str = "",
        default_page_timeout: int = 10,
        default_loc_timeout: int = 15,
    ):
        self.driver = driver
        self.base_url = base_url
        self.path = path
        self.default_page_timeout = default_page_timeout
        self.default_loc_timeout = default_loc_timeout

    def open(self, timeout: int = None):
        """Open page by its url and path."""

        url = self.base_url + self.path

        def open_page():
            if self.driver.current_url != url:
                with allure.step(f"Open {url}"):
                    self.driver.get(url)
                    assert self.path in self.driver.current_url, (
                        "Page URL didn't change. "
                        f'Actual URL: {self.driver.current_url}. Expected URL: {url}.'
                    )

        wait_until_step_succeeds(
            open_page, period=0.5, timeout=timeout or self.default_page_timeout
        )
        return self

    @allure.step("Close popup at the bottom of the page")
    def close_info_popup(self):
        if self.is_element_displayed(CommonPopupLocators.block, timeout=5):
            self.find_and_click(CommonPopupLocators.hide_btn)
            self.wait_element_hide(CommonPopupLocators.block)

    @allure.step("Get text from info popup")
    def get_info_popup_text(self):
        return self.wait_element_visible(CommonPopupLocators.text, timeout=5).text

    @allure.step("Wait url to contain path {path}")
    def wait_url_contains_path(self, path: str, timeout: int = None) -> None:
        """Wait url to contain path."""

        url_timeout = timeout or self.default_page_timeout
        WDW(self.driver, url_timeout).until(
            EC.url_contains(path),
            message=f"Page with path '{path}' has not been " f"loaded for {url_timeout} seconds",
        )

    def find_element(self, locator: Locator, timeout: int = None) -> WebElement:
        """Find element on current page."""

        loc_timeout = timeout or self.default_loc_timeout
        with allure.step(f'Find element "{locator.name}" on page'):
            return WDW(self.driver, loc_timeout).until(
                EC.presence_of_element_located([locator.by, locator.value]),
                message=f"Can't find {locator.name} on page "
                f"{self.driver.current_url} for {loc_timeout} seconds",
            )

    def find_child(self, element: WebElement, child: Locator, timeout: int = None) -> WebElement:
        """Find child element on current page."""

        loc_timeout = timeout or self.default_loc_timeout
        with allure.step(f'Find element "{child.name}" on page'):
            return WDW(element, loc_timeout).until(
                EC.presence_of_element_located([child.by, child.value]),
                message=f"Can't find {child.name} on page "
                f"{self.driver.current_url} for {loc_timeout} seconds",
            )

    def find_children(
        self, element: WebElement, child: Locator, timeout: int = None
    ) -> List[WebElement]:
        """Find children element on current page."""

        loc_timeout = timeout or self.default_loc_timeout
        with allure.step(f'Find element "{child.name}" on page'):
            return WDW(element, loc_timeout).until(
                EC.presence_of_all_elements_located([child.by, child.value]),
                message=f"Can't find {child.name} on page "
                f"{self.driver.current_url} for {loc_timeout} seconds",
            )

    def find_elements(self, locator: Locator, timeout: int = None) -> [WebElement]:
        """Find elements on current page."""

        loc_timeout = timeout or self.default_loc_timeout
        with allure.step(f'Find elements "{locator.name}" on page'):
            return WDW(self.driver, loc_timeout).until(
                EC.presence_of_all_elements_located([locator.by, locator.value]),
                message=f"Can't find {locator.name} on page "
                f"{self.driver.current_url} for {loc_timeout} seconds",
            )

    def send_text_to_element(self, locator: Locator, text: str, timeout: Optional[int] = None):
        """
        Writes text to input element found by locator

        If value of input before and after is the same, then retries to send keys again,
        because sometimes text doesn't appear in input

        :param locator: Locator of element to write into (should be input)
        :param text: Text to use in .send_keys method
        :param timeout: Timeout on finding element
        """
        element = self.find_element(locator, timeout)
        expected_value = element.get_property('value') + text

        def send_keys_and_check():
            input_element = self.find_element(locator, timeout)
            input_element.send_keys(text)
            assert (actual_value := input_element.get_property('value')) == expected_value, (
                f'Value of input {locator} expected to be '
                f'"{expected_value}", but "{actual_value}" was found'
            )

        wait_until_step_succeeds(send_keys_and_check, period=0.5, timeout=1.5)

    def is_element_displayed(
        self, element: Union[Locator, WebElement], timeout: int = None
    ) -> bool:
        """Checks if element is displayed."""

        try:
            with allure.step(
                f'Check {element.name if isinstance(element, Locator) else element.text}'
            ):
                return (
                    element
                    if isinstance(element, WebElement)
                    else self.find_element(element, timeout=timeout or self.default_loc_timeout)
                ).is_displayed()
        except (
            TimeoutException,
            NoSuchElementException,
            StaleElementReferenceException,
            TimeoutError,
        ):
            return False

    def assert_displayed_elements(self, locators: list) -> None:
        """Asserts that list of elements is displayed."""

        for loc in locators:
            assert self.is_element_displayed(
                loc
            ), f"Locator {loc.name} isn't displayed on page {self.driver.current_url}"

    def check_element_should_be_hidden(
        self, element: Union[Locator, WebElement], timeout: Optional[int] = None
    ) -> None:
        """Raises assertion error if element is still visible after timeout"""
        try:
            self.wait_element_hide(element, timeout)
        except TimeoutException as e:
            raise AssertionError(e.msg)

    def check_element_should_be_visible(
        self, locator: Locator, timeout: Optional[int] = None
    ) -> None:
        """Raises assertion error if element is not visible after timeout"""
        try:
            self.wait_element_visible(locator, timeout)
        except TimeoutException as e:
            raise AssertionError(e.msg)

    def find_and_click(self, locator: Locator, is_js: bool = False) -> None:
        """Find element on current page and click on it."""

        if is_js:
            with allure.step(f'Click with js on "{locator.name}"'):
                loc = self.find_element(locator)
                self.driver.execute_script("arguments[0].click()", loc)
        else:
            with allure.step(f'Click on "{locator.name}"'):
                self.wait_element_clickable(locator)
                self.find_element(locator).click()

    def wait_element_clickable(self, locator: Locator, timeout: int = None) -> WebElement:
        """Wait for the element to become clickable."""

        loc_timeout = timeout or self.default_loc_timeout
        with allure.step(f'Wait "{locator.name}" clickable'):
            return WDW(self.driver, loc_timeout).until(
                EC.element_to_be_clickable([locator.by, locator.value]),
                message=f"locator {locator.name} hasn't become clickable for "
                f"{loc_timeout} seconds",
            )

    def wait_element_visible(self, locator: Locator, timeout: int = None) -> WebElement:
        """Wait for the element visibility."""

        loc_timeout = timeout or self.default_loc_timeout
        with allure.step(f'Wait "{locator.name}" presence'):
            return WDW(self.driver, loc_timeout).until(
                EC.visibility_of_element_located([locator.by, locator.value]),
                message=f"locator {locator.name} hasn't become visible for "
                f"{loc_timeout} seconds",
            )

    def wait_element_hide(self, element: Union[Locator, WebElement], timeout: int = None) -> None:
        """Wait the element to hide."""

        loc_timeout = timeout or self.default_loc_timeout
        el_name = element.name if isinstance(element, Locator) else element.text
        with allure.step(f'Check {el_name} to hide'):
            WDW(self.driver, loc_timeout).until(
                EC.invisibility_of_element_located(
                    [element.by, element.value] if isinstance(element, Locator) else element
                ),
                message=f"locator {el_name} hasn't hide for {loc_timeout} seconds",
            )

    def wait_element_attribute(
        self, locator: Locator, attribute: str, expected_value: str, timeout: int = 5
    ):
        """
        Wait for the element to have `expected_value` in the locator's attribute
        """

        def assert_attribute_value():
            assert (
                actual_value := self.find_element(locator).get_attribute(attribute)
            ) == expected_value, (
                f'Attribute {attribute} of element "{locator}" '
                f'should be {expected_value}, not {actual_value}'
            )

        wait_until_step_succeeds(assert_attribute_value, period=0.5, timeout=timeout)

    def wait_page_is_opened(self, timeout: int = None):
        """Wait for current page to be opened"""
        timeout = timeout or self.default_page_timeout

        def assert_page_is_opened():
            assert (
                self.path in self.driver.current_url
            ), f'Page is not opened at path {self.path} in {timeout}'

        page_name = self.__class__.__name__.replace('Page', '')
        with allure.step(f'Wait page {page_name} is opened'):
            wait_until_step_succeeds(assert_page_is_opened, period=0.5, timeout=timeout)

    def set_locator_value(self, locator: Locator, value: str) -> None:
        """Fill locator with value."""

        with allure.step(f'Set value "{value}" to "{locator.name}"'):
            element = self.wait_element_clickable(locator)
            element.click()
            element.clear()
            element.send_keys(value)

    @allure.step('Clear element')
    def clear_by_keys(self, locator: Locator) -> None:
        """Clears element value by keyboard."""
        element = self.find_element(locator)
        element.send_keys(Keys.CONTROL + "a")
        element.send_keys(Keys.BACK_SPACE)

    @allure.step('Wait Config has been loaded after authentication')
    def wait_config_loaded(self):
        """
        Wait for hidden elements in DOM.
        Without this waiting and after the config finally is loaded
        there will be redirection to the greeting page.
        """

        self.find_element(CommonLocators.socket, timeout=30)
        self.find_element(CommonLocators.profile, timeout=30)

    def hover_element(self, element: Union[Locator, WebElement]):
        """
        Moves the cursor over an element and hovers it.
        """
        hover = ActionChains(self.driver).move_to_element(
            element if isinstance(element, WebElement) else self.find_element(element)
        )
        hover.perform()


class PageHeader(BasePageObject):
    """Class for header manipulating."""

    def __init__(self, driver, base_url):
        super().__init__(driver, base_url)

    @property
    def popup_jobs_row_count(self):
        return len(self.get_job_rows_from_popup())

    @allure.step('Check elements in header for authorized user')
    def check_auth_page_elements(self):
        self.assert_displayed_elements(
            [
                AuthorizedHeaderLocators.arenadata_logo,
                AuthorizedHeaderLocators.clusters,
                AuthorizedHeaderLocators.hostproviders,
                AuthorizedHeaderLocators.hosts,
                AuthorizedHeaderLocators.jobs,
                AuthorizedHeaderLocators.bundles,
                AuthorizedHeaderLocators.job_block_previous,
                AuthorizedHeaderLocators.help_button,
                AuthorizedHeaderLocators.account_button,
            ]
        )

    @allure.step('Check elements in header for unauthorized user')
    def check_unauth_page_elements(self):
        self.wait_element_visible(CommonHeaderLocators.block)
        self.assert_displayed_elements(
            [
                CommonHeaderLocators.arenadata_logo,
                CommonHeaderLocators.clusters,
                CommonHeaderLocators.hostproviders,
                CommonHeaderLocators.hosts,
                CommonHeaderLocators.jobs,
                CommonHeaderLocators.bundles,
            ]
        )

    def click_arenadata_logo_in_header(self):
        self.find_and_click(CommonHeaderLocators.arenadata_logo)

    def click_cluster_tab_in_header(self):
        self.find_and_click(CommonHeaderLocators.clusters)

    def click_hostproviders_tab_in_header(self):
        self.find_and_click(CommonHeaderLocators.hostproviders)

    def click_hosts_tab_in_header(self):
        self.find_and_click(CommonHeaderLocators.hosts)

    def click_jobs_tab_in_header(self):
        self.find_and_click(CommonHeaderLocators.jobs)

    def click_bundles_tab_in_header(self):
        self.find_and_click(CommonHeaderLocators.bundles)

    def click_job_block_in_header(self):
        self.find_and_click(AuthorizedHeaderLocators.job_block_previous)

    def click_help_button_in_header(self):
        self.find_and_click(AuthorizedHeaderLocators.help_button)

    def click_account_button_in_header(self):
        self.find_and_click(AuthorizedHeaderLocators.account_button)

    def check_job_popup(self):
        assert self.is_element_displayed(
            AuthorizedHeaderLocators.job_popup
        ), 'Job popup should be displayed'

    def check_help_popup(self):
        self.wait_element_visible(AuthorizedHeaderLocators.block)
        self.assert_displayed_elements(
            [
                AuthorizedHeaderLocators.HelpPopup.ask_link,
                AuthorizedHeaderLocators.HelpPopup.doc_link,
            ]
        )

    def click_ask_link_in_help_popup(self):
        self.find_and_click(AuthorizedHeaderLocators.HelpPopup.ask_link)

    def click_doc_link_in_help_popup(self):
        self.find_and_click(AuthorizedHeaderLocators.HelpPopup.doc_link)

    def check_account_popup(self):
        self.wait_element_visible(AuthorizedHeaderLocators.block)
        acc_popup = AuthorizedHeaderLocators.AccountPopup
        self.assert_displayed_elements(
            [
                acc_popup.settings_link,
                acc_popup.profile_link,
                acc_popup.logout_button,
            ]
        )

    def click_settings_link_in_acc_popup(self):
        self.find_and_click(AuthorizedHeaderLocators.AccountPopup.settings_link)

    def click_profile_link_in_acc_popup(self):
        self.find_and_click(AuthorizedHeaderLocators.AccountPopup.profile_link)

    def click_logout_in_acc_popup(self):
        self.find_and_click(AuthorizedHeaderLocators.AccountPopup.logout_button)

    def get_success_job_amount_from_header(self):
        self.hover_element(AuthorizedHeaderLocators.job_block_previous)
        self.wait_element_visible(AuthorizedHeaderLocators.job_popup)
        return self.find_element(AuthorizedHeaderLocators.JobPopup.success_jobs).text.split("\n")[1]

    def get_in_progress_job_amount_from_header(self):
        self.hover_element(AuthorizedHeaderLocators.job_block_previous)
        self.wait_element_visible(AuthorizedHeaderLocators.job_popup)
        return self.find_element(AuthorizedHeaderLocators.JobPopup.in_progress_jobs).text.split(
            "\n"
        )[1]

<<<<<<< HEAD
    @allure.step('Open profile using account popup in header')
    def open_profile(self):
        """Open profile page"""
        self.click_account_button_in_header()
        self.click_profile_link_in_acc_popup()

    @allure.step('Logout using account popup in header')
    def logout(self):
        """Logout using account popup"""
        self.click_account_button_in_header()
        self.click_logout_in_acc_popup()
=======
    @contextmanager
    def open_jobs_popup(self):
        """Open jobs popup by hovering icon and hover JOBS menu item afterwards"""
        self.hover_element(AuthorizedHeaderLocators.job_block_previous)
        yield
        self.hover_element(AuthorizedHeaderLocators.jobs)

    def get_job_rows_from_popup(self) -> List[WebElement]:
        """Get job rows from *opened* popup"""
        self.wait_element_visible(AuthorizedHeaderLocators.job_popup)
        return self.find_elements(AuthorizedHeaderLocators.JobPopup.job_row)

    def get_single_job_row_from_popup(self, row_num: int = 0) -> WebElement:
        """Get single job row from *opened* popup"""

        def popup_table_has_enough_rows():
            assert_enough_rows(row_num, self.popup_jobs_row_count)

        with allure.step('Check popup table has enough rows'):
            wait_until_step_succeeds(popup_table_has_enough_rows, timeout=5, period=0.1)
        rows = self.get_job_rows_from_popup()
        assert_enough_rows(row_num, len(rows))
        return rows[row_num]
>>>>>>> 46a27059


class PageFooter(BasePageObject):
    """Class for footer manipulating."""

    def __init__(self, driver, base_url):
        super().__init__(driver, base_url)

    @allure.step('Check elements in footer')
    def check_all_elements(self):
        self.assert_displayed_elements(
            [
                CommonFooterLocators.version_link,
                CommonFooterLocators.logo,
            ]
        )

    def click_version_link_in_footer(self):
        self.find_and_click(CommonFooterLocators.version_link)<|MERGE_RESOLUTION|>--- conflicted
+++ resolved
@@ -468,7 +468,6 @@
             "\n"
         )[1]
 
-<<<<<<< HEAD
     @allure.step('Open profile using account popup in header')
     def open_profile(self):
         """Open profile page"""
@@ -480,7 +479,7 @@
         """Logout using account popup"""
         self.click_account_button_in_header()
         self.click_logout_in_acc_popup()
-=======
+
     @contextmanager
     def open_jobs_popup(self):
         """Open jobs popup by hovering icon and hover JOBS menu item afterwards"""
@@ -504,7 +503,6 @@
         rows = self.get_job_rows_from_popup()
         assert_enough_rows(row_num, len(rows))
         return rows[row_num]
->>>>>>> 46a27059
 
 
 class PageFooter(BasePageObject):
