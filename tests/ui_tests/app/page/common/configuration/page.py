# Licensed under the Apache License, Version 2.0 (the "License");
# you may not use this file except in compliance with the License.
# You may obtain a copy of the License at
#
#      http://www.apache.org/licenses/LICENSE-2.0
#
# Unless required by applicable law or agreed to in writing, software
# distributed under the License is distributed on an "AS IS" BASIS,
# WITHOUT WARRANTIES OR CONDITIONS OF ANY KIND, either express or implied.
# See the License for the specific language governing permissions and
# limitations under the License.
from contextlib import contextmanager
from dataclasses import dataclass
from typing import Optional

import allure
from adcm_pytest_plugin.utils import wait_until_step_succeeds
from selenium.webdriver.common.keys import Keys
from selenium.webdriver.remote.webdriver import WebElement

from tests.ui_tests.app.page.common.base_page import BasePageObject
from tests.ui_tests.app.page.common.configuration.locators import CommonConfigMenu


@dataclass
class ConfigRowInfo:
    """Information from config row on Config page"""

    name: str
    value: str


class CommonConfigMenuObj(BasePageObject):
    """Class for working with configuration menu"""

    def __init__(self, driver, base_url, config_class_locators=CommonConfigMenu):
        super().__init__(driver, base_url)
        self.config = config_class_locators

    @allure.step('Saving configuration')
    def save_config(self):
        """Save current configuration"""
        self.find_and_click(self.config.save_btn)
        self.wait_element_hide(self.config.loading_text, timeout=2)

    @allure.step('Setting configuration description to {description}')
    def set_description(self, description: str) -> str:
        """Clear description field, set new value and get previous description"""
        desc = self.find_element(self.config.description_input)
        previous_description = desc.get_property('value')
        desc.clear()
        desc.send_keys(description)
        assert (
            current_description := desc.get_property('value')
        ) == description, f'Description value should be {description}, not {current_description}'
        return previous_description

    @allure.step('Compare current configuration to {description}')
    def compare_current_to(self, description: str):
        """
        Click on history button and select compare to config option by its description
        """
        self.find_and_click(self.config.history_btn)
        self.find_and_click(self.config.compare_to_select)
        self.find_and_click(self.config.config_version_option(description))
        # to hide select panel so it won't block other actions
        self.find_element(self.config.compare_to_select).send_keys(Keys.ESCAPE)

    def config_diff_is_presented(self, value: str, adcm_test: str):
        """
        Check if `value` is listed as change of field that can be located with `adcm_test`
        """
        loc = self.config.config_diff(adcm_test, value)
        self.wait_element_visible(loc)

    def get_input_value(self, adcm_test_attr_value: str, is_password: bool = False) -> str:
        """
        Get value from field input
        If is_password is True, then special field is used for search
        You can't get password confirmation method
        :param adcm_test_attr_value: Value of attribute "adcm_test" to generate Locator
        :param is_password: Is field password/confirmation
        :returns: Value of input
        """
        template = CommonConfigMenu.field_input if not is_password else CommonConfigMenu.password_inputs
        return self.find_element(template(adcm_test_attr_value)).get_property("value")

    @allure.step('Check input of field "{adcm_test_attr_value}" has value "{expected_value}"')
<<<<<<< HEAD
    def assert_input_value_is(
        self,
        expected_value: str,
        adcm_test_attr_value: Optional[str] = None,
        row: Optional[WebElement] = None,
        is_password: bool = False,
    ):
=======
    def assert_input_value_is(self, expected_value: str, adcm_test_attr_value: str, is_password: bool = False):
>>>>>>> 4056b52a
        """
        Assert that value in field is expected_value (using retries)
        :param expected_value: Value expected to be in input field
        :param adcm_test_attr_value: Value of attribute "adcm_test" to generate Locator
        :param row: row with required input
        :param is_password: Is field password/confirmation
        """

        def assert_value():
            input_value = (
                self.get_input_value(adcm_test_attr_value, is_password)
                if adcm_test_attr_value
                else self.get_config_row_info(row).value
            )
            assert (
                expected_value == input_value
            ), f'Expected value was {expected_value} but presented is {input_value}'

        wait_until_step_succeeds(assert_value, timeout=4, period=0.5)

    def reset_to_default(self, adcm_test: Optional[str] = None, row: Optional[WebElement] = None):
        """Click reset button"""
        if adcm_test:
            self.find_and_click(self.config.reset_btn(adcm_test))
        elif row:
            self.find_child(row, CommonConfigMenu.ConfigRow.reset_btn)
        else:
            raise AssertionError("Need to indicate adcm_test or row")

    @allure.step('Type "{value}" to {adcm_test} field')
    def type_in_config_field(
        self,
        value: str,
        adcm_test: Optional[str] = None,
        row: Optional[WebElement] = None,
        clear: bool = False,
    ):
        """
        Send keys to config value input
        :param value: keys to send
        :param adcm_test: value of @adcm_test required for finding input
        :param row: row with required input
        :param clear: clean input before sending keys or not
        """
        field = (
            self.find_element(self.config.field_input(adcm_test))
            if adcm_test
            else self.find_child(row, CommonConfigMenu.ConfigRow.value)
        )
        if clear:
            field.clear()
        field.send_keys(value)

    @allure.step("Filling in {adcm_test} field's password {} and confirmation {}")
    def fill_password_and_confirm_fields(self, password: str, confirmation: str, adcm_test: str):
        """
        Fill password in clean fields and confirm password fields
        """
        # there are invisible inputs, so we need special locator
        # if field is not empty or isn't required it can behave not so predictably
        password_input = self.find_elements(self.config.password_inputs(adcm_test))[0]
        password_input.send_keys(password)
        confirm_input = self.find_elements(self.config.password_inputs(adcm_test))[1]
        confirm_input.send_keys(confirmation)

    def click_on_group(self, title: str):
        """Click on group with given title"""
        self.find_and_click(self.config.group_btn(title))

    def search(self, keys: str):
        """Clear search and send keys"""
        search = self.find_element(self.config.search_input)
        search.clear()
        search.send_keys(keys)

    @allure.step("Check {name} required error is presented")
    def check_field_is_required(self, name: str):
        """
        Assert that message "Field [{name}] is required!" is presented
        """
        message = f'Field [{name}] is required!'
        self.check_element_should_be_visible(self.config.field_error(message))

    @allure.step("Check {name} invalid error is presented")
    def check_field_is_invalid(self, name: str):
        """
        Assert that message "Field [{name}] is invalid!" is presented
        """
        message = f'Field [{name}] is invalid!'
        self.check_element_should_be_visible(self.config.field_error(message))

    @allure.step("Check {name} confirmation error is presented")
    def check_password_confirm_required(self, name: str):
        """
        Assert that message "Confirm [{name}] is required!" is presented
        """
        message = f'Confirm [{name}] is required!'
        self.check_element_should_be_visible(self.config.field_error(message))

    def get_all_config_rows(self):
        return [r for r in self.find_elements(CommonConfigMenu.config_row) if r.is_displayed()]

    @contextmanager
    def wait_rows_change(self):
        """Wait changing rows amount."""

        current_amount = len(self.get_all_config_rows())
        yield

        def wait_scroll():
            assert (
                len(self.get_all_config_rows()) != current_amount
            ), "Amount of rows on the page hasn't changed"

        wait_until_step_succeeds(wait_scroll, period=1, timeout=10)

    @allure.step("Get info by row")
    def get_config_row_info(self, row: WebElement):
        return ConfigRowInfo(
            name=self.find_child(row, CommonConfigMenu.ConfigRow.name).text,
            value=self.find_child(row, CommonConfigMenu.ConfigRow.value).get_attribute('value'),
        )

    def clear_search_input(self):
        self.find_and_click(CommonConfigMenu.search_input_clear_btn)

    @allure.step("Get row history")
    def get_history_in_row(self, row: WebElement):
        return [h.text for h in self.find_children(row, CommonConfigMenu.ConfigRow.history)]

    @allure.step("Wait row with history value {value}")
    def wait_history_row_with_value(self, row: WebElement, value: str):
        def assert_value():
            assert self.get_history_in_row(row)[0] == value, "History row should contain old value"

        wait_until_step_succeeds(assert_value, timeout=4, period=0.5)<|MERGE_RESOLUTION|>--- conflicted
+++ resolved
@@ -86,7 +86,6 @@
         return self.find_element(template(adcm_test_attr_value)).get_property("value")
 
     @allure.step('Check input of field "{adcm_test_attr_value}" has value "{expected_value}"')
-<<<<<<< HEAD
     def assert_input_value_is(
         self,
         expected_value: str,
@@ -94,9 +93,6 @@
         row: Optional[WebElement] = None,
         is_password: bool = False,
     ):
-=======
-    def assert_input_value_is(self, expected_value: str, adcm_test_attr_value: str, is_password: bool = False):
->>>>>>> 4056b52a
         """
         Assert that value in field is expected_value (using retries)
         :param expected_value: Value expected to be in input field
