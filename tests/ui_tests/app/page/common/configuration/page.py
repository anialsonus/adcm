# Licensed under the Apache License, Version 2.0 (the "License");
# you may not use this file except in compliance with the License.
# You may obtain a copy of the License at
#
#      http://www.apache.org/licenses/LICENSE-2.0
#
# Unless required by applicable law or agreed to in writing, software
# distributed under the License is distributed on an "AS IS" BASIS,
# WITHOUT WARRANTIES OR CONDITIONS OF ANY KIND, either express or implied.
# See the License for the specific language governing permissions and
# limitations under the License.
from contextlib import contextmanager
from dataclasses import dataclass
from typing import Optional

import allure
from adcm_pytest_plugin.utils import wait_until_step_succeeds
from selenium.webdriver.common.keys import Keys
from selenium.webdriver.remote.webdriver import WebElement

from tests.ui_tests.app.page.common.base_page import BasePageObject
from tests.ui_tests.app.page.common.configuration.locators import CommonConfigMenu


@dataclass
class ConfigRowInfo:
    """Information from config row on Config page"""

    name: str
    value: str


class CommonConfigMenuObj(BasePageObject):
    """Class for working with configuration menu"""

    def __init__(self, driver, base_url, config_class_locators=CommonConfigMenu):
        super().__init__(driver, base_url)
        self.config = config_class_locators

    @allure.step('Saving configuration')
    def save_config(self):
        """Save current configuration"""
        self.find_and_click(self.config.save_btn)
        self.wait_element_hide(self.config.loading_text, timeout=2)

    @allure.step('Setting configuration description to {description}')
    def set_description(self, description: str) -> str:
        """Clear description field, set new value and get previous description"""
        desc = self.find_element(self.config.description_input)
        previous_description = desc.get_property('value')
        desc.clear()
        desc.send_keys(description)
        assert (
            current_description := desc.get_property('value')
        ) == description, f'Description value should be {description}, not {current_description}'
        return previous_description

    @allure.step('Compare current configuration to {description}')
    def compare_current_to(self, description: str):
        """
        Click on history button and select compare to config option by its description
        """
        self.find_and_click(self.config.history_btn)
        self.find_and_click(self.config.compare_to_select)
        self.find_and_click(self.config.config_version_option(description))
        # to hide select panel so it won't block other actions
        self.find_element(self.config.compare_to_select).send_keys(Keys.ESCAPE)

    def config_diff_is_presented(self, value: str, adcm_test: str):
        """
        Check if `value` is listed as change of field that can be located with `adcm_test`
        """
        loc = self.config.config_diff(adcm_test, value)
        self.wait_element_visible(loc)

    def get_input_value(self, adcm_test_attr_value: str, is_password: bool = False) -> str:
        """
        Get value from field input
        If is_password is True, then special field is used for search
        You can't get password confirmation method
        :param adcm_test_attr_value: Value of attribute "adcm_test" to generate Locator
        :param is_password: Is field password/confirmation
        :returns: Value of input
        """
        template = CommonConfigMenu.field_input if not is_password else CommonConfigMenu.password_inputs
        return self.find_element(template(adcm_test_attr_value)).get_property("value")

    @allure.step('Check input of field "{adcm_test_attr_value}" has value "{expected_value}"')
    def assert_input_value_is(
        self,
        expected_value: str,
        adcm_test_attr_value: Optional[str] = None,
        row: Optional[WebElement] = None,
        is_password: bool = False,
    ):
        """
        Assert that value in field is expected_value (using retries)
        :param expected_value: Value expected to be in input field
        :param adcm_test_attr_value: Value of attribute "adcm_test" to generate Locator
        :param row: row with required input
        :param is_password: Is field password/confirmation
        """

        def assert_value():
            input_value = (
                self.get_input_value(adcm_test_attr_value, is_password)
                if adcm_test_attr_value
                else self.get_config_row_info(row).value
            )
            assert expected_value == input_value, f'Expected value was {expected_value} but presented is {input_value}'

        wait_until_step_succeeds(assert_value, timeout=4, period=0.5)

    def reset_to_default(self, adcm_test: Optional[str] = None, row: Optional[WebElement] = None):
        """Click reset button"""
        if adcm_test:
            self.find_and_click(self.config.reset_btn(adcm_test))
        elif row:
            self.find_child(row, CommonConfigMenu.ConfigRow.reset_btn)
        else:
<<<<<<< HEAD
            raise AssertionError("Need to indicate adcm_test or row")
=======
            raise ValueError("Need to indicate adcm_test or row")
>>>>>>> 0caccd9a

    @allure.step('Type "{value}" to {adcm_test} field')
    def type_in_config_field(
        self,
        value: str,
        adcm_test: Optional[str] = None,
        row: Optional[WebElement] = None,
        clear: bool = False,
    ):
        """
        Send keys to config value input
        :param value: keys to send
        :param adcm_test: value of @adcm_test required for finding input
        :param row: row with required input
        :param clear: clean input before sending keys or not
        """
        field = (
            self.find_element(self.config.field_input(adcm_test))
            if adcm_test
            else self.find_child(row, CommonConfigMenu.ConfigRow.value)
        )
        if clear:
            field.clear()
        field.send_keys(value)

    @allure.step("Filling in {adcm_test} field's password {} and confirmation {}")
    def fill_password_and_confirm_fields(self, password: str, confirmation: str, adcm_test: str):
        """
        Fill password in clean fields and confirm password fields
        """
        # there are invisible inputs, so we need special locator
        # if field is not empty or isn't required it can behave not so predictably
        password_input = self.find_elements(self.config.password_inputs(adcm_test))[0]
        password_input.send_keys(password)
        confirm_input = self.find_elements(self.config.password_inputs(adcm_test))[1]
        confirm_input.send_keys(confirmation)

    def click_on_group(self, title: str):
        """Click on group with given title"""
        self.find_and_click(self.config.group_btn(title))

    def search(self, keys: str):
        """Clear search and send keys"""
        search = self.find_element(self.config.search_input)
        search.clear()
        search.send_keys(keys)

    @allure.step("Check {name} required error is presented")
    def check_field_is_required(self, name: str):
        """
        Assert that message "Field [{name}] is required!" is presented
        """
        message = f'Field [{name}] is required!'
        self.check_element_should_be_visible(self.config.field_error(message))

    @allure.step("Check {name} invalid error is presented")
    def check_field_is_invalid(self, name: str):
        """
        Assert that message "Field [{name}] is invalid!" is presented
        """
        message = f'Field [{name}] is invalid!'
        self.check_element_should_be_visible(self.config.field_error(message))

    @allure.step("Check {name} confirmation error is presented")
    def check_password_confirm_required(self, name: str):
        """
        Assert that message "Confirm [{name}] is required!" is presented
        """
        message = f'Confirm [{name}] is required!'
        self.check_element_should_be_visible(self.config.field_error(message))

    def get_all_config_rows(self):
        return [r for r in self.find_elements(CommonConfigMenu.config_row) if r.is_displayed()]

    @contextmanager
    def wait_rows_change(self):
        """Wait changing rows amount."""

        current_amount = len(self.get_all_config_rows())
        yield

        def wait_scroll():
            assert len(self.get_all_config_rows()) != current_amount, "Amount of rows on the page hasn't changed"

        wait_until_step_succeeds(wait_scroll, period=1, timeout=10)

    @allure.step("Get info by row")
    def get_config_row_info(self, row: WebElement):
        return ConfigRowInfo(
            name=self.find_child(row, CommonConfigMenu.ConfigRow.name).text,
            value=self.find_child(row, CommonConfigMenu.ConfigRow.value).get_attribute('value'),
        )

    def clear_search_input(self):
        self.find_and_click(CommonConfigMenu.search_input_clear_btn)

    @allure.step("Get row history")
    def get_history_in_row(self, row: WebElement):
        return [h.text for h in self.find_children(row, CommonConfigMenu.ConfigRow.history)]

    @allure.step("Wait row with history value {value}")
    def wait_history_row_with_value(self, row: WebElement, value: str):
        def assert_value():
            assert self.get_history_in_row(row)[0] == value, "History row should contain old value"

        wait_until_step_succeeds(assert_value, timeout=4, period=0.5)<|MERGE_RESOLUTION|>--- conflicted
+++ resolved
@@ -118,11 +118,7 @@
         elif row:
             self.find_child(row, CommonConfigMenu.ConfigRow.reset_btn)
         else:
-<<<<<<< HEAD
-            raise AssertionError("Need to indicate adcm_test or row")
-=======
             raise ValueError("Need to indicate adcm_test or row")
->>>>>>> 0caccd9a
 
     @allure.step('Type "{value}" to {adcm_test} field')
     def type_in_config_field(
