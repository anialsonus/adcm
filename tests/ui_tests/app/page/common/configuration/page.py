--- conflicted
+++ resolved
@@ -76,10 +76,6 @@
 
     def get_textbox_rows(self, timeout=2) -> List[WebElement]:
         """Get textbox elements from the page"""
-<<<<<<< HEAD
-
-=======
->>>>>>> 100bf224
         try:
             return [r for r in self.find_elements(CommonConfigMenu.text_row, timeout=timeout) if r.is_displayed()]
         except TimeoutException:
