--- conflicted
+++ resolved
@@ -10,14 +10,11 @@
 # See the License for the specific language governing permissions and
 # limitations under the License.
 from dataclasses import dataclass
-<<<<<<< HEAD
+from enum import Enum
 from typing import TypeVar, Union, List
-=======
-from enum import Enum
-from typing import TypeVar, Union
->>>>>>> ae094efd
 
 import allure
+
 from selenium.webdriver.remote.webelement import WebElement
 
 from tests.ui_tests.app.helpers.locator import Locator
