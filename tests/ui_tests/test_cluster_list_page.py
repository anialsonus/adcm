--- conflicted
+++ resolved
@@ -72,22 +72,14 @@
 
 
 @pytest.fixture()
-<<<<<<< HEAD
-def create_community_cluster_with_service(sdk_client_fs: ADCMClient, app_fs):
-=======
-def _create_community_cluster_with_service(sdk_client_fs: ADCMClient):
->>>>>>> 4056b52a
+def create_community_cluster_with_service(sdk_client_fs: ADCMClient):
     bundle = cluster_bundle(sdk_client_fs, BUNDLE_COMMUNITY)
     cluster = bundle.cluster_create(name=CLUSTER_NAME)
     return cluster, cluster.service_add(name=SERVICE_NAME)
 
 
 @pytest.fixture()
-<<<<<<< HEAD
-def create_import_cluster_with_service(sdk_client_fs: ADCMClient, app_fs):
-=======
-def _create_import_cluster_with_service(sdk_client_fs: ADCMClient):
->>>>>>> 4056b52a
+def create_import_cluster_with_service(sdk_client_fs: ADCMClient):
     params = {
         "import_cluster_name": "Import cluster",
         "import_service_name": "Pre-uploaded Dummy service to import",
@@ -98,13 +90,9 @@
         service_main = cluster_main.service_add(name=SERVICE_NAME)
     with allure.step("Create cluster to import"):
         bundle = cluster_bundle(sdk_client_fs, BUNDLE_IMPORT)
-<<<<<<< HEAD
         cluster_import = bundle.cluster_create(name=params["import_cluster_name"])
         service_import = cluster_import.service_add(name=params["import_service_name"])
         return cluster_main, service_main, cluster_import, service_import
-=======
-        bundle.cluster_create(name=params["import_cluster_name"]).service_add(name=params["import_service_name"])
->>>>>>> 4056b52a
 
 
 @allure.step("Upload cluster bundle")
@@ -125,13 +113,9 @@
 
 
 @pytest.fixture()
-<<<<<<< HEAD
 def create_community_cluster_with_host(
     sdk_client_fs: ADCMClient, app_fs, upload_and_create_provider, create_host
 ):
-=======
-def _create_community_cluster_with_host(sdk_client_fs: ADCMClient, create_host):
->>>>>>> 4056b52a
     bundle = cluster_bundle(sdk_client_fs, BUNDLE_COMMUNITY)
     cluster = bundle.cluster_create(name=CLUSTER_NAME)
     return cluster, cluster.host_add(create_host)
@@ -222,13 +206,8 @@
                 cluster_page.header.get_success_job_amount_from_header() == "1"
             ), "There should be 1 success cluster job in header"
 
-<<<<<<< HEAD
     def test_check_cluster_list_page_import_run(self, create_import_cluster_with_service, app_fs):
         cluster, _, _, _ = create_import_cluster_with_service
-=======
-    @pytest.mark.usefixtures("_create_import_cluster_with_service")
-    def test_check_cluster_list_page_import_run(self, app_fs):
->>>>>>> 4056b52a
         cluster_page = ClusterListPage(app_fs.driver, app_fs.adcm.url).open()
         row = cluster_page.get_row_by_cluster_name(CLUSTER_NAME)
         cluster_page.click_import_btn_in_row(row)
@@ -443,7 +422,6 @@
         cluster_host_page.wait_page_is_opened()
         cluster_host_page.check_all_elements()
 
-<<<<<<< HEAD
     @pytest.mark.parametrize(
         "bundle_archive", [utils.get_data_dir(__file__, "provider")], indirect=True
     )
@@ -452,12 +430,6 @@
     ):
         cluster, _ = create_community_cluster_with_service
         cluster_host_page = ClusterHostPage(app_fs.driver, app_fs.adcm.url, cluster.id).open()
-=======
-    @pytest.mark.parametrize("bundle_archive", [utils.get_data_dir(__file__, "provider")], indirect=True)
-    @pytest.mark.usefixtures("_create_community_cluster_with_service")
-    def test_check_create_host_and_hostprovider_from_cluster_host_page(self, app_fs, bundle_archive):
-        cluster_host_page = ClusterHostPage(app_fs.driver, app_fs.adcm.url, 1).open()
->>>>>>> 4056b52a
         cluster_host_page.wait_page_is_opened()
         cluster_host_page.click_add_host_btn(is_not_first_host=False)
         new_provider_name = cluster_host_page.host_popup.create_provider_and_host(bundle_archive, HOST_NAME)
@@ -513,14 +485,9 @@
             ), "No message about host duplication"
 
     @pytest.mark.parametrize('provider_bundle', [PROVIDER_WITH_ISSUE_NAME], indirect=True)
-<<<<<<< HEAD
     def test_check_open_host_issue_from_cluster_host_page(
         self, app_fs, provider_bundle, create_community_cluster_with_host
     ):
-=======
-    @pytest.mark.usefixtures("_create_community_cluster_with_host", "provider_bundle")
-    def test_check_open_host_issue_from_cluster_host_page(self, app_fs):
->>>>>>> 4056b52a
         params = {"issue_name": "Configuration"}
         cluster, host = create_community_cluster_with_host
         cluster_host_page = ClusterHostPage(app_fs.driver, app_fs.adcm.url, cluster.id).open()
@@ -561,15 +528,10 @@
     ):
         params = {"message": "[ CONFLICT ] HOST_CONFLICT -- Host #1 has component(s)"}
         cluster, host = create_community_cluster_with_host_and_service
-<<<<<<< HEAD
         cluster.hostcomponent_set(
             (host, cluster.service(name=SERVICE_NAME).component(name=COMPONENT_NAME))
         )
         cluster_host_page = ClusterHostPage(app_fs.driver, app_fs.adcm.url, cluster.id).open()
-=======
-        cluster.hostcomponent_set((host, cluster.service(name=SERVICE_NAME).component(name=COMPONENT_NAME)))
-        cluster_host_page = ClusterHostPage(app_fs.driver, app_fs.adcm.url, 1).open()
->>>>>>> 4056b52a
         row = cluster_host_page.table.get_all_rows()[0]
         cluster_host_page.delete_host_by_row(row)
         with allure.step("Check error message"):
@@ -626,7 +588,6 @@
             app_fs.driver, app_fs.adcm.url, create_community_cluster.id
         ).wait_page_is_opened()
 
-<<<<<<< HEAD
     @pytest.mark.parametrize(
         "bundle_archive", [utils.get_data_dir(__file__, "provider")], indirect=True
     )
@@ -636,12 +597,6 @@
         cluster_components_page = ClusterComponentsPage(
             app_fs.driver, app_fs.adcm.url, create_community_cluster.id
         ).open()
-=======
-    @pytest.mark.parametrize("bundle_archive", [utils.get_data_dir(__file__, "provider")], indirect=True)
-    @pytest.mark.usefixtures("create_community_cluster")
-    def test_check_cluster_components_page_create_host(self, app_fs, bundle_archive):
-        cluster_components_page = ClusterComponentsPage(app_fs.driver, app_fs.adcm.url, 1).open()
->>>>>>> 4056b52a
         cluster_components_page.click_add_host_btn()
         cluster_components_page.host_popup.create_provider_and_host(bundle_path=bundle_archive, fqdn=HOST_NAME)
         host_row = cluster_components_page.get_host_rows()[0]
@@ -727,13 +682,8 @@
 
         cluster_components_page.click_host(host_row)
         cluster_components_page.click_component(component_row)
-<<<<<<< HEAD
-        with allure.step(
-            "Check that save button is disabled when not all required amount of hosts are linked"
-        ):
-            assert (
-                cluster_components_page.check_that_save_btn_disabled()
-            ), "Save button should be disabled"
+        with allure.step("Check that save button is disabled when not all required amount of hosts are linked"):
+            assert cluster_components_page.check_that_save_btn_disabled(), "Save button should be disabled"
 
 
 class TestClusterStatusPage:
@@ -832,8 +782,4 @@
         with allure.step("Check success cluster job"):
             assert (
                 cluster_action_page.header.get_in_progress_job_amount_from_header() == "1"
-            ), "There should be 1 in progress cluster job in header"
-=======
-        with allure.step("Check that save button is disabled when not all required amount of hosts are linked"):
-            assert cluster_components_page.check_that_save_btn_disabled(), "Save button should be disabled"
->>>>>>> 4056b52a
+            ), "There should be 1 in progress cluster job in header"