# Licensed under the Apache License, Version 2.0 (the "License");
# you may not use this file except in compliance with the License.
# You may obtain a copy of the License at
#
#      http://www.apache.org/licenses/LICENSE-2.0
#
# Unless required by applicable law or agreed to in writing, software
# distributed under the License is distributed on an "AS IS" BASIS,
# WITHOUT WARRANTIES OR CONDITIONS OF ANY KIND, either express or implied.
# See the License for the specific language governing permissions and
# limitations under the License.

"""UI tests for /cluster page"""
import os
import random

import allure
import pytest
from _pytest.fixtures import SubRequest
from adcm_client.objects import (
    ADCMClient,
    Bundle,
    Provider,
    Cluster,
    Host,
)
from adcm_pytest_plugin import params
from adcm_pytest_plugin import utils

from tests.library.status import ADCMObjectStatusChanger
from tests.ui_tests.app.page.admin.page import AdminIntroPage
from tests.ui_tests.app.page.cluster.page import (
    ClusterImportPage,
    ClusterConfigPage,
    ClusterGroupConfigPage,
    ClusterMainPage,
    ClusterHostPage,
    ClusterServicesPage,
    ClusterComponentsPage,
    ComponentsHostRowInfo,
    ClusterStatusPage,
)
from tests.ui_tests.app.page.cluster_list.page import ClusterListPage
from tests.ui_tests.app.page.common.configuration.page import CONFIG_ITEMS
from tests.ui_tests.app.page.common.group_config_list.page import GroupConfigRowInfo
from tests.ui_tests.app.page.common.import_page.page import ImportItemInfo
from tests.ui_tests.app.page.common.status.page import (
    SUCCESS_COLOR,
    NEGATIVE_COLOR,
)
from tests.ui_tests.app.page.common.status.page import StatusRowInfo
from tests.ui_tests.app.page.host.page import (
    HostMainPage,
    HostConfigPage,
)
from tests.ui_tests.app.page.service.page import (
    ServiceMainPage,
    ServiceConfigPage,
    ServiceImportPage,
)
from tests.ui_tests.utils import (
    wait_and_assert_ui_info,
    check_host_value,
    wrap_in_dict,
)

BUNDLE_COMMUNITY = "cluster_community"
BUNDLE_ENTERPRISE = "cluster_enterprise"
BUNDLE_IMPORT = "cluster_to_import"
BUNDLE_UPGRADE = "upgradable_cluster"
BUNDLE_REQUIRED_FIELDS = "cluster_and_service_with_required_string"
BUNDLE_DEFAULT_FIELDS = "cluster_and_service_with_default_string"
BUNDLE_WITH_SERVICES = "cluster_with_services"
CLUSTER_NAME = "Test cluster"
SERVICE_NAME = "test_service"
PROVIDER_NAME = 'test_provider'
HOST_NAME = 'test-host'
PROVIDER_WITH_ISSUE_NAME = 'provider_with_issue'
COMPONENT_NAME = "first"
BUNDLE_WITH_REQUIRED_FIELDS = "cluster_required_fields"
BUNDLE_WITH_DESCRIPTION_FIELDS = "cluster_with_all_config_params"
BUNDLE_WITH_REQUIRED_IMPORT = "cluster_required_import"
BUNDLE_WITH_REQUIRED_COMPONENT = "cluster_required_hostcomponent"


# pylint: disable=redefined-outer-name,no-self-use,unused-argument
pytestmark = pytest.mark.usefixtures("login_to_adcm_over_api")


# !===== Fixtures =====!


@pytest.fixture()
def create_community_cluster(sdk_client_fs: ADCMClient):
    """Create community edition cluster"""
    bundle = cluster_bundle(sdk_client_fs, BUNDLE_COMMUNITY)
    return bundle.cluster_create(name=CLUSTER_NAME)


@pytest.fixture()
def create_community_cluster_with_service(sdk_client_fs: ADCMClient):
    """Create community edition cluster and add service"""
    bundle = cluster_bundle(sdk_client_fs, BUNDLE_COMMUNITY)
    cluster = bundle.cluster_create(name=CLUSTER_NAME)
    return cluster, cluster.service_add(name=SERVICE_NAME)


@pytest.fixture()
def create_import_cluster_with_service(sdk_client_fs: ADCMClient):
    """Create clusters and services for further import"""
    params = {
        "import_cluster_name": "Import cluster",
        "import_service_name": "Pre-uploaded Dummy service to import",
    }
    with allure.step("Create main cluster"):
        bundle = cluster_bundle(sdk_client_fs, BUNDLE_COMMUNITY)
        cluster_main = bundle.cluster_create(name=CLUSTER_NAME)
        service_main = cluster_main.service_add(name=SERVICE_NAME)
    with allure.step("Create cluster to import"):
        bundle = cluster_bundle(sdk_client_fs, BUNDLE_IMPORT)
        cluster_import = bundle.cluster_create(name=params["import_cluster_name"])
        service_import = cluster_import.service_add(name=params["import_service_name"])
        return cluster_main, service_main, cluster_import, service_import


@allure.step("Upload cluster bundle")
def cluster_bundle(sdk_client_fs: ADCMClient, data_dir_name: str) -> Bundle:
    """Upload cluster bundle"""
    return sdk_client_fs.upload_from_fs(os.path.join(utils.get_data_dir(__file__), data_dir_name))


@pytest.fixture(params=["provider"])
@allure.title("Upload provider bundle")
def provider_bundle(request: SubRequest, sdk_client_fs: ADCMClient) -> Bundle:
    """Upload provider bundle"""
    return sdk_client_fs.upload_from_fs(os.path.join(utils.get_data_dir(__file__), request.param))


@pytest.fixture()
@allure.title("Create provider")
def upload_and_create_provider(provider_bundle) -> Provider:
    """Create provider from uploaded bundle"""
    return provider_bundle.provider_create(PROVIDER_NAME)


@pytest.fixture()
@allure.title("Create a cluster with all type of fields in config")
def create_cluster_with_all_config_fields(sdk_client_fs: ADCMClient) -> Cluster:
    """Create community cluster and add host"""
    bundle = cluster_bundle(sdk_client_fs, BUNDLE_WITH_DESCRIPTION_FIELDS)
    return bundle.cluster_create(name=CLUSTER_NAME)


@pytest.fixture()
@allure.title("Create community cluster and add host")
def create_community_cluster_with_host(app_fs, sdk_client_fs: ADCMClient, upload_and_create_provider, create_host):
    """Create community cluster and add host"""
    bundle = cluster_bundle(sdk_client_fs, BUNDLE_COMMUNITY)
    cluster = bundle.cluster_create(name=CLUSTER_NAME)
    host = cluster.host_add(create_host)
    return cluster, host


@pytest.fixture()
@allure.title("Create community cluster with service and add host")
def create_community_cluster_with_host_and_service(sdk_client_fs: ADCMClient, create_host) -> [Cluster, Host]:
    """Create community cluster with service and add host"""
    bundle = cluster_bundle(sdk_client_fs, BUNDLE_COMMUNITY)
    cluster = bundle.cluster_create(name=CLUSTER_NAME)
    cluster.service_add(name=SERVICE_NAME)
    cluster.host_add(create_host)
    return cluster, create_host


@pytest.fixture()
@allure.title("Create host")
def create_host(upload_and_create_provider):
    """Create default host using API"""
    provider = upload_and_create_provider
    return provider.host_create(HOST_NAME)


@allure.title("Check all values in host info")
def check_components_host_info(host_info: ComponentsHostRowInfo, name: str, components: str):
    """Check all values in host info"""
    check_host_value('name', host_info.name, name)
    check_host_value('components', host_info.components, components)


# !===== Tests =====!


class TestClusterListPage:
    """Tests for the /cluster page"""

    @pytest.mark.smoke()
    @pytest.mark.parametrize(
        "bundle_archive",
        [
            pytest.param(utils.get_data_dir(__file__, BUNDLE_COMMUNITY), id="community"),
            pytest.param(utils.get_data_dir(__file__, BUNDLE_ENTERPRISE), id="enterprise"),
        ],
        indirect=True,
    )
    def test_check_cluster_list_page_with_cluster_creating(self, app_fs, bundle_archive):
        """Test cluster info from the cluster row at /cluster page"""
        edition = bundle_archive.split("cluster_")[2][:-4]
        cluster_params = {
            "bundle": f"test_cluster 1.5 {edition}",
            "description": "Test",
            "state": "created",
        }
        cluster_page = ClusterListPage(app_fs.driver, app_fs.adcm.url).open()
        with allure.step("Check no cluster rows"):
            assert len(cluster_page.table.get_all_rows()) == 0, "There should be no row with clusters"
        cluster_page.create_cluster(
            bundle_archive, cluster_params['description'], is_license=bool(edition == "enterprise")
        )
        with allure.step("Check uploaded cluster"):
            assert len(cluster_page.table.get_all_rows()) == 1, "There should be 1 row with cluster"
            uploaded_cluster = cluster_page.get_cluster_info_from_row(0)
            assert cluster_params['bundle'] == uploaded_cluster['bundle'], (
                f"Cluster bundle should be {cluster_params['bundle']} and " f"not {uploaded_cluster['bundle']}"
            )
            assert cluster_params['description'] == uploaded_cluster['description'], (
                f"Cluster description should be {cluster_params['description']} and "
                f"not {uploaded_cluster['description']}"
            )
            assert cluster_params['state'] == uploaded_cluster['state'], (
                f"Cluster state should be {cluster_params['state']} " f"and not {uploaded_cluster['state']}"
            )

    def test_check_cluster_list_page_pagination(self, sdk_client_fs: ADCMClient, app_fs):
        """Test /cluster page pagination"""
        with allure.step("Create 11 clusters"):
            bundle = cluster_bundle(sdk_client_fs, BUNDLE_COMMUNITY)
            for i in range(11):
                bundle.cluster_create(name=f"{CLUSTER_NAME} {i}")
        cluster_page = ClusterListPage(app_fs.driver, app_fs.adcm.url).open()
        cluster_page.close_info_popup()
        cluster_page.table.check_pagination(second_page_item_amount=1)

    @pytest.mark.smoke()
    @pytest.mark.usefixtures("create_community_cluster")
    def test_check_cluster_list_page_action_run(self, app_fs):
        """Test action run from the button in the cluster row on /cluster page"""
        params = {"action_name": "test_action", "expected_state": "installed"}
        cluster_page = ClusterListPage(app_fs.driver, app_fs.adcm.url).open()
        row = cluster_page.table.get_all_rows()[0]
        with cluster_page.wait_cluster_state_change(row):
            cluster_page.run_action_in_cluster_row(row, params["action_name"])
        with allure.step("Check cluster state has changed"):
            wait_and_assert_ui_info(
                {"state": params["expected_state"]},
                wrap_in_dict("state", cluster_page.get_cluster_state_from_row),
                get_info_kwargs={'row': row},
            )
        with allure.step("Check success cluster job"):
            assert (
                cluster_page.header.get_success_job_amount_from_header() == "1"
            ), "There should be 1 success cluster job in header"

    @pytest.mark.smoke()
    def test_check_cluster_list_page_import_run(self, create_import_cluster_with_service, app_fs):
        """Test import run from the button in the cluster row on /cluster page"""
        cluster, _, _, _ = create_import_cluster_with_service
        cluster_page = ClusterListPage(app_fs.driver, app_fs.adcm.url).open()
        row = cluster_page.get_row_by_cluster_name(CLUSTER_NAME)
        cluster_page.click_import_btn_in_row(row)
        import_page = ClusterImportPage(app_fs.driver, app_fs.adcm.url, cluster.id)
        import_page.wait_page_is_opened()
        with allure.step("Check import on import page"):
            assert len(import_page.get_import_items()) == 1, "Cluster import page should contain 1 import"

    @pytest.mark.smoke()
    def test_check_cluster_list_page_open_cluster_config(self, app_fs, create_community_cluster):
        """Test cluster config open from the button in the cluster row on /cluster page"""
        cluster_page = ClusterListPage(app_fs.driver, app_fs.adcm.url).open()
        row = cluster_page.table.get_all_rows()[0]
        cluster_page.click_config_button_in_row(row)
        ClusterConfigPage(app_fs.driver, app_fs.adcm.url, create_community_cluster.id).wait_page_is_opened()

    @pytest.mark.smoke()
    def test_check_cluster_list_page_open_cluster_main(self, app_fs, create_community_cluster):
        """Test cluster page open from the button in the cluster row on /cluster page"""
        cluster_page = ClusterListPage(app_fs.driver, app_fs.adcm.url).open()
        row = cluster_page.table.get_all_rows()[0]
        cluster_page.click_cluster_name_in_row(row)
        ClusterMainPage(app_fs.driver, app_fs.adcm.url, create_community_cluster.id).wait_page_is_opened()

    @pytest.mark.smoke()
    @pytest.mark.usefixtures("create_community_cluster")
    def test_check_cluster_list_page_delete_cluster(self, app_fs):
        """Test delete cluster from the button in the cluster row on /cluster page"""
        cluster_page = ClusterListPage(app_fs.driver, app_fs.adcm.url).open()
        row = cluster_page.table.get_all_rows()[0]
        with cluster_page.table.wait_rows_change():
            cluster_page.delete_cluster_by_row(row)
        with allure.step("Check there are no rows"):
            assert len(cluster_page.table.get_all_rows()) == 0, "Cluster table should be empty"


class TestClusterMainPage:
    """Tests for the /cluster/{}/main page"""

    @pytest.mark.smoke()
    def test_open_by_tab_cluster_main_page(self, app_fs, create_community_cluster):
        """Test open /cluter/{}/main page from left menu"""
        cluster_config_page = ClusterConfigPage(app_fs.driver, app_fs.adcm.url, create_community_cluster.id).open()
        cluster_main_page = cluster_config_page.open_main_tab()
        cluster_main_page.check_all_elements()

    def test_check_cluster_admin_page_open_by_toolbar(self, app_fs, create_community_cluster):
        """Test open admin/intro page from cluster toolbar"""
        cluster_main_page = ClusterMainPage(app_fs.driver, app_fs.adcm.url, create_community_cluster.id).open()
        cluster_main_page.toolbar.click_admin_link()
        AdminIntroPage(app_fs.driver, app_fs.adcm.url).wait_page_is_opened()

    def test_check_cluster_main_page_open_by_toolbar(self, app_fs, create_community_cluster):
        """Test open /cluter/{}/main page from cluster toolbar"""
        params = {"cluster_list_name": "CLUSTERS"}
        cluster_main_page = ClusterMainPage(app_fs.driver, app_fs.adcm.url, create_community_cluster.id).open()
        cluster_main_page.toolbar.click_link_by_name(params["cluster_list_name"])
        ClusterListPage(app_fs.driver, app_fs.adcm.url).wait_page_is_opened()
        cluster_import_page = ClusterImportPage(app_fs.driver, app_fs.adcm.url, create_community_cluster.id).open()
        cluster_import_page.toolbar.click_link_by_name(CLUSTER_NAME)
        cluster_main_page.wait_page_is_opened()

    def test_run_upgrade_on_cluster_page_by_toolbar(self, sdk_client_fs, app_fs):
        """Test run upgrade cluster from the /cluster/{}/main page toolbar"""
        params = {
            "upgrade_cluster_name": "upgrade cluster",
            "upgrade": "upgrade 2",
            "state": "upgradated",
        }
        with allure.step("Create main cluster"):
            bundle = cluster_bundle(sdk_client_fs, BUNDLE_COMMUNITY)
            bundle.cluster_create(name=CLUSTER_NAME)
        with allure.step("Create cluster to upgrade"):
            bundle = cluster_bundle(sdk_client_fs, BUNDLE_UPGRADE)
            cluster_to_upgrade = bundle.cluster_create(name=params["upgrade_cluster_name"])
        main_page = ClusterMainPage(app_fs.driver, app_fs.adcm.url, cluster_to_upgrade.id).open()
        main_page.toolbar.run_upgrade(params["upgrade_cluster_name"], params["upgrade"])
        with allure.step("Check that cluster has been upgraded"):
            cluster_page = ClusterListPage(app_fs.driver, app_fs.adcm.url).open()
            row = cluster_page.get_row_by_cluster_name(params["upgrade_cluster_name"])
            assert (
                cluster_page.get_cluster_state_from_row(row) == params["state"]
            ), f"Cluster state should be {params['state']}"

    def test_check_cluster_run_action_on_cluster_page_by_toolbar(self, app_fs, create_community_cluster):
        """Test run action from the /cluster/{}/main page toolbar"""
        params = {"action_name": "long_action"}
        cluster_main_page = ClusterMainPage(app_fs.driver, app_fs.adcm.url, create_community_cluster.id).open()
        cluster_main_page.toolbar.run_action(CLUSTER_NAME, params["action_name"])
        with allure.step("Check success job"):
            assert (
                cluster_main_page.header.get_in_progress_job_amount_from_header() == "1"
            ), "There should be 1 in progress job in header"


class TestClusterServicePage:
    """Tests for the /cluster/{}/service page"""

    @pytest.mark.smoke()
    def test_check_cluster_service_page_open_by_tab(self, app_fs, create_community_cluster):
        """Test open /cluter/{}/service page from left menu"""
        cluster_config_page = ClusterConfigPage(app_fs.driver, app_fs.adcm.url, create_community_cluster.id).open()
        cluster_service_page = cluster_config_page.open_services_tab()
        cluster_service_page.check_all_elements()

    @pytest.mark.smoke()
    def test_check_create_and_open_service_page_from_cluster_page(self, app_fs, create_community_cluster):
        """Test add service and open service page from cluster/{}/service page"""
        params = {"service_name": "test_service - 1.2"}
        cluster_service_page = ClusterServicesPage(app_fs.driver, app_fs.adcm.url, create_community_cluster.id).open()
        cluster_service_page.add_service_by_name(params["service_name"])
        service_row = cluster_service_page.table.get_all_rows()[0]
        service_row.click()
        ServiceMainPage(app_fs.driver, app_fs.adcm.url, create_community_cluster.id, 1).wait_page_is_opened()

    def test_concerns_from_cluster_list_page(self, sdk_client_fs: ADCMClient, app_fs):
        """Test click on concern from cluster list page"""
        params = {"concern_object_name": CLUSTER_NAME}
        bundle = cluster_bundle(sdk_client_fs, BUNDLE_REQUIRED_FIELDS)
        cluster = bundle.cluster_create(name=CLUSTER_NAME)
        cluster_list_page = ClusterListPage(app_fs.driver, app_fs.adcm.url).open()
        row = cluster_list_page.table.get_all_rows()[0]
        cluster_list_page.click_on_concern_by_object_name(row, params["concern_object_name"])
        ClusterMainPage(app_fs.driver, app_fs.adcm.url, cluster.id).wait_page_is_opened()

    def test_concerns_from_from_service_list_page(self, sdk_client_fs: ADCMClient, app_fs):
        """Test click on concern from cluster/{}/service page"""
        params = {"concern_object_name": SERVICE_NAME}
        bundle = cluster_bundle(sdk_client_fs, BUNDLE_REQUIRED_FIELDS)
        cluster = bundle.cluster_create(name=CLUSTER_NAME).service_add(name=SERVICE_NAME)
        cluster_service_page = ClusterServicesPage(app_fs.driver, app_fs.adcm.url, cluster.id).open()
        row = cluster_service_page.table.get_all_rows()[0]
        cluster_service_page.click_on_concern_by_object_name(row, params["concern_object_name"])
        ServiceMainPage(app_fs.driver, app_fs.adcm.url, cluster.id, 1).wait_page_is_opened()

    @params.including_https
    @pytest.mark.smoke()
    def test_check_actions_from_service_list_page(self, app_fs, create_community_cluster_with_service):
        """Test run action from the row on cluster/{}/service page"""
        params = {"action_name": "test_action", "expected_state": "installed"}

        cluster, _ = create_community_cluster_with_service
        cluster_service_page = ClusterServicesPage(app_fs.driver, app_fs.adcm.url, cluster.id).open()
        row = cluster_service_page.table.get_all_rows()[0]
        with cluster_service_page.wait_service_state_change(row):
            cluster_service_page.run_action_in_service_row(row, params["action_name"])
        with allure.step("Check service state has changed"):
            assert (
                cluster_service_page.get_service_state_from_row(row) == params["expected_state"]
            ), f"Cluster state should be {params['expected_state']}"
        with allure.step("Check success service job"):
            assert (
                cluster_service_page.header.get_success_job_amount_from_header() == "1"
            ), "There should be 1 success service job in header"

    def test_check_service_list_page_import_run(self, app_fs, create_import_cluster_with_service):
        """Test run import from the row on cluster/{}/service page"""
        cluster, service, _, _ = create_import_cluster_with_service
        cluster_service_page = ClusterServicesPage(app_fs.driver, app_fs.adcm.url, cluster.id).open()
        row = cluster_service_page.table.get_all_rows()[0]
        cluster_service_page.click_import_btn_in_row(row)
        import_page = ServiceImportPage(app_fs.driver, app_fs.adcm.url, cluster.id, service.id)
        import_page.wait_page_is_opened()
        with allure.step("Check import on import page"):
            assert len(import_page.get_import_items()) == 1, "Service import page should contain 1 import"

    def test_check_service_list_page_open_service_config(self, app_fs, create_community_cluster_with_service):
        """Test open service config from the row on cluster/{}/service page"""
        cluster, service = create_community_cluster_with_service
        cluster_service_page = ClusterServicesPage(app_fs.driver, app_fs.adcm.url, cluster.id).open()
        row = cluster_service_page.table.get_all_rows()[0]
        cluster_service_page.click_config_btn_in_row(row)
        ServiceConfigPage(app_fs.driver, app_fs.adcm.url, cluster.id, service.id).wait_page_is_opened()

    def test_check_pagination_on_service_list_page(self, sdk_client_fs: ADCMClient, app_fs):
        """Test pagination on cluster/{}/service page"""
        bundle = cluster_bundle(sdk_client_fs, BUNDLE_WITH_SERVICES)
        cluster = bundle.cluster_create(name=CLUSTER_NAME)
        cluster_service_page = ClusterServicesPage(app_fs.driver, app_fs.adcm.url, cluster.id).open()
        cluster_service_page.add_service_by_name(service_name="All")
        cluster_service_page.table.check_pagination(second_page_item_amount=2)


class TestClusterHostPage:
    """Tests for the /cluster/{}/host page"""

    @pytest.mark.smoke()
    def test_required_fields_from_cluster_host_page(self, app_fs, create_community_cluster_with_service):
        """Test fields on cluster/{}/host page"""
        cluster, _ = create_community_cluster_with_service
        cluster_main_page = ClusterMainPage(app_fs.driver, app_fs.adcm.url, cluster.id).open()
        cluster_main_page.open_hosts_tab()
        cluster_host_page = ClusterHostPage(app_fs.driver, app_fs.adcm.url, cluster.id)
        cluster_host_page.wait_page_is_opened()
        cluster_host_page.check_all_elements()

    @pytest.mark.smoke()
    @pytest.mark.parametrize("bundle_archive", [utils.get_data_dir(__file__, "provider")], indirect=True)
    def test_create_host_and_hostprovider_from_cluster_host_page(
        self, app_fs, bundle_archive, create_community_cluster_with_service
    ):
        """Test create host and hostprovider from cluster/{}/host page"""
        cluster, _ = create_community_cluster_with_service
        cluster_host_page = ClusterHostPage(app_fs.driver, app_fs.adcm.url, cluster.id).open()
        cluster_host_page.wait_page_is_opened()
        cluster_host_page.click_add_host_btn(is_not_first_host=False)
        new_provider_name = cluster_host_page.host_popup.create_provider_and_host(bundle_archive, HOST_NAME)
        expected_values = {
            'fqdn': HOST_NAME,
            'provider': new_provider_name,
            'cluster': None,
            'state': 'created',
        }
        wait_and_assert_ui_info(
            expected_values,
            cluster_host_page.get_host_info_from_row,
            get_info_kwargs={'table_has_cluster_column': False},
        )

    @pytest.mark.smoke()
    @pytest.mark.usefixtures("upload_and_create_provider")
    def test_create_host_from_cluster_host_page(self, app_fs, create_community_cluster_with_service):
        """Test create host from cluster/{}/host page"""
        expected_values = {
            'fqdn': HOST_NAME,
            'provider': PROVIDER_NAME,
            'cluster': None,
            'state': 'created',
        }
        cluster, _ = create_community_cluster_with_service
        cluster_host_page = ClusterHostPage(app_fs.driver, app_fs.adcm.url, cluster.id).open()
        cluster_host_page.wait_page_is_opened()
        cluster_host_page.click_add_host_btn(is_not_first_host=False)
        cluster_host_page.host_popup.create_host(HOST_NAME)
        wait_and_assert_ui_info(
            expected_values,
            cluster_host_page.get_host_info_from_row,
            get_info_kwargs={'table_has_cluster_column': False},
        )
        host_row = cluster_host_page.table.get_all_rows()[0]
        cluster_host_page.click_on_host_name_in_host_row(host_row)
        HostMainPage(app_fs.driver, app_fs.adcm.url, cluster.id, 1).wait_page_is_opened()

    @pytest.mark.usefixtures('create_host')
    def test_create_host_error_from_cluster_host_page(self, app_fs, create_community_cluster_with_service):
        """Test create host from cluster/{}/host page error"""
        cluster, _ = create_community_cluster_with_service
        cluster_host_page = ClusterHostPage(app_fs.driver, app_fs.adcm.url, cluster.id).open()
        cluster_host_page.wait_page_is_opened()
        cluster_host_page.close_info_popup()
        cluster_host_page.click_add_host_btn()
        cluster_host_page.host_popup.create_host(HOST_NAME)
        with allure.step("Check error message"):
            assert (
                cluster_host_page.get_info_popup_text() == '[ CONFLICT ] HOST_CONFLICT -- duplicate host'
            ), "No message about host duplication"

    @pytest.mark.parametrize('provider_bundle', [PROVIDER_WITH_ISSUE_NAME], indirect=True)
    def test_open_host_concern_from_cluster_host_page(self, app_fs, create_community_cluster_with_host):
        """Test open host concern from cluster/{}/host page"""
        cluster, host = create_community_cluster_with_host
        params = {"concern_object_name": host.fqdn}
        cluster_host_page = ClusterHostPage(app_fs.driver, app_fs.adcm.url, cluster.id).open()
        cluster_host_page.wait_page_is_opened()
        row = cluster_host_page.table.get_all_rows()[0]
        cluster_host_page.click_on_concern_by_object_name(row, params["concern_object_name"])
        HostMainPage(app_fs.driver, app_fs.adcm.url, host.id).wait_page_is_opened()

    def test_host_action_run_from_cluster(self, app_fs, create_community_cluster_with_host):
        """Test host action run from cluster/{}/host page"""
        params = {"action_name": "test_action", "expected_state": "installed"}
        cluster, _ = create_community_cluster_with_host
        cluster_host_page = ClusterHostPage(app_fs.driver, app_fs.adcm.url, cluster.id).open()
        row = cluster_host_page.table.get_all_rows()[0]
        with cluster_host_page.wait_host_state_change(row):
            cluster_host_page.run_action_in_host_row(row, params["action_name"])
        with allure.step("Check host state has changed"):
            assert (
                cluster_host_page.get_host_state_from_row(row) == params["expected_state"]
            ), f"Cluster state should be {params['expected_state']}"
        with allure.step("Check success host job"):
            assert (
                cluster_host_page.header.get_success_job_amount_from_header() == "1"
            ), "There should be 1 success host job in header"

    def test_check_delete_host_from_cluster_host_page(self, app_fs, create_community_cluster_with_host):
        """Test host delete from cluster/{}/host page"""
        cluster, _ = create_community_cluster_with_host
        cluster_host_page = ClusterHostPage(app_fs.driver, app_fs.adcm.url, cluster.id).open()
        row = cluster_host_page.table.get_all_rows()[0]
        with cluster_host_page.table.wait_rows_change():
            cluster_host_page.delete_host_by_row(row)
        with allure.step("Check there are no rows"):
            assert len(cluster_host_page.table.get_all_rows()) == 0, "Host table should be empty"

    def test_delete_linked_host_from_cluster_components_page(
        self, app_fs, create_community_cluster_with_host_and_service
    ):
        """Test host with component delete from cluster/{}/host page"""
        params = {"message": "[ CONFLICT ] HOST_CONFLICT -- Host #1 has component(s)"}
        cluster, host = create_community_cluster_with_host_and_service
        cluster.hostcomponent_set((host, cluster.service(name=SERVICE_NAME).component(name=COMPONENT_NAME)))
        cluster_host_page = ClusterHostPage(app_fs.driver, app_fs.adcm.url, cluster.id).open()
        row = cluster_host_page.table.get_all_rows()[0]
        cluster_host_page.delete_host_by_row(row)
        with allure.step("Check error message"):
            assert cluster_host_page.get_info_popup_text() == params["message"], "No error message"

    def test_open_host_config_from_cluster_host_page(self, app_fs, create_community_cluster_with_host):
        """Test open host config from cluster/{}/host page"""
        cluster, host = create_community_cluster_with_host
        cluster_host_page = ClusterHostPage(app_fs.driver, app_fs.adcm.url, cluster.id).open()
        row = cluster_host_page.table.get_all_rows()[0]
        cluster_host_page.click_config_btn_in_row(row)
        HostConfigPage(app_fs.driver, app_fs.adcm.url, cluster.id, host.id).wait_page_is_opened()

    def test_check_pagination_on_cluster_host_page(self, app_fs, upload_and_create_provider, create_community_cluster):
        """Test pagination on cluster/{}/host page"""
        cluster = create_community_cluster
        provider = upload_and_create_provider
        host_count = 11
        with allure.step(f'Create {host_count} hosts'):
            for i in range(host_count):
                host = provider.host_create(f"{HOST_NAME}_{i}")
                cluster.host_add(host)
        cluster_host_page = ClusterHostPage(app_fs.driver, app_fs.adcm.url, 1).open()
        cluster_host_page.table.check_pagination(1)


class TestClusterComponentsPage:
    """Tests for the /cluster/{}/component page"""

    @pytest.mark.smoke()
    def test_check_cluster_components_page_open_by_tab(self, app_fs, create_community_cluster):
        """Test open /cluter/{}/component page from left menu"""
        cluster_config_page = ClusterConfigPage(app_fs.driver, app_fs.adcm.url, create_community_cluster.id).open()
        cluster_components_page = cluster_config_page.open_components_tab()
        cluster_components_page.check_all_elements()

    def test_check_cluster_components_page_open_service_page(self, app_fs, create_community_cluster):
        """Test open /cluter/{}/service from /cluter/{}/component"""
        cluster_components_page = ClusterComponentsPage(
            app_fs.driver, app_fs.adcm.url, create_community_cluster.id
        ).open()
        cluster_components_page.click_service_page_link()
        ClusterServicesPage(app_fs.driver, app_fs.adcm.url, create_community_cluster.id).wait_page_is_opened()

    def test_check_cluster_components_page_open_hosts_page(self, app_fs, create_community_cluster):
        """Test open /cluter/{}/host from /cluter/{}/component"""
        cluster_components_page = ClusterComponentsPage(
            app_fs.driver, app_fs.adcm.url, create_community_cluster.id
        ).open()
        cluster_components_page.click_hosts_page_link()
        ClusterHostPage(app_fs.driver, app_fs.adcm.url, create_community_cluster.id).wait_page_is_opened()

    @pytest.mark.parametrize("bundle_archive", [utils.get_data_dir(__file__, "provider")], indirect=True)
    def test_check_cluster_components_page_create_host(self, app_fs, bundle_archive, create_community_cluster):
        """Test add host from /cluter/{}/component"""
        cluster_components_page = ClusterComponentsPage(
            app_fs.driver, app_fs.adcm.url, create_community_cluster.id
        ).open()
        cluster_components_page.click_add_host_btn()
        cluster_components_page.host_popup.create_provider_and_host(bundle_path=bundle_archive, fqdn=HOST_NAME)
        host_row = cluster_components_page.get_host_rows()[0]
        check_components_host_info(cluster_components_page.get_row_info(host_row), HOST_NAME, "0")

    @pytest.mark.smoke()
    def test_check_cluster_components_page_create_components(
        self, app_fs, create_community_cluster_with_host_and_service
    ):
        """Test distribution of components on hosts"""
        params = {"message": "Successfully saved."}
        cluster, _ = create_community_cluster_with_host_and_service
        cluster_components_page = ClusterComponentsPage(app_fs.driver, app_fs.adcm.url, cluster.id).open()
        host_row = cluster_components_page.find_host_row_by_name(HOST_NAME)
        component_row = cluster_components_page.find_component_row_by_name(COMPONENT_NAME)
        cluster_components_page.click_host(host_row)
        cluster_components_page.click_component(component_row)

        cluster_components_page.close_info_popup()
        cluster_components_page.click_save_btn()
        with allure.step("Check that host and component are linked"):
            assert cluster_components_page.get_info_popup_text() == params["message"], "No message about success"
            host_row = cluster_components_page.get_host_rows()[0]
            check_components_host_info(cluster_components_page.get_row_info(host_row), HOST_NAME, "1")
            component_row = cluster_components_page.get_components_rows()[0]
            check_components_host_info(cluster_components_page.get_row_info(component_row), COMPONENT_NAME, "1")

    def test_check_cluster_components_page_restore_components(
        self, app_fs, create_community_cluster_with_host_and_service
    ):
        """Test restore components to hosts distribution"""
        cluster, _ = create_community_cluster_with_host_and_service
        cluster_components_page = ClusterComponentsPage(app_fs.driver, app_fs.adcm.url, cluster.id).open()
        host_row = cluster_components_page.find_host_row_by_name(HOST_NAME)
        component_row = cluster_components_page.find_component_row_by_name(COMPONENT_NAME)
        cluster_components_page.click_host(host_row)
        cluster_components_page.click_component(component_row)

        cluster_components_page.close_info_popup()
        cluster_components_page.click_restore_btn()
        with allure.step("Check that host and component are not linked"):
            host_row = cluster_components_page.get_host_rows()[0]
            check_components_host_info(cluster_components_page.get_row_info(host_row), HOST_NAME, "0")
            component_row = cluster_components_page.get_components_rows()[0]
            check_components_host_info(cluster_components_page.get_row_info(component_row), COMPONENT_NAME, "0")

    def test_check_cluster_components_page_delete_host_from_component(
        self, app_fs, create_community_cluster_with_host_and_service
    ):
        """Test delete component from host"""
        cluster, _ = create_community_cluster_with_host_and_service
        cluster_components_page = ClusterComponentsPage(app_fs.driver, app_fs.adcm.url, cluster.id).open()
        host_row = cluster_components_page.find_host_row_by_name(HOST_NAME)
        component_row = cluster_components_page.find_component_row_by_name(COMPONENT_NAME)

        cluster_components_page.click_host(host_row)
        cluster_components_page.click_component(component_row)
        cluster_components_page.click_save_btn()

        cluster_components_page.click_number_in_component(component_row)
        cluster_components_page.delete_related_item_in_row_by_name(component_row, HOST_NAME)

        with allure.step("Check that host and component are not linked"):
            host_row = cluster_components_page.get_host_rows()[0]
            check_components_host_info(cluster_components_page.get_row_info(host_row), HOST_NAME, "0")
            component_row = cluster_components_page.get_components_rows()[0]
            check_components_host_info(cluster_components_page.get_row_info(component_row), COMPONENT_NAME, "0")

    def test_add_few_hosts_to_component_on_cluster_components_page(self, sdk_client_fs, app_fs, create_host):
        """Test not all components distributed over hosts"""
        with allure.step("Create cluster with service and host"):
            bundle = cluster_bundle(sdk_client_fs, BUNDLE_WITH_SERVICES)
            cluster = bundle.cluster_create(name=CLUSTER_NAME)
            cluster.service_add(name=f"{SERVICE_NAME}_1")
            cluster.host_add(create_host)

        cluster_components_page = ClusterComponentsPage(app_fs.driver, app_fs.adcm.url, cluster.id).open()
        host_row = cluster_components_page.find_host_row_by_name(HOST_NAME)
        component_row = cluster_components_page.find_component_row_by_name(COMPONENT_NAME)

        cluster_components_page.click_host(host_row)
        cluster_components_page.click_component(component_row)
        with allure.step("Check that save button is disabled when not all required amount of hosts are linked"):
            assert cluster_components_page.check_that_save_btn_disabled(), "Save button should be disabled"

    def test_warning_on_cluster_components_page(self, app_fs, sdk_client_fs):
        """Test components warning !"""

        with allure.step("Create cluster and add service"):
            bundle = cluster_bundle(sdk_client_fs, BUNDLE_WITH_REQUIRED_COMPONENT)
            cluster = bundle.cluster_create(name=CLUSTER_NAME)
            cluster.service_add(name=SERVICE_NAME)
        cluster_components_page = ClusterComponentsPage(app_fs.driver, app_fs.adcm.url, cluster.id).open()
        cluster_components_page.config.check_hostcomponents_warn_icon_on_left_menu()
        cluster_components_page.toolbar.check_warn_button(
            tab_name=CLUSTER_NAME, expected_warn_text=['Test cluster has an issue with host-component mapping']
        )


class TestClusterConfigPage:
    """Tests for the /cluster/{}/config page"""

    def test_cluster_config_page_open_by_tab(self, app_fs, create_community_cluster):
        """Test open /cluster/{}/config from left menu"""
        cluster_main_page = ClusterMainPage(app_fs.driver, app_fs.adcm.url, create_community_cluster.id).open()
        cluster_config_page = cluster_main_page.open_config_tab()
        cluster_config_page.check_all_elements()

    def test_filter_config_on_cluster_config_page(self, app_fs, create_community_cluster):
        """Test config filtration on cluster/{}/config page"""
        params = {"search_param": "str_param", "group_name": "core-site"}
        cluster_config_page = ClusterConfigPage(app_fs.driver, app_fs.adcm.url, create_community_cluster.id).open()
        with cluster_config_page.config.wait_rows_change():
            cluster_config_page.config.search(params["search_param"])
        with allure.step(f"Check that rows are filtered by {params['search_param']}"):
            config_rows = cluster_config_page.config.get_all_config_rows()
            assert len(config_rows) == 1, "Rows are not filtered: there should be 1 row"
            assert (
                cluster_config_page.config.get_config_row_info(config_rows[0]).name == f"{params['search_param']}:"
            ), f"Name should be {params['search_param']}"
        with cluster_config_page.config.wait_rows_change():
            cluster_config_page.config.clear_search_input()
        with allure.step("Check that rows are not filtered"):
            config_rows = cluster_config_page.config.get_all_config_rows()
            assert len(config_rows) == 4, "Rows are filtered: there should be 4 row"
        with cluster_config_page.config.wait_rows_change(expected_rows_amount=2):
            cluster_config_page.config.click_on_group(params["group_name"])

    def test_save_custom_config_on_cluster_config_page(self, app_fs, create_cluster_with_all_config_fields):
        """Test config save on cluster/{}/config page"""

        params = {
            "row_value_new": "test",
            "config_name_new": "test_name",
            "config_name_old": "init",
            "group_name": "group",
        }

        cluster_config_page = ClusterConfigPage(
            app_fs.driver, app_fs.adcm.url, create_cluster_with_all_config_fields.id
        ).open()
        config_rows = cluster_config_page.config.get_all_config_rows()
        with allure.step("Change value in float type on cluster config page"):
            cluster_config_page.config.type_in_field_with_few_inputs(
                row=config_rows[0], values=[random.randint(10, 20)], clear=True
            )
        with allure.step("Change value in boolean type on cluster config page"):
            cluster_config_page.config.click_boolean_checkbox(config_rows[1])
        with allure.step("Change value in int type on cluster config page"):
            cluster_config_page.config.type_in_field_with_few_inputs(
                row=config_rows[2], values=[random.randint(20, 30)], clear=True
            )
        with allure.step("Change value in password type on cluster config page"):
            cluster_config_page.config.type_in_field_with_few_inputs(
                row=config_rows[3], values=[params["row_value_new"], params["row_value_new"]], clear=True
            )
        with allure.step("Change value in string type on cluster config page"):
            cluster_config_page.config.type_in_field_with_few_inputs(
                row=config_rows[4], values=[params["row_value_new"]], clear=True
            )
        with allure.step("Change value in list type on cluster config page"):
            cluster_config_page.config.type_in_field_with_few_inputs(
                row=config_rows[5],
                values=[params["row_value_new"], params["row_value_new"], params["row_value_new"]],
                clear=True,
            )
        with allure.step("Change value in text type on cluster config page"):
            cluster_config_page.config.type_in_field_with_few_inputs(
                row=config_rows[6], values=[params["row_value_new"]], clear=True
            )
        with allure.step("Deactivate group on cluster config page"):
            cluster_config_page.config.expand_or_close_group(params["group_name"], expand=False)
        with allure.step("Change value in structure type on cluster config page"):
            cluster_config_page.config.type_in_field_with_few_inputs(
                row=config_rows[11], values=["1", params["row_value_new"], "2", params["row_value_new"]], clear=True
            )
        with allure.step("Change value in map type on cluster config page"):
            cluster_config_page.config.type_in_field_with_few_inputs(
                row=config_rows[12],
                values=[
                    params["row_value_new"],
                    params["row_value_new"],
                    params["row_value_new"],
                    params["row_value_new"],
                ],
                clear=True,
            )
        with allure.step("Change value in secrettext type on cluster config page"):
            cluster_config_page.config.type_in_field_with_few_inputs(
                row=config_rows[13], values=[params["row_value_new"]], clear=True
            )
        with allure.step("Change value in json type on cluster config page"):
            cluster_config_page.config.type_in_field_with_few_inputs(row=config_rows[14], values=[f'{{}}'], clear=True)

        cluster_config_page.config.set_description(params["config_name_new"])
        cluster_config_page.config.save_config()
        cluster_config_page.config.compare_versions(params["config_name_old"])
        with allure.step("Check row history on cluster config page"):
            rows_with_history = cluster_config_page.config.get_all_config_rows()
            with allure.step("Check history value in float type on cluster config page"):
                cluster_config_page.config.wait_history_row_with_value(rows_with_history[0], "0.1")
            with allure.step("Check history value in boolean type on cluster config page"):
                cluster_config_page.config.wait_history_row_with_value(rows_with_history[1], "true")
            with allure.step("Check history value in int type on cluster config page"):
                cluster_config_page.config.wait_history_row_with_value(rows_with_history[2], "16")
            with allure.step("Check history value in string type on cluster config page"):
                cluster_config_page.config.wait_history_row_with_value(rows_with_history[4], "string")
            with allure.step("Check history value in list type on cluster config page"):
                cluster_config_page.config.wait_history_row_with_value(
                    rows_with_history[5], '["/dev/rdisk0s1","/dev/rdisk0s2","/dev/rdisk0s3"]'
                )
            with allure.step("Check history value in text type on cluster config page"):
                cluster_config_page.config.wait_history_row_with_value(rows_with_history[6], 'file content')
            with allure.step("Check group in not active on cluster config page"):
                cluster_config_page.config.check_group_is_active(params["group_name"], is_active=False)
            with allure.step("Check history value in structure type on cluster config page"):
                cluster_config_page.config.wait_history_row_with_value(
                    rows_with_history[9], '[{"code":1,"country":"Test1"},{"code":2,"country":"Test2"}]'
                )
            with allure.step("Check history value in map type on cluster config page"):
                cluster_config_page.config.wait_history_row_with_value(
                    rows_with_history[10], '{"age":"24","name":"Joe","sex":"m"}'
                )
            with allure.step("Change value in secrettext type on cluster config page"):
                cluster_config_page.config.wait_history_row_with_value(rows_with_history[11], '****')
            with allure.step("Change value in json type on cluster config page"):
                cluster_config_page.config.wait_history_row_with_value(
                    rows_with_history[12], '{"age":"24","name":"Joe","sex":"m"}'
                )

    def test_reset_config_in_row_on_cluster_config_page(self, app_fs, create_community_cluster):
        """Test config reset on cluster/{}/config page"""
        params = {"row_name": "str_param", "row_value_new": "test", "row_value_old": "123", "config_name": "test_name"}
        cluster_config_page = ClusterConfigPage(app_fs.driver, app_fs.adcm.url, create_community_cluster.id).open()
        config_row = cluster_config_page.config.get_all_config_rows()[0]
        cluster_config_page.config.type_in_field_with_few_inputs(
            row=config_row, values=[params["row_value_new"]], clear=True
        )
        cluster_config_page.config.set_description(params["config_name"])
        cluster_config_page.config.save_config()

        config_row = cluster_config_page.config.get_all_config_rows()[0]
        cluster_config_page.config.reset_to_default(row=config_row)
        cluster_config_page.config.assert_input_value_is(
            expected_value=params["row_value_old"], display_name=params["row_name"]
        )

    def test_field_validation_on_cluster_config_page(self, app_fs, sdk_client_fs):
        """Test config fields validation on cluster/{}/config page"""
        params = {
            'pass_name': 'Important password',
            'req_name': 'Required item',
            'not_req_name': 'Just item',
            'wrong_value': 'test',
        }
        with allure.step("Create cluster"):
            bundle = cluster_bundle(sdk_client_fs, BUNDLE_WITH_REQUIRED_FIELDS)
            cluster = bundle.cluster_create(name=CLUSTER_NAME)
        cluster_config_page = ClusterConfigPage(app_fs.driver, app_fs.adcm.url, cluster.id).open()
        cluster_config_page.config.check_password_confirm_required(params['pass_name'])
        cluster_config_page.config.check_field_is_required(params['req_name'])
        config_row = cluster_config_page.config.get_all_config_rows()[0]
        cluster_config_page.config.type_in_field_with_few_inputs(row=config_row, values=[params['wrong_value']])
        cluster_config_page.config.check_field_is_invalid(params['not_req_name'])
        cluster_config_page.config.check_config_warn_icon_on_left_menu()
        cluster_config_page.toolbar.check_warn_button(
            tab_name=CLUSTER_NAME, expected_warn_text=['Test cluster has an issue with its config']
        )

    def test_field_validation_on_cluster_config_page_with_default_value(self, app_fs, sdk_client_fs):
        """Test config fields validation on /cluster/{}/service/{}/config page"""

        params = {'field_name': 'string', 'new_value': 'test', "config_name": "test_name"}

        with allure.step("Create cluster"):
            bundle = cluster_bundle(sdk_client_fs, BUNDLE_DEFAULT_FIELDS)
            cluster = bundle.cluster_create(name=CLUSTER_NAME)
        cluster_config_page = ClusterConfigPage(app_fs.driver, app_fs.adcm.url, cluster.id).open()
        cluster_config_page.config.clear_field_by_keys(params['field_name'])
        cluster_config_page.config.check_field_is_required(params['field_name'])
<<<<<<< HEAD
        cluster_config_page.config.type_in_field_with_few_inputs(
            row=cluster_config_page.config.get_all_config_rows()[0],
            values=[params['new_value']],
=======
        cluster_config_page.config.type_in_config_field(
            params['new_value'], row=cluster_config_page.config.get_all_config_rows()[0]
>>>>>>> 100bf224
        )
        cluster_config_page.config.save_config()
        cluster_config_page.config.assert_input_value_is(
            expected_value=params["new_value"], display_name=params["field_name"]
        )

<<<<<<< HEAD
    def test_field_tooltips_on_cluster_config_page(self, app_fs, create_cluster_with_all_config_fields):
        """Test config fields tooltips on cluster/{}/config page"""

        cluster_config_page = ClusterConfigPage(
            app_fs.driver, app_fs.adcm.url, create_cluster_with_all_config_fields.id
        ).open()
=======
    def test_field_tooltips_on_cluster_config_page(self, app_fs, sdk_client_fs):
        """Test config fields tooltips on cluster/{}/config page"""

        with allure.step("Create cluster"):
            bundle = cluster_bundle(sdk_client_fs, BUNDLE_WITH_DESCRIPTION_FIELDS)
            cluster = bundle.cluster_create(name=CLUSTER_NAME)
        cluster_config_page = ClusterConfigPage(app_fs.driver, app_fs.adcm.url, cluster.id).open()
>>>>>>> 100bf224
        for item in CONFIG_ITEMS:
            cluster_config_page.config.check_text_in_tooltip(item, f"Test description {item}")


class TestClusterGroupConfigPage:
    """Tests for the cluster/{}/group_config page"""

    def test_open_by_tab_group_config_cluster_page(self, app_fs, create_community_cluster):
        """Test open cluster/{}/group_config from left menu"""

        cluster_main_page = ClusterMainPage(app_fs.driver, app_fs.adcm.url, create_community_cluster.id).open()
        cluster_groupconf_page = cluster_main_page.open_group_config_tab()
        cluster_groupconf_page.check_all_elements()

    def test_create_group_config_cluster(self, app_fs, create_community_cluster):
        """Test create group config on cluster/{}/group_config"""

        params = {
            'name': 'Test name',
            'description': 'Test description',
        }

        cluster_group_conf_page = ClusterGroupConfigPage(
            app_fs.driver, app_fs.adcm.url, create_community_cluster.id
        ).open()
        with cluster_group_conf_page.group_config.wait_rows_change(expected_rows_amount=1):
            cluster_group_conf_page.group_config.create_group(name=params['name'], description=params['description'])
        group_row = cluster_group_conf_page.group_config.get_all_config_rows()[0]
        with allure.step("Check created row in cluster"):
            group_info = cluster_group_conf_page.group_config.get_config_row_info(group_row)
            assert group_info == GroupConfigRowInfo(
                name=params['name'], description=params['description']
            ), "Row value differs in cluster groups"
        with cluster_group_conf_page.group_config.wait_rows_change(expected_rows_amount=0):
            cluster_group_conf_page.group_config.delete_row(group_row)

    def test_check_pagination_on_group_config_component_page(self, app_fs, create_community_cluster):
        """Test pagination on cluster/{}/group_config page"""

        group_conf_page = ClusterGroupConfigPage(app_fs.driver, app_fs.adcm.url, create_community_cluster.id).open()
        group_conf_page.group_config.create_few_groups(11)
        group_conf_page.table.check_pagination(second_page_item_amount=1)


class TestClusterStatusPage:
    """Tests for the /cluster/{}/status page"""

    def test_open_by_tab_cluster_status_page(self, app_fs, create_community_cluster):
        """Test open /cluster/{}/config from left menu"""
        cluster_main_page = ClusterMainPage(app_fs.driver, app_fs.adcm.url, create_community_cluster.id).open()
        cluster_status_page = cluster_main_page.open_status_tab()
        cluster_status_page.check_all_elements()

    def test_status_on_cluster_status_page(
        self, app_fs, adcm_fs, sdk_client_fs, create_community_cluster_with_host_and_service
    ):
        """Changes status on cluster/{}/status page"""
        one_successful = 'successful 1/1'
        one_negative = 'successful 0/1'

        success_status = [
            StatusRowInfo(True, CLUSTER_NAME, 'successful 2/2', SUCCESS_COLOR, None),
            StatusRowInfo(True, 'Hosts', one_successful, SUCCESS_COLOR, None),
            StatusRowInfo(True, None, None, None, 'test-host'),
            StatusRowInfo(True, 'Services', one_successful, SUCCESS_COLOR, None),
            StatusRowInfo(True, SERVICE_NAME, one_successful, SUCCESS_COLOR, None),
            StatusRowInfo(True, 'first', one_successful, SUCCESS_COLOR, None),
            StatusRowInfo(True, None, None, None, 'test-host'),
        ]
        host_negative_status = [
            StatusRowInfo(True, CLUSTER_NAME, 'successful 1/2', NEGATIVE_COLOR, None),
            StatusRowInfo(True, 'Hosts', one_negative, NEGATIVE_COLOR, None),
            StatusRowInfo(True, None, None, None, 'test-host'),
            StatusRowInfo(True, 'Services', one_successful, SUCCESS_COLOR, None),
            StatusRowInfo(True, SERVICE_NAME, one_successful, SUCCESS_COLOR, None),
            StatusRowInfo(True, 'first', one_successful, SUCCESS_COLOR, None),
            StatusRowInfo(True, None, None, None, 'test-host'),
        ]
        host_and_component_negative_status = [
            StatusRowInfo(True, CLUSTER_NAME, 'successful 0/2', NEGATIVE_COLOR, None),
            StatusRowInfo(True, 'Hosts', one_negative, NEGATIVE_COLOR, None),
            StatusRowInfo(True, None, None, None, 'test-host'),
            StatusRowInfo(True, 'Services', one_negative, NEGATIVE_COLOR, None),
            StatusRowInfo(True, SERVICE_NAME, one_negative, NEGATIVE_COLOR, None),
            StatusRowInfo(True, 'first', one_negative, NEGATIVE_COLOR, None),
            StatusRowInfo(True, None, None, None, 'test-host'),
        ]
        cluster, host = create_community_cluster_with_host_and_service
        cluster_component = cluster.service(name=SERVICE_NAME).component(name=COMPONENT_NAME)
        cluster.hostcomponent_set((host, cluster_component))
        cluster_status_page = ClusterStatusPage(app_fs.driver, app_fs.adcm.url, cluster.id).open()
        status_changer = ADCMObjectStatusChanger(sdk_client_fs, adcm_fs)
        with allure.step("Check positive status"):
            status_changer.enable_cluster(cluster)
            cluster_status_page.driver.refresh()
            cluster_status_page.compare_current_and_expected_state(success_status)
        with allure.step("Check negative status on host"):
            status_changer.set_host_negative_status(host)
            cluster_status_page.driver.refresh()
            cluster_status_page.compare_current_and_expected_state(host_negative_status)
        with allure.step("Check negative status on service"):
            status_changer.set_component_negative_status((host, cluster_component))
            cluster_status_page.driver.refresh()
            cluster_status_page.compare_current_and_expected_state(host_and_component_negative_status)
        with allure.step("Check collapse button"):
            with cluster_status_page.wait_rows_collapsed():
                cluster_status_page.click_collapse_all_btn()
            assert len(cluster_status_page.get_all_rows()) == 1, "Status rows should have been collapsed"


class TestClusterImportPage:
    """Tests for the /cluster/{}/import page"""

    def test_open_by_tab_cluster_import_page(self, app_fs, create_community_cluster):
        """Test open /cluster/{}/config from left menu"""
        cluster_main_page = ClusterMainPage(app_fs.driver, app_fs.adcm.url, create_community_cluster.id).open()
        cluster_status_page = cluster_main_page.open_import_tab()
        cluster_status_page.check_all_elements()

    def test_cluster_import_from_cluster_import_page(self, app_fs, create_import_cluster_with_service):
        """Test cluster import on cluster/{}/import page"""
        params = {"message": "Successfully saved"}
        cluster, _, _, _ = create_import_cluster_with_service
        import_page = ClusterImportPage(app_fs.driver, app_fs.adcm.url, cluster.id).open()
        import_item = import_page.get_import_items()[0]
        with allure.step("Check import on import page"):
            assert import_page.get_import_item_info(import_item) == ImportItemInfo(
                'Pre-uploaded Dummy cluster to import', 'Pre-uploaded Dummy cluster to import 2.5'
            ), "Text in import item changed"
        import_page.close_info_popup()
        import_page.click_checkbox_in_import_item(import_item)
        import_page.click_save_btn()
        with allure.step("Check that import is saved"):
            assert import_page.get_info_popup_text() == params["message"], "No message about success"
            assert import_page.is_chxb_in_item_checked(import_item), "Checkbox with import should have been checked"

    def test_warning_on_cluster_import_page(self, app_fs, sdk_client_fs):
        """Test import warning !"""

        with allure.step("Create cluster"):
            bundle = cluster_bundle(sdk_client_fs, BUNDLE_WITH_REQUIRED_IMPORT)
            cluster = bundle.cluster_create(name=CLUSTER_NAME)
        import_page = ClusterImportPage(app_fs.driver, app_fs.adcm.url, cluster.id).open()
        import_page.config.check_import_warn_icon_on_left_menu()
        import_page.toolbar.check_warn_button(
            tab_name=CLUSTER_NAME, expected_warn_text=['Test cluster has an issue with required import']
        )<|MERGE_RESOLUTION|>--- conflicted
+++ resolved
@@ -905,28 +905,14 @@
         cluster_config_page = ClusterConfigPage(app_fs.driver, app_fs.adcm.url, cluster.id).open()
         cluster_config_page.config.clear_field_by_keys(params['field_name'])
         cluster_config_page.config.check_field_is_required(params['field_name'])
-<<<<<<< HEAD
-        cluster_config_page.config.type_in_field_with_few_inputs(
-            row=cluster_config_page.config.get_all_config_rows()[0],
-            values=[params['new_value']],
-=======
         cluster_config_page.config.type_in_config_field(
             params['new_value'], row=cluster_config_page.config.get_all_config_rows()[0]
->>>>>>> 100bf224
         )
         cluster_config_page.config.save_config()
         cluster_config_page.config.assert_input_value_is(
             expected_value=params["new_value"], display_name=params["field_name"]
         )
 
-<<<<<<< HEAD
-    def test_field_tooltips_on_cluster_config_page(self, app_fs, create_cluster_with_all_config_fields):
-        """Test config fields tooltips on cluster/{}/config page"""
-
-        cluster_config_page = ClusterConfigPage(
-            app_fs.driver, app_fs.adcm.url, create_cluster_with_all_config_fields.id
-        ).open()
-=======
     def test_field_tooltips_on_cluster_config_page(self, app_fs, sdk_client_fs):
         """Test config fields tooltips on cluster/{}/config page"""
 
@@ -934,7 +920,6 @@
             bundle = cluster_bundle(sdk_client_fs, BUNDLE_WITH_DESCRIPTION_FIELDS)
             cluster = bundle.cluster_create(name=CLUSTER_NAME)
         cluster_config_page = ClusterConfigPage(app_fs.driver, app_fs.adcm.url, cluster.id).open()
->>>>>>> 100bf224
         for item in CONFIG_ITEMS:
             cluster_config_page.config.check_text_in_tooltip(item, f"Test description {item}")
 
