# Licensed under the Apache License, Version 2.0 (the "License");
# you may not use this file except in compliance with the License.
# You may obtain a copy of the License at
#
#      http://www.apache.org/licenses/LICENSE-2.0
#
# Unless required by applicable law or agreed to in writing, software
# distributed under the License is distributed on an "AS IS" BASIS,
# WITHOUT WARRANTIES OR CONDITIONS OF ANY KIND, either express or implied.
# See the License for the specific language governing permissions and
# limitations under the License.

import os

import allure
import pytest
from _pytest.fixtures import SubRequest
from adcm_client.objects import (
    ADCMClient,
    Bundle,
    Provider,
)
from adcm_pytest_plugin import utils

from tests.ui_tests.app.page.admin_intro.page import AdminIntroPage
from tests.ui_tests.app.page.cluster.page import (
    ClusterImportPage,
    ClusterConfigPage,
    ClusterMainPage,
    ClusterHostPage,
    ClusterServicesPage,
    ClusterComponentsPage,
    ComponentsHostRowInfo,
)
from tests.ui_tests.app.page.cluster_list.page import ClusterListPage
from tests.ui_tests.app.page.host.page import (
    HostMainPage,
    HostConfigPage,
)
from tests.ui_tests.app.page.service.page import (
    ServiceMainPage,
    ServiceConfigPage,
    ServiceImportPage,
)
from tests.ui_tests.utils import wait_and_assert_ui_info, check_host_value

BUNDLE_COMMUNITY = "cluster_community"
BUNDLE_ENTERPRISE = "cluster_enterprise"
BUNDLE_IMPORT = "cluster_to_import"
BUNDLE_UPGRADE = "upgradable_cluster"
BUNDLE_REQUIRED_FIELDS = "cluster_and_service_with_required_string"
BUNDLE_WITH_SERVICES = "cluster_with_services"
CLUSTER_NAME = "Test cluster"
SERVICE_NAME = "test_service"
PROVIDER_NAME = 'test_provider'
HOST_NAME = 'test-host'
PROVIDER_WITH_ISSUE_NAME = 'provider_with_issue'
COMPONENT_NAME = "first"
BUNDLE_WITH_REQUIRED_FIELDS = "cluster_required_fields"


# pylint: disable=redefined-outer-name,no-self-use
pytestmark = pytest.mark.usefixtures("login_to_adcm_over_api")


@pytest.fixture()
def create_community_cluster(sdk_client_fs: ADCMClient):
    bundle = cluster_bundle(sdk_client_fs, BUNDLE_COMMUNITY)
    return bundle.cluster_create(name=CLUSTER_NAME)


@pytest.fixture()
def _create_community_cluster_with_service(sdk_client_fs: ADCMClient):
    bundle = cluster_bundle(sdk_client_fs, BUNDLE_COMMUNITY)
    bundle.cluster_create(name=CLUSTER_NAME).service_add(name=SERVICE_NAME)


@pytest.fixture()
def _create_import_cluster_with_service(sdk_client_fs: ADCMClient):
    params = {
        "import_cluster_name": "Import cluster",
        "import_service_name": "Pre-uploaded Dummy service to import",
    }
    with allure.step("Create main cluster"):
        bundle = cluster_bundle(sdk_client_fs, BUNDLE_COMMUNITY)
        bundle.cluster_create(name=CLUSTER_NAME).service_add(name=SERVICE_NAME)
    with allure.step("Create cluster to import"):
        bundle = cluster_bundle(sdk_client_fs, BUNDLE_IMPORT)
        bundle.cluster_create(name=params["import_cluster_name"]).service_add(name=params["import_service_name"])


@allure.step("Upload cluster bundle")
def cluster_bundle(sdk_client_fs: ADCMClient, data_dir_name: str) -> Bundle:
    return sdk_client_fs.upload_from_fs(os.path.join(utils.get_data_dir(__file__), data_dir_name))


@pytest.fixture(params=["provider"])
@allure.title("Upload provider bundle")
def provider_bundle(request: SubRequest, sdk_client_fs: ADCMClient) -> Bundle:
    return sdk_client_fs.upload_from_fs(os.path.join(utils.get_data_dir(__file__), request.param))


@pytest.fixture()
@allure.title("Create provider from uploaded bundle")
def upload_and_create_provider(provider_bundle) -> Provider:
    return provider_bundle.provider_create(PROVIDER_NAME)


@pytest.fixture()
def _create_community_cluster_with_host(sdk_client_fs: ADCMClient, create_host):
    bundle = cluster_bundle(sdk_client_fs, BUNDLE_COMMUNITY)
    bundle.cluster_create(name=CLUSTER_NAME).host_add(create_host)


@pytest.fixture()
def create_community_cluster_with_host_and_service(sdk_client_fs: ADCMClient, create_host):
    bundle = cluster_bundle(sdk_client_fs, BUNDLE_COMMUNITY)
    cluster = bundle.cluster_create(name=CLUSTER_NAME)
    cluster.service_add(name=SERVICE_NAME)
    cluster.host_add(create_host)
    return cluster, create_host


@pytest.fixture()
@allure.title("Create host")
def create_host(upload_and_create_provider):
    """Create default host using API"""
    provider = upload_and_create_provider
    return provider.host_create(HOST_NAME)


@allure.title("Check all values in host info")
def check_components_host_info(host_info: ComponentsHostRowInfo, name: str, components: str):
    """Check all values in host info"""
    check_host_value('name', host_info.name, name)
    check_host_value('components', host_info.components, components)


class TestClusterListPage:
    @pytest.mark.parametrize(
        "bundle_archive",
        [
            pytest.param(utils.get_data_dir(__file__, BUNDLE_COMMUNITY), id="community"),
            pytest.param(utils.get_data_dir(__file__, BUNDLE_ENTERPRISE), id="enterprise"),
        ],
        indirect=True,
    )
    def test_check_cluster_list_page_with_cluster_creating(self, app_fs, bundle_archive):
        edition = bundle_archive.split("cluster_")[2][:-4]
        cluster_params = {
            "bundle": f"test_cluster 1.5 {edition}",
            "description": "Test",
            "state": "created",
        }
        cluster_page = ClusterListPage(app_fs.driver, app_fs.adcm.url).open()
        with allure.step("Check no cluster rows"):
            assert len(cluster_page.table.get_all_rows()) == 0, "There should be no row with clusters"
        cluster_page.create_cluster(
            bundle_archive, cluster_params['description'], is_license=bool(edition == "enterprise")
        )
        with allure.step("Check uploaded cluster"):
            assert len(cluster_page.table.get_all_rows()) == 1, "There should be 1 row with cluster"
            uploaded_cluster = cluster_page.get_cluster_info_from_row(0)
            assert cluster_params['bundle'] == uploaded_cluster['bundle'], (
                f"Cluster bundle should be {cluster_params['bundle']} and " f"not {uploaded_cluster['bundle']}"
            )
            assert cluster_params['description'] == uploaded_cluster['description'], (
                f"Cluster description should be {cluster_params['description']} and "
                f"not {uploaded_cluster['description']}"
            )
            assert cluster_params['state'] == uploaded_cluster['state'], (
                f"Cluster state should be {cluster_params['state']} " f"and not {uploaded_cluster['state']}"
            )

    def test_check_cluster_list_page_pagination(self, sdk_client_fs: ADCMClient, app_fs):
        with allure.step("Create 11 clusters"):
            bundle = cluster_bundle(sdk_client_fs, BUNDLE_COMMUNITY)
            for i in range(11):
                bundle.cluster_create(name=f"Test cluster {i}")
        cluster_page = ClusterListPage(app_fs.driver, app_fs.adcm.url).open()
        cluster_page.close_info_popup()
        cluster_page.table.check_pagination(second_page_item_amount=1)

    @pytest.mark.usefixtures("create_community_cluster")
    def test_check_cluster_list_page_action_run(self, app_fs):
        params = {"action_name": "test_action", "expected_state": "installed"}
        cluster_page = ClusterListPage(app_fs.driver, app_fs.adcm.url).open()
        row = cluster_page.table.get_all_rows()[0]
        with cluster_page.wait_cluster_state_change(row):
            cluster_page.run_action_in_cluster_row(row, params["action_name"])
        with allure.step("Check cluster state has changed"):
            assert (
                cluster_page.get_cluster_state_from_row(row) == params["expected_state"]
            ), f"Cluster state should be {params['expected_state']}"
        with allure.step("Check success cluster job"):
            assert (
                cluster_page.header.get_success_job_amount_from_header() == "1"
            ), "There should be 1 success cluster job in header"

    @pytest.mark.usefixtures("_create_import_cluster_with_service")
    def test_check_cluster_list_page_import_run(self, app_fs):
        cluster_page = ClusterListPage(app_fs.driver, app_fs.adcm.url).open()
        row = cluster_page.get_row_by_cluster_name(CLUSTER_NAME)
        cluster_page.click_import_btn_in_row(row)
        import_page = ClusterImportPage(app_fs.driver, app_fs.adcm.url, 1)
        import_page.wait_page_is_opened()
        with allure.step("Check import on import page"):
            assert len(import_page.get_import_items()) == 1, "Cluster import page should contain 1 import"

    @pytest.mark.usefixtures("create_community_cluster")
    def test_check_cluster_list_page_open_cluster_config(self, app_fs):
        cluster_page = ClusterListPage(app_fs.driver, app_fs.adcm.url).open()
        row = cluster_page.table.get_all_rows()[0]
        cluster_page.click_config_button_in_row(row)
        ClusterConfigPage(app_fs.driver, app_fs.adcm.url, 1).wait_page_is_opened()

    @pytest.mark.usefixtures("create_community_cluster")
    def test_check_cluster_list_page_open_cluster_main(self, app_fs):
        cluster_page = ClusterListPage(app_fs.driver, app_fs.adcm.url).open()
        row = cluster_page.table.get_all_rows()[0]
        cluster_page.click_cluster_name_in_row(row)
        ClusterMainPage(app_fs.driver, app_fs.adcm.url, 1).wait_page_is_opened()

    @pytest.mark.usefixtures("create_community_cluster")
    def test_check_cluster_list_page_delete_cluster(self, app_fs):
        cluster_page = ClusterListPage(app_fs.driver, app_fs.adcm.url).open()
        row = cluster_page.table.get_all_rows()[0]
        with cluster_page.table.wait_rows_change():
            cluster_page.delete_cluster_by_row(row)
        with allure.step("Check there are no rows"):
            assert len(cluster_page.table.get_all_rows()) == 0, "Cluster table should be empty"


class TestClusterMainPage:
    @pytest.mark.usefixtures("create_community_cluster")
    def test_open_main_page_by_tab(self, app_fs):
        cluster_config_page = ClusterConfigPage(app_fs.driver, app_fs.adcm.url, 1).open()
        cluster_config_page.open_main_tab()
        cluster_main_page = ClusterMainPage(app_fs.driver, app_fs.adcm.url, 1)
        cluster_main_page.wait_page_is_opened()
        cluster_main_page.check_all_elements()

    @pytest.mark.usefixtures("create_community_cluster")
    def test_open_admin_page_by_toolbar(self, app_fs):
        cluster_main_page = ClusterMainPage(app_fs.driver, app_fs.adcm.url, 1).open()
        cluster_main_page.toolbar.click_admin_link()
        AdminIntroPage(app_fs.driver, app_fs.adcm.url).wait_page_is_opened()

    @pytest.mark.usefixtures("create_community_cluster")
    def test_open_main_page_by_toolbar(self, app_fs):
        params = {"cluster_list_name": "CLUSTERS"}
        cluster_main_page = ClusterMainPage(app_fs.driver, app_fs.adcm.url, 1).open()
        cluster_main_page.toolbar.click_link_by_name(params["cluster_list_name"])
        ClusterListPage(app_fs.driver, app_fs.adcm.url).wait_page_is_opened()
        cluster_import_page = ClusterImportPage(app_fs.driver, app_fs.adcm.url, 1).open()
        cluster_import_page.toolbar.click_link_by_name(CLUSTER_NAME)
        cluster_main_page.wait_page_is_opened()

    def test_run_upgrade_on_cluster_page_by_toolbar(self, sdk_client_fs, app_fs):
        params = {
            "upgrade_cluster_name": "upgrade cluster",
            "upgrade": "upgrade 2",
            "state": "upgradated",
        }
        with allure.step("Create main cluster"):
            bundle = cluster_bundle(sdk_client_fs, BUNDLE_COMMUNITY)
            bundle.cluster_create(name=CLUSTER_NAME)
        with allure.step("Create cluster to upgrade"):
            bundle = cluster_bundle(sdk_client_fs, BUNDLE_UPGRADE)
            bundle.cluster_create(name=params["upgrade_cluster_name"])
        main_page = ClusterMainPage(app_fs.driver, app_fs.adcm.url, 2).open()
        main_page.toolbar.run_upgrade(params["upgrade_cluster_name"], params["upgrade"])
        with allure.step("Check that cluster has been upgraded"):
            cluster_page = ClusterListPage(app_fs.driver, app_fs.adcm.url).open()
            row = cluster_page.get_row_by_cluster_name(params["upgrade_cluster_name"])
            assert (
                cluster_page.get_cluster_state_from_row(row) == params["state"]
            ), f"Cluster state should be {params['state']}"

    @pytest.mark.usefixtures("create_community_cluster")
    def test_run_action_on_cluster_page_by_toolbar(self, app_fs):
        params = {"action_name": "test_action"}
        cluster_main_page = ClusterMainPage(app_fs.driver, app_fs.adcm.url, 1).open()
        cluster_main_page.toolbar.run_action(CLUSTER_NAME, params["action_name"])
        with allure.step("Check success job"):
            assert (
                cluster_main_page.header.get_in_progress_job_amount_from_header() == "1"
            ), "There should be 1 in progress job in header"


class TestClusterServicePage:
    @pytest.mark.usefixtures("create_community_cluster")
    def test_cluster_service_page_open_by_tab(self, app_fs):
        cluster_config_page = ClusterConfigPage(app_fs.driver, app_fs.adcm.url, 1).open()
        cluster_config_page.open_services_tab()
        cluster_service_page = ClusterServicesPage(app_fs.driver, app_fs.adcm.url, 1)
        cluster_service_page.wait_page_is_opened()
        cluster_service_page.check_all_elements()

    @pytest.mark.usefixtures("create_community_cluster")
    def test_create_and_open_service_page_from_cluster_page(self, app_fs):
        params = {"service_name": "test_service - 1.2"}
        cluster_service_page = ClusterServicesPage(app_fs.driver, app_fs.adcm.url, 1).open()
        cluster_service_page.add_service_by_name(params["service_name"])
        service_row = cluster_service_page.table.get_all_rows()[0]
        service_row.click()
        ServiceMainPage(app_fs.driver, app_fs.adcm.url, 1, 1).wait_page_is_opened()

    def test_check_required_fields_from_cluster_list_page(self, sdk_client_fs: ADCMClient, app_fs):
        params = {"issue_name": "Configuration"}
        bundle = cluster_bundle(sdk_client_fs, BUNDLE_REQUIRED_FIELDS)
        bundle.cluster_create(name=CLUSTER_NAME)
        cluster_list_page = ClusterListPage(app_fs.driver, app_fs.adcm.url).open()
        row = cluster_list_page.table.get_all_rows()[0]
        cluster_list_page.click_on_issue_by_name(row, params["issue_name"])
        ClusterConfigPage(app_fs.driver, app_fs.adcm.url, 1).wait_page_is_opened()

    def test_check_required_fields_from_service_list_page(self, sdk_client_fs: ADCMClient, app_fs):
        params = {"issue_name": "Configuration"}
        bundle = cluster_bundle(sdk_client_fs, BUNDLE_REQUIRED_FIELDS)
        bundle.cluster_create(name=CLUSTER_NAME).service_add(name=SERVICE_NAME)
        cluster_service_page = ClusterServicesPage(app_fs.driver, app_fs.adcm.url, 1).open()
        row = cluster_service_page.table.get_all_rows()[0]
        cluster_service_page.click_on_issue_by_name(row, params["issue_name"])
        ServiceConfigPage(app_fs.driver, app_fs.adcm.url, 1, 1).wait_page_is_opened()

    @pytest.mark.usefixtures("_create_community_cluster_with_service")
    def test_check_actions_from_service_list_page(self, app_fs):
        params = {"action_name": "test_action", "expected_state": "installed"}
        cluster_service_page = ClusterServicesPage(app_fs.driver, app_fs.adcm.url, 1).open()
        row = cluster_service_page.table.get_all_rows()[0]
        with cluster_service_page.wait_service_state_change(row):
            cluster_service_page.run_action_in_service_row(row, params["action_name"])
        with allure.step("Check service state has changed"):
            assert (
                cluster_service_page.get_service_state_from_row(row) == params["expected_state"]
            ), f"Cluster state should be {params['expected_state']}"
        with allure.step("Check success service job"):
            assert (
                cluster_service_page.header.get_success_job_amount_from_header() == "1"
            ), "There should be 1 success service job in header"

    @pytest.mark.usefixtures("_create_import_cluster_with_service")
    def test_check_service_list_page_import_run(self, app_fs):
        cluster_service_page = ClusterServicesPage(app_fs.driver, app_fs.adcm.url, 1).open()
        row = cluster_service_page.table.get_all_rows()[0]
        cluster_service_page.click_import_btn_in_row(row)
        import_page = ServiceImportPage(app_fs.driver, app_fs.adcm.url, 1, 1)
        import_page.wait_page_is_opened()
        with allure.step("Check import on import page"):
            assert len(import_page.get_import_items()) == 1, "Service import page should contain 1 import"

    @pytest.mark.usefixtures("_create_community_cluster_with_service")
    def test_check_service_list_page_open_service_config(self, app_fs):
        cluster_service_page = ClusterServicesPage(app_fs.driver, app_fs.adcm.url, 1).open()
        row = cluster_service_page.table.get_all_rows()[0]
        cluster_service_page.click_config_btn_in_row(row)
        ServiceConfigPage(app_fs.driver, app_fs.adcm.url, 1, 1).wait_page_is_opened()

    def test_check_pagination_on_service_list_page(self, sdk_client_fs: ADCMClient, app_fs):
        bundle = cluster_bundle(sdk_client_fs, BUNDLE_WITH_SERVICES)
        bundle.cluster_create(name=CLUSTER_NAME)
        cluster_service_page = ClusterServicesPage(app_fs.driver, app_fs.adcm.url, 1).open()
        cluster_service_page.add_service_by_name(service_name="All")
        cluster_service_page.table.check_pagination(second_page_item_amount=2)


class TestClusterHostPage:
    @pytest.mark.usefixtures("_create_community_cluster_with_service")
    def test_check_required_fields_from_cluster_host_page(self, app_fs):
        cluster_main_page = ClusterMainPage(app_fs.driver, app_fs.adcm.url, 1).open()
        cluster_main_page.open_hosts_tab()
        cluster_host_page = ClusterHostPage(app_fs.driver, app_fs.adcm.url, 1)
        cluster_host_page.wait_page_is_opened()
        cluster_host_page.check_all_elements()

    @pytest.mark.parametrize("bundle_archive", [utils.get_data_dir(__file__, "provider")], indirect=True)
    @pytest.mark.usefixtures("_create_community_cluster_with_service")
<<<<<<< HEAD
    def test_create_host_and_hostprovider_from_cluster_host_page(self, app_fs, bundle_archive):
=======
    def test_check_create_host_and_hostprovider_from_cluster_host_page(self, app_fs, bundle_archive):
>>>>>>> 4056b52a
        cluster_host_page = ClusterHostPage(app_fs.driver, app_fs.adcm.url, 1).open()
        cluster_host_page.wait_page_is_opened()
        cluster_host_page.click_add_host_btn(is_not_first_host=False)
        new_provider_name = cluster_host_page.host_popup.create_provider_and_host(bundle_archive, HOST_NAME)
        expected_values = {
            'fqdn': HOST_NAME,
            'provider': new_provider_name,
            'cluster': None,
            'state': 'created',
        }
        wait_and_assert_ui_info(
            expected_values,
            cluster_host_page.get_host_info_from_row,
            get_info_kwargs={'table_has_cluster_column': False},
        )

    @pytest.mark.usefixtures("_create_community_cluster_with_service")
    @pytest.mark.usefixtures("upload_and_create_provider")
    def test_create_host_from_cluster_host_page(self, app_fs):
        expected_values = {
            'fqdn': HOST_NAME,
            'provider': PROVIDER_NAME,
            'cluster': None,
            'state': 'created',
        }
        cluster_host_page = ClusterHostPage(app_fs.driver, app_fs.adcm.url, 1).open()
        cluster_host_page.wait_page_is_opened()
        cluster_host_page.click_add_host_btn(is_not_first_host=False)
        cluster_host_page.host_popup.create_host(HOST_NAME)
        wait_and_assert_ui_info(
            expected_values,
            cluster_host_page.get_host_info_from_row,
            get_info_kwargs={'table_has_cluster_column': False},
        )
        host_row = cluster_host_page.table.get_all_rows()[0]
        cluster_host_page.click_on_host_name_in_host_row(host_row)
        HostMainPage(app_fs.driver, app_fs.adcm.url, 1, 1).wait_page_is_opened()

    @pytest.mark.usefixtures("_create_community_cluster_with_service")
    @pytest.mark.usefixtures('create_host')
    def test_creating_host_error_from_cluster_host_page(self, app_fs):
        cluster_host_page = ClusterHostPage(app_fs.driver, app_fs.adcm.url, 1).open()
        cluster_host_page.wait_page_is_opened()
        cluster_host_page.close_info_popup()
        cluster_host_page.click_add_host_btn()
        cluster_host_page.host_popup.create_host(HOST_NAME)
        with allure.step("Check error message"):
            assert (
                cluster_host_page.get_info_popup_text() == '[ CONFLICT ] HOST_CONFLICT -- duplicate host'
            ), "No message about host duplication"

    @pytest.mark.parametrize('provider_bundle', [PROVIDER_WITH_ISSUE_NAME], indirect=True)
<<<<<<< HEAD
    @pytest.mark.usefixtures("_create_community_cluster_with_host")
    def test_open_host_issue_from_cluster_host_page(self, app_fs, provider_bundle):
=======
    @pytest.mark.usefixtures("_create_community_cluster_with_host", "provider_bundle")
    def test_check_open_host_issue_from_cluster_host_page(self, app_fs):
>>>>>>> 4056b52a
        params = {"issue_name": "Configuration"}
        cluster_host_page = ClusterHostPage(app_fs.driver, app_fs.adcm.url, 1).open()
        cluster_host_page.wait_page_is_opened()
        row = cluster_host_page.table.get_all_rows()[0]
        cluster_host_page.click_on_issue_by_name(row, params["issue_name"])
        HostConfigPage(app_fs.driver, app_fs.adcm.url, 1, 1).wait_page_is_opened()

    @pytest.mark.usefixtures("_create_community_cluster_with_host")
    def test_host_action_run_from_cluster(self, app_fs):
        params = {"action_name": "test_action", "expected_state": "installed"}
        cluster_host_page = ClusterHostPage(app_fs.driver, app_fs.adcm.url, 1).open()
        row = cluster_host_page.table.get_all_rows()[0]
        with cluster_host_page.wait_host_state_change(row):
            cluster_host_page.run_action_in_host_row(row, params["action_name"])
        with allure.step("Check host state has changed"):
            assert (
                cluster_host_page.get_host_state_from_row(row) == params["expected_state"]
            ), f"Cluster state should be {params['expected_state']}"
        with allure.step("Check success host job"):
            assert (
                cluster_host_page.header.get_success_job_amount_from_header() == "1"
            ), "There should be 1 success host job in header"

    @pytest.mark.usefixtures("_create_community_cluster_with_host")
    def test_delete_host_from_cluster_host_page(self, app_fs):
        cluster_host_page = ClusterHostPage(app_fs.driver, app_fs.adcm.url, 1).open()
        row = cluster_host_page.table.get_all_rows()[0]
        with cluster_host_page.table.wait_rows_change():
            cluster_host_page.delete_host_by_row(row)
        with allure.step("Check there are no rows"):
            assert len(cluster_host_page.table.get_all_rows()) == 0, "Host table should be empty"

    def test_delete_linked_host_from_cluster_components_page(
        self, app_fs, create_community_cluster_with_host_and_service
    ):
        params = {"message": "[ CONFLICT ] HOST_CONFLICT -- Host #1 has component(s)"}
        cluster, host = create_community_cluster_with_host_and_service
        cluster.hostcomponent_set((host, cluster.service(name=SERVICE_NAME).component(name=COMPONENT_NAME)))
        cluster_host_page = ClusterHostPage(app_fs.driver, app_fs.adcm.url, 1).open()
        row = cluster_host_page.table.get_all_rows()[0]
        cluster_host_page.delete_host_by_row(row)
        with allure.step("Check error message"):
            assert cluster_host_page.get_info_popup_text() == params["message"], "No error message"

    @pytest.mark.usefixtures("_create_community_cluster_with_host")
    def test_open_host_config_from_cluster_host_page(self, app_fs):
        cluster_host_page = ClusterHostPage(app_fs.driver, app_fs.adcm.url, 1).open()
        row = cluster_host_page.table.get_all_rows()[0]
        cluster_host_page.click_config_btn_in_row(row)
        HostConfigPage(app_fs.driver, app_fs.adcm.url, 1, 1).wait_page_is_opened()

    def test_check_pagination_on_cluster_host_page(self, app_fs, upload_and_create_provider, create_community_cluster):
        cluster = create_community_cluster
        provider = upload_and_create_provider
        for i in range(11):
            host = provider.host_create(f"{HOST_NAME}_{i}")
            cluster.host_add(host)
        cluster_host_page = ClusterHostPage(app_fs.driver, app_fs.adcm.url, 1).open()
        cluster_host_page.table.check_pagination(1)


class TestClusterComponentsPage:
    @pytest.mark.usefixtures("create_community_cluster")
    def test_cluster_components_page_open_by_tab(self, app_fs):
        cluster_config_page = ClusterConfigPage(app_fs.driver, app_fs.adcm.url, 1).open()
        cluster_config_page.open_components_tab()
        cluster_components_page = ClusterComponentsPage(app_fs.driver, app_fs.adcm.url, 1)
        cluster_components_page.wait_page_is_opened()
        cluster_components_page.check_all_elements()

    @pytest.mark.usefixtures("create_community_cluster")
    def test_open_service_page_from_cluster_components_page(self, app_fs):
        cluster_components_page = ClusterComponentsPage(app_fs.driver, app_fs.adcm.url, 1).open()
        cluster_components_page.click_service_page_link()
        ClusterServicesPage(app_fs.driver, app_fs.adcm.url, 1).wait_page_is_opened()

    @pytest.mark.usefixtures("create_community_cluster")
    def test_open_hosts_page_from_cluster_components_page(self, app_fs):
        cluster_components_page = ClusterComponentsPage(app_fs.driver, app_fs.adcm.url, 1).open()
        cluster_components_page.click_hosts_page_link()
        ClusterHostPage(app_fs.driver, app_fs.adcm.url, 1).wait_page_is_opened()

    @pytest.mark.parametrize("bundle_archive", [utils.get_data_dir(__file__, "provider")], indirect=True)
    @pytest.mark.usefixtures("create_community_cluster")
    def test_create_host_on_cluster_components_page(self, app_fs, bundle_archive):
        cluster_components_page = ClusterComponentsPage(app_fs.driver, app_fs.adcm.url, 1).open()
        cluster_components_page.click_add_host_btn()
        cluster_components_page.host_popup.create_provider_and_host(bundle_path=bundle_archive, fqdn=HOST_NAME)
        host_row = cluster_components_page.get_host_rows()[0]
        check_components_host_info(cluster_components_page.get_row_info(host_row), HOST_NAME, "0")

    @pytest.mark.usefixtures("create_community_cluster_with_host_and_service")
    def test_create_components_on_cluster_components_page(self, app_fs):
        params = {"message": "Successfully saved."}
        cluster_components_page = ClusterComponentsPage(app_fs.driver, app_fs.adcm.url, 1).open()

        host_row = cluster_components_page.find_host_row_by_name(HOST_NAME)
        component_row = cluster_components_page.find_component_row_by_name(COMPONENT_NAME)
        cluster_components_page.click_host(host_row)
        cluster_components_page.click_component(component_row)

        cluster_components_page.close_info_popup()
        cluster_components_page.click_save_btn()
        with allure.step("Check that host and component are linked"):
            assert cluster_components_page.get_info_popup_text() == params["message"], "No message about success"
            host_row = cluster_components_page.get_host_rows()[0]
            check_components_host_info(cluster_components_page.get_row_info(host_row), HOST_NAME, "1")
            component_row = cluster_components_page.get_components_rows()[0]
            check_components_host_info(cluster_components_page.get_row_info(component_row), COMPONENT_NAME, "1")

    @pytest.mark.usefixtures("create_community_cluster_with_host_and_service")
    def test_restore_components_on_cluster_components_page(self, app_fs):
        cluster_components_page = ClusterComponentsPage(app_fs.driver, app_fs.adcm.url, 1).open()
        host_row = cluster_components_page.find_host_row_by_name(HOST_NAME)
        component_row = cluster_components_page.find_component_row_by_name(COMPONENT_NAME)
        cluster_components_page.click_host(host_row)
        cluster_components_page.click_component(component_row)

        cluster_components_page.close_info_popup()
        cluster_components_page.click_restore_btn()
        with allure.step("Check that host and component are not linked"):
            host_row = cluster_components_page.get_host_rows()[0]
            check_components_host_info(cluster_components_page.get_row_info(host_row), HOST_NAME, "0")
            component_row = cluster_components_page.get_components_rows()[0]
            check_components_host_info(cluster_components_page.get_row_info(component_row), COMPONENT_NAME, "0")

    @pytest.mark.usefixtures("create_community_cluster_with_host_and_service")
    def test_delete_host_from_component(self, app_fs):
        cluster_components_page = ClusterComponentsPage(app_fs.driver, app_fs.adcm.url, 1).open()
        host_row = cluster_components_page.find_host_row_by_name(HOST_NAME)
        component_row = cluster_components_page.find_component_row_by_name(COMPONENT_NAME)

        cluster_components_page.click_host(host_row)
        cluster_components_page.click_component(component_row)
        cluster_components_page.click_save_btn()

        cluster_components_page.click_number_in_component(component_row)
        cluster_components_page.delete_related_item_in_row_by_name(component_row, HOST_NAME)

        with allure.step("Check that host and component are not linked"):
            host_row = cluster_components_page.get_host_rows()[0]
            check_components_host_info(cluster_components_page.get_row_info(host_row), HOST_NAME, "0")
            component_row = cluster_components_page.get_components_rows()[0]
            check_components_host_info(cluster_components_page.get_row_info(component_row), COMPONENT_NAME, "0")

<<<<<<< HEAD
    def test_add_few_hosts_to_component_on_cluster_components_page(
        self, sdk_client_fs, app_fs, create_host
    ):
=======
    def test_check_cluster_components_page_add_few_hosts_to_component(self, sdk_client_fs, app_fs, create_host):
>>>>>>> 4056b52a
        with allure.step("Create cluster with service and host"):
            bundle = cluster_bundle(sdk_client_fs, BUNDLE_WITH_SERVICES)
            cluster = bundle.cluster_create(name=CLUSTER_NAME)
            cluster.service_add(name=f"{SERVICE_NAME}_1")
            cluster.host_add(create_host)

        cluster_components_page = ClusterComponentsPage(app_fs.driver, app_fs.adcm.url, 1).open()
        host_row = cluster_components_page.find_host_row_by_name(HOST_NAME)
        component_row = cluster_components_page.find_component_row_by_name(COMPONENT_NAME)

        cluster_components_page.click_host(host_row)
        cluster_components_page.click_component(component_row)
<<<<<<< HEAD
        with allure.step(
            "Check that save button is disabled when not all required amount of hosts are linked"
        ):
            assert (
                cluster_components_page.check_that_save_btn_disabled()
            ), "Save button should be disabled"


class TestClusterConfigPage:
    def test_cluster_config_page_open_by_tab(self, app_fs, create_community_cluster):
        cluster_main_page = ClusterMainPage(
            app_fs.driver, app_fs.adcm.url, create_community_cluster.id
        ).open()
        cluster_main_page.open_config_tab()
        cluster_config_page = ClusterConfigPage(app_fs.driver, app_fs.adcm.url, 1)
        cluster_config_page.wait_page_is_opened()
        cluster_config_page.check_all_elements()

    def test_filter_config_on_cluster_config_page(self, app_fs, create_community_cluster):
        params = {"search_param": "str_param", "group_name": "core-site"}
        cluster_config_page = ClusterConfigPage(
            app_fs.driver, app_fs.adcm.url, create_community_cluster.id
        ).open()
        with cluster_config_page.config.wait_rows_change():
            cluster_config_page.config.search(params["search_param"])
        with allure.step(f"Check that rows are filtered by {params['search_param']}"):
            config_rows = cluster_config_page.config.get_all_config_rows()
            assert len(config_rows) == 1, "Rows are not filtered: there should be 1 row"
            assert (
                cluster_config_page.config.get_config_row_info(config_rows[0]).name
                == f"{params['search_param']}:"
            ), f"Name should be {params['search_param']}"
        with cluster_config_page.config.wait_rows_change():
            cluster_config_page.config.clear_search_input()
        with allure.step("Check that rows are not filtered"):
            config_rows = cluster_config_page.config.get_all_config_rows()
            assert len(config_rows) == 4, "Rows are filtered: there should be 4 row"
        with cluster_config_page.config.wait_rows_change():
            cluster_config_page.config.click_on_group(params["group_name"])
        with allure.step("Check that groups are closed"):
            config_rows = cluster_config_page.config.get_all_config_rows()
            assert len(config_rows) == 2, "Groups are not closed: there should be 2 row"

    def test_save_custom_config_on_cluster_config_page(self, app_fs, create_community_cluster):
        params = {
            "row_value_new": "test",
            "row_value_old": "123",
            "config_name_new": "test_name",
            "config_name_old": "init",
        }
        cluster_config_page = ClusterConfigPage(
            app_fs.driver, app_fs.adcm.url, create_community_cluster.id
        ).open()
        config_row = cluster_config_page.config.get_all_config_rows()[0]
        cluster_config_page.config.type_in_config_field(
            row=config_row, value=params["row_value_new"], clear=True, adcm_test=None
        )

        cluster_config_page.config.set_description(params["config_name_new"])
        cluster_config_page.config.save_config()
        cluster_config_page.config.compare_current_to(params["config_name_old"])
        with allure.step("Check row history"):
            row_with_history = cluster_config_page.config.get_all_config_rows()[0]
            cluster_config_page.config.wait_history_row_with_value(
                row_with_history, params["row_value_old"]
            )

    def test_reset_config_in_row_on_cluster_config_page(self, app_fs, create_community_cluster):
        params = {"row_value_new": "test", "row_value_old": "123", "config_name": "test_name"}
        cluster_config_page = ClusterConfigPage(
            app_fs.driver, app_fs.adcm.url, create_community_cluster.id
        ).open()
        config_row = cluster_config_page.config.get_all_config_rows()[0]
        cluster_config_page.config.type_in_config_field(
            row=config_row, value=params["row_value_new"], clear=True, adcm_test=None
        )
        cluster_config_page.config.set_description(params["config_name"])
        cluster_config_page.config.save_config()

        cluster_config_page.config.reset_to_default(row=config_row)
        cluster_config_page.config.assert_input_value_is(
            expected_value=params["row_value_new"], row=config_row
        )

    def test_field_validation_on_cluster_config_page(self, app_fs, sdk_client_fs):
        params = {
            'pass_name': 'Important password',
            'req_name': 'Required item',
            'not_req_name': 'Just item',
            'wrong_value': 'test',
        }
        with allure.step("Create cluster"):
            bundle = cluster_bundle(sdk_client_fs, BUNDLE_WITH_REQUIRED_FIELDS)
            cluster = bundle.cluster_create(name=CLUSTER_NAME)
        cluster_config_page = ClusterConfigPage(app_fs.driver, app_fs.adcm.url, cluster.id).open()
        cluster_config_page.config.check_password_confirm_required(params['pass_name'])
        cluster_config_page.config.check_field_is_required(params['req_name'])
        config_row = cluster_config_page.config.get_all_config_rows()[0]
        cluster_config_page.config.type_in_config_field(params['wrong_value'], row=config_row)
        cluster_config_page.config.check_field_is_invalid(params['not_req_name'])
=======
        with allure.step("Check that save button is disabled when not all required amount of hosts are linked"):
            assert cluster_components_page.check_that_save_btn_disabled(), "Save button should be disabled"
>>>>>>> 4056b52a
<|MERGE_RESOLUTION|>--- conflicted
+++ resolved
@@ -376,11 +376,7 @@
 
     @pytest.mark.parametrize("bundle_archive", [utils.get_data_dir(__file__, "provider")], indirect=True)
     @pytest.mark.usefixtures("_create_community_cluster_with_service")
-<<<<<<< HEAD
     def test_create_host_and_hostprovider_from_cluster_host_page(self, app_fs, bundle_archive):
-=======
-    def test_check_create_host_and_hostprovider_from_cluster_host_page(self, app_fs, bundle_archive):
->>>>>>> 4056b52a
         cluster_host_page = ClusterHostPage(app_fs.driver, app_fs.adcm.url, 1).open()
         cluster_host_page.wait_page_is_opened()
         cluster_host_page.click_add_host_btn(is_not_first_host=False)
@@ -433,13 +429,8 @@
             ), "No message about host duplication"
 
     @pytest.mark.parametrize('provider_bundle', [PROVIDER_WITH_ISSUE_NAME], indirect=True)
-<<<<<<< HEAD
-    @pytest.mark.usefixtures("_create_community_cluster_with_host")
-    def test_open_host_issue_from_cluster_host_page(self, app_fs, provider_bundle):
-=======
     @pytest.mark.usefixtures("_create_community_cluster_with_host", "provider_bundle")
     def test_check_open_host_issue_from_cluster_host_page(self, app_fs):
->>>>>>> 4056b52a
         params = {"issue_name": "Configuration"}
         cluster_host_page = ClusterHostPage(app_fs.driver, app_fs.adcm.url, 1).open()
         cluster_host_page.wait_page_is_opened()
@@ -585,13 +576,9 @@
             component_row = cluster_components_page.get_components_rows()[0]
             check_components_host_info(cluster_components_page.get_row_info(component_row), COMPONENT_NAME, "0")
 
-<<<<<<< HEAD
     def test_add_few_hosts_to_component_on_cluster_components_page(
         self, sdk_client_fs, app_fs, create_host
     ):
-=======
-    def test_check_cluster_components_page_add_few_hosts_to_component(self, sdk_client_fs, app_fs, create_host):
->>>>>>> 4056b52a
         with allure.step("Create cluster with service and host"):
             bundle = cluster_bundle(sdk_client_fs, BUNDLE_WITH_SERVICES)
             cluster = bundle.cluster_create(name=CLUSTER_NAME)
@@ -604,13 +591,8 @@
 
         cluster_components_page.click_host(host_row)
         cluster_components_page.click_component(component_row)
-<<<<<<< HEAD
-        with allure.step(
-            "Check that save button is disabled when not all required amount of hosts are linked"
-        ):
-            assert (
-                cluster_components_page.check_that_save_btn_disabled()
-            ), "Save button should be disabled"
+        with allure.step("Check that save button is disabled when not all required amount of hosts are linked"):
+            assert cluster_components_page.check_that_save_btn_disabled(), "Save button should be disabled"
 
 
 class TestClusterConfigPage:
@@ -704,8 +686,4 @@
         cluster_config_page.config.check_field_is_required(params['req_name'])
         config_row = cluster_config_page.config.get_all_config_rows()[0]
         cluster_config_page.config.type_in_config_field(params['wrong_value'], row=config_row)
-        cluster_config_page.config.check_field_is_invalid(params['not_req_name'])
-=======
-        with allure.step("Check that save button is disabled when not all required amount of hosts are linked"):
-            assert cluster_components_page.check_that_save_btn_disabled(), "Save button should be disabled"
->>>>>>> 4056b52a
+        cluster_config_page.config.check_field_is_invalid(params['not_req_name'])