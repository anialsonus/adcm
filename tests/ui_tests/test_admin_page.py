# Licensed under the Apache License, Version 2.0 (the "License");
# you may not use this file except in compliance with the License.
# You may obtain a copy of the License at
#
#      http://www.apache.org/licenses/LICENSE-2.0
#
# Unless required by applicable law or agreed to in writing, software
# distributed under the License is distributed on an "AS IS" BASIS,
# WITHOUT WARRANTIES OR CONDITIONS OF ANY KIND, either express or implied.
# See the License for the specific language governing permissions and
# limitations under the License.

# pylint: disable=redefined-outer-name,no-self-use,too-few-public-methods

"""UI tests for /admin page"""

import os
from copy import deepcopy
from typing import (
    Tuple,
)

import allure
import pytest
from adcm_client.objects import (
    Bundle,
    Cluster,
    ADCMClient,
    Host,
    Service,
    Provider,
)
from adcm_pytest_plugin import utils
from adcm_pytest_plugin.utils import random_string

from tests.ui_tests.app.app import ADCMTest
from tests.ui_tests.app.page.admin.page import (
    AdminIntroPage,
    AdminUsersPage,
    AdminSettingsPage,
    AdminRolesPage,
    AdminGroupsPage,
    AdminRoleInfo,
    AdminGroupInfo,
    AdminPoliciesPage,
    AdminPolicyInfo,
)
from tests.ui_tests.app.page.cluster.page import ClusterConfigPage
from tests.ui_tests.app.page.component.page import ComponentConfigPage
from tests.ui_tests.app.page.host.page import HostConfigPage
from tests.ui_tests.app.page.login.page import LoginPage
from tests.ui_tests.app.page.provider.page import ProviderConfigPage
from tests.ui_tests.app.page.service.page import ServiceConfigPage
from tests.ui_tests.utils import expect_rows_amount_change

BUNDLE = "cluster_with_services"
CLUSTER_NAME = "test_cluster"
SERVICE_NAME = "test_service_1"
FIRST_COMPONENT_NAME = "first"
PROVIDER_NAME = 'test_provider'
HOST_NAME = 'test-host'
ERROR_MESSAGE = "[ FORBIDDEN ] You do not have permission to perform this action"

# !===== Fixtures =====!


@pytest.fixture()
# pylint: disable-next=unused-argument
def users_page(app_fs: ADCMTest) -> AdminUsersPage:
    """Get Admin Users Page"""
    return AdminUsersPage(app_fs.driver, app_fs.adcm.url).open()


@pytest.fixture()
# pylint: disable-next=unused-argument
def settings_page(app_fs: ADCMTest) -> AdminSettingsPage:
    """Get Admin Settings Page"""
    return AdminSettingsPage(app_fs.driver, app_fs.adcm.url).open()


@allure.step("Upload cluster bundle")
def cluster_bundle(sdk_client_fs: ADCMClient, data_dir_name: str) -> Bundle:
    """Upload cluster bundle"""

    return sdk_client_fs.upload_from_fs(os.path.join(utils.get_data_dir(__file__), data_dir_name))


@pytest.fixture()
def create_cluster_with_service(sdk_client_fs: ADCMClient) -> Tuple[Cluster, Service]:
    """Create cluster and add service"""

    bundle = cluster_bundle(sdk_client_fs, BUNDLE)
    cluster = bundle.cluster_create(name=CLUSTER_NAME)
    return cluster, cluster.service_add(name=SERVICE_NAME)


@pytest.fixture()
def create_cluster_with_component(
    create_cluster_with_service: Tuple[Cluster, Service], sdk_client_fs: ADCMClient
) -> Tuple[Cluster, Service, Host, Provider]:
    """Create cluster with component"""

    cluster, service = create_cluster_with_service
    provider_bundle = sdk_client_fs.upload_from_fs(os.path.join(utils.get_data_dir(__file__), 'provider'))
    provider = provider_bundle.provider_create('test_provider')
    host = provider.host_create('test-host')
    cluster.host_add(host)
    cluster.hostcomponent_set((host, service.component(name=FIRST_COMPONENT_NAME)))
    return cluster, service, host, provider


# !===== Tests =====!


@pytest.mark.usefixtures("login_to_adcm_over_api")
class TestAdminIntroPage:
    """Tests for the /admin/intro"""

    def test_open_by_tab_admin_intro_page(self, app_fs):
        """Test open /admin/intro from left menu"""

        users_page = AdminUsersPage(app_fs.driver, app_fs.adcm.url).open()
        intro_page = users_page.open_settings_menu()
        intro_page.check_all_elements()
        intro_page.check_admin_toolbar()


@pytest.mark.usefixtures("login_to_adcm_over_api")
class TestAdminSettingsPage:
    """Tests for the /admin/roles"""

    @pytest.mark.smoke()
    def test_open_by_tab_admin_settings_page(self, app_fs):
        """Test open /admin/settings from left menu"""

        intro_page = AdminIntroPage(app_fs.driver, app_fs.adcm.url).open()
        settings_page = intro_page.open_settings_menu()
        settings_page.check_all_elements()
        settings_page.check_admin_toolbar()

    @pytest.mark.full()
    def test_settings_filter(self, settings_page: AdminSettingsPage):
        """Apply different filters on Admin Settings page"""
        params = {
            'search_text': 'ADCM',
            'field_display_name': "ADCM's URL",
            'group': 'Global Options',
        }
        get_rows_func = settings_page.config.get_all_config_rows
        with allure.step(
            f'Search {params["search_text"]} and check {params["field_display_name"]} is presented after search'
        ):
            with expect_rows_amount_change(get_rows_func):
                settings_page.config.search(params['search_text'])
            settings_page.config.get_config_row(params["field_display_name"])
        with allure.step('Clear search'), expect_rows_amount_change(get_rows_func):
            settings_page.config.clear_search()
        with allure.step(
            f'Click on {params["group"]} group and check {params["field_display_name"]} '
            'is not presented after group roll up'
        ):
            with expect_rows_amount_change(get_rows_func):
                settings_page.config.click_on_group(params['group'])
            with pytest.raises(AssertionError):
                settings_page.config.get_config_row(params["field_display_name"])
        with allure.step(
            f'Click on {params["group"]} group and check {params["field_display_name"]} '
            'is presented after group expand'
        ):
            with expect_rows_amount_change(get_rows_func):
                settings_page.config.click_on_group(params['group'])
            settings_page.config.get_config_row(params["field_display_name"])

    @pytest.mark.full()
    def test_save_settings_with_different_name(self, settings_page: AdminSettingsPage):
        """Save settings with different name"""
        params = {'new_name': 'test_settings', 'field_display_name': 'client_id', 'field_value': '123'}
        settings_page.config.set_description(params['new_name'])
        with allure.step(f'Change value of field {params["field_display_name"]} to {params["field_value"]}'):
            config_field_row = settings_page.config.get_config_row(params['field_display_name'])
            settings_page.config.type_in_field_with_few_inputs(row=config_field_row, values=[params['field_value']])
        settings_page.config.save_config()
        settings_page.config.compare_versions(params['new_name'], 'init')
        with allure.step('Check history'):
            config_field_row = settings_page.config.get_config_row(params['field_display_name'])
            history = settings_page.config.get_history_in_row(config_field_row)
            assert len(history) == 1, f'History should has exactly one entry for field {params["field_display_name"]}'
            assert (actual_value := history[0]) == (expected_value := params['field_value']), (
                f'History entry for field {params["field_display_name"]} '
                f'should be {expected_value}, not {actual_value}'
            )

    @pytest.mark.full()
    def test_negative_values_in_adcm_config(self, settings_page: AdminSettingsPage):
        """Put negative numbers in the fields of ADCM settings"""
        params = (
            ('Log rotation from file system', -1, 'Field [Log rotation from file system] value cannot be less than 0!'),
            ('Log rotation from database', -1, 'Field [Log rotation from database] value cannot be less than 0!'),
            ('Forks', 0, 'Field [Forks] value cannot be less than 1!'),
        )

        for field, inappropriate_value, error_message in params:
            with allure.step(
                f'Set value {inappropriate_value} to field "{field}" and expect error message: {error_message}'
            ):
                config_row = settings_page.config.get_config_row(field)
                settings_page.scroll_to(config_row)
                settings_page.config.type_in_field_with_few_inputs(
                    row=config_row, values=[inappropriate_value], clear=True
                )
                settings_page.config.check_invalid_value_message(error_message)

    def test_reset_config(self, settings_page: AdminSettingsPage):
        """Change config field, save, reset"""
        params = {'field_display_name': 'client_id', 'init_value': '', 'changed_value': '123'}
        with allure.step(f'Set value of {params["field_display_name"]} to {params["changed_value"]}'):
            config_field_row = settings_page.config.get_config_row(params['field_display_name'])
            settings_page.config.type_in_field_with_few_inputs(row=config_field_row, values=[params['changed_value']])
        with allure.step('Save config'):
            settings_page.config.save_config()
            settings_page.config.assert_input_value_is(params['changed_value'], params['field_display_name'])
        with allure.step(f'Reset value of {params["field_display_name"]}'):
            config_field_row = settings_page.config.get_config_row(params['field_display_name'])
            settings_page.config.reset_to_default(config_field_row)
            settings_page.config.assert_input_value_is(params['init_value'], params['field_display_name'])


@pytest.mark.usefixtures("login_to_adcm_over_api")
class TestAdminUsersPage:
    """Tests for the /admin/users"""

    @pytest.mark.smoke()
    def test_open_by_tab_admin_users_page(self, app_fs):
        """Test open /admin/users from left menu"""

        intro_page = AdminIntroPage(app_fs.driver, app_fs.adcm.url).open()
        users_page = intro_page.open_users_menu()
        users_page.check_all_elements()
        users_page.check_admin_toolbar()

    def test_new_user_creation(self, users_page: AdminUsersPage):
        """Create new user, change password and login with new password"""

        params = {
            'username': 'testuser',
            'password': 'test_pass',
            'new_password': 'testtest',
            'first_name': 'First',
            'last_name': 'Last',
            'email': 'priv@et.ru',
        }
        users_page.create_user(
            params['username'], params['password'], params['first_name'], params['last_name'], params['email']
        )
        with allure.step(f'Check user {params["username"]} is listed in users list'):
            assert users_page.is_user_presented(params['username']), f'User {params["username"]} was not created'
        users_page.change_user_password(params['username'], params['new_password'])
        users_page.header.logout()
        with allure.step(f'Login as user {params["username"]} with password {params["new_password"]}'):
            login_page = LoginPage(users_page.driver, users_page.base_url)
            login_page.wait_page_is_opened()
            login_page.login_user(params['username'], params['new_password'])
        with allure.step('Check login was successful'):
            AdminIntroPage(users_page.driver, users_page.base_url).wait_page_is_opened(timeout=5)

    def test_delete_user(self, users_page: AdminUsersPage):
        """Create new user, delete it and check current user can't be deleted"""

        params = {
            'username': 'testuser',
            'password': 'test_pass',
            'current_user': 'admin',
            'first_name': 'First',
            'last_name': 'Last',
            'email': 'priv@et.ru',
        }
        users_page.check_delete_button_not_presented(params['current_user'])
        with allure.step(f'Create user {params["username"]}'):
            users_page.create_user(
                params['username'], params['password'], params['first_name'], params['last_name'], params['email']
            )
            assert users_page.is_user_presented(params['username']), f'User {params["username"]} was not created'
        with allure.step(f'Delete user {params["username"]}'):
            users_page.delete_user(params['username'])
            assert not users_page.is_user_presented(
                params['username']
            ), f'User {params["username"]} should not be in users list'

    def test_change_admin_password(self, users_page: AdminUsersPage):
        """Change admin password, login with new credentials"""

        params = {'username': 'admin', 'password': 'new_pass'}
        users_page.update_user_info(params['username'], first_name='Best', last_name='Admin')
        users_page.change_user_password(**params)
        users_page.driver.refresh()
        with allure.step('Check Login page is opened'):
            login_page = LoginPage(users_page.driver, users_page.base_url)
            login_page.wait_page_is_opened()
        login_page.login_user(**params)
        with allure.step('Check login was successful'):
            AdminIntroPage(users_page.driver, users_page.base_url).wait_page_is_opened(timeout=5)


@pytest.mark.usefixtures("login_to_adcm_over_api")
class TestAdminRolesPage:
    """Tests for the /admin/roles"""

    custom_role = AdminRoleInfo(
        name='Test_role_name',
        description='Test role description',
        permissions='Create provider, Create cluster, Create user, Remove policy',
    )

    @pytest.mark.smoke()
    def test_open_by_tab_admin_roles_page(self, app_fs):
        """Test open /admin/roles from left menu"""

        intro_page = AdminIntroPage(app_fs.driver, app_fs.adcm.url).open()
        roles_page = intro_page.open_roles_menu()
        roles_page.check_all_elements()
        # roles_page.check_default_roles()   https://arenadata.atlassian.net/browse/ADCM-2704
        with allure.step('Check that there are 4 default roles'):
            assert len(roles_page.table.get_all_rows()) == 4, "There should be 4 default roles"
        roles_page.check_admin_toolbar()

    def test_create_custom_role_on_roles_page(self, app_fs):
        """Test create a role on /admin/roles page"""

        page = AdminRolesPage(app_fs.driver, app_fs.adcm.url).open()
        page.create_role(self.custom_role.name, self.custom_role.description, self.custom_role.permissions)
        # page.check_default_roles()   https://arenadata.atlassian.net/browse/ADCM-2704
        page.check_custom_role(self.custom_role)

    @pytest.mark.full()
    def test_check_pagination_role_list_page(self, app_fs):
        """Test pagination on /admin/roles page"""

        page = AdminRolesPage(app_fs.driver, app_fs.adcm.url).open()
        with allure.step("Create 11 roles"):
            for _ in range(7):
                page.create_role(
                    f"{self.custom_role.name}_{random_string()}",
                    self.custom_role.description,
                    self.custom_role.permissions,
                )
        page.table.check_pagination(second_page_item_amount=1)

    def test_check_role_popup_on_roles_page(self, app_fs):
        """Test changing a role on /admin/roles page"""

        custom_role_changed = AdminRoleInfo(
            name='Test_another_name',
            description='Test role description 2',
            permissions='Upload bundle',
        )

        page = AdminRolesPage(app_fs.driver, app_fs.adcm.url).open()
        page.create_role(self.custom_role.name, self.custom_role.description, self.custom_role.permissions)
        page.open_role_by_name(self.custom_role.name)
        with allure.step("Check that update unavailable without the role name"):
            page.fill_role_name_in_role_popup(" ")
            page.check_save_button_disabled()
            page.check_field_error_in_role_popup('Role name is required.')
            page.check_field_error_in_role_popup('Role name too short.')
            page.fill_role_name_in_role_popup("")
            page.check_save_button_disabled()
            page.check_field_error_in_role_popup("Role name is required.")
            page.fill_role_name_in_role_popup("йй")
            page.check_field_error_in_role_popup("Role name is not correct.")
        with allure.step("Check that update unavailable without permissions"):
            page.remove_permissions_in_add_role_popup(permissions_to_remove=self.custom_role.permissions.split(", "))
            page.check_save_button_disabled()
            for permission in self.custom_role.permissions.split(", "):
                page.select_permission_in_add_role_popup(permission)
            page.remove_permissions_in_add_role_popup(permissions_to_remove=None, all_permissions=True)
            page.check_save_button_disabled()
        page.fill_role_name_in_role_popup(custom_role_changed.name)
        page.fill_description_in_role_popup(custom_role_changed.description)
        page.select_permission_in_add_role_popup(custom_role_changed.permissions)
        page.click_save_btn_in_role_popup()
        # page.check_default_roles()   https://arenadata.atlassian.net/browse/ADCM-2704
        page.check_custom_role(custom_role_changed)

    def test_delete_role_from_roles_page(self, app_fs):
        """Test delete custom role on /admin/roles page"""

        page = AdminRolesPage(app_fs.driver, app_fs.adcm.url).open()
        page.create_role(self.custom_role.name, self.custom_role.description, self.custom_role.permissions)
        page.select_all_roles()
        page.click_delete_button()
        # page.check_default_roles()   https://arenadata.atlassian.net/browse/ADCM-2704
        with allure.step('Check that role has been deleted'):
            assert len(page.table.get_all_rows()) == 4, "There should be 4 default roles"


@pytest.mark.usefixtures("login_to_adcm_over_api")
class TestAdminGroupsPage:
    """Tests for the /admin/groups"""

    custom_group = AdminGroupInfo(name='Test_group', description='Test description', users='admin')

    @pytest.mark.smoke()
    def test_open_by_tab_admin_groups_page(self, app_fs):
        """Test open /admin/groups from left menu"""

        intro_page = AdminIntroPage(app_fs.driver, app_fs.adcm.url).open()
        groups_page = intro_page.open_groups_menu()
        groups_page.check_all_elements()
        groups_page.check_admin_toolbar()

    def test_create_group_on_admin_groups_page(self, app_fs):
        """Test create a group on /admin/groups"""

        groups_page = AdminGroupsPage(app_fs.driver, app_fs.adcm.url).open()
        groups_page.create_custom_group(self.custom_group.name, self.custom_group.description, self.custom_group.users)
        current_groups = groups_page.get_all_groups()
        with allure.step('Check that there are 1 custom group'):
            assert len(current_groups) == 1, "There should be 1 group on the page"
            assert self.custom_group in current_groups, "Created group should be on the page"

    @pytest.mark.full()
    def test_check_pagination_groups_list_page(self, app_fs):
        """Test pagination on /admin/groups page"""

        page = AdminGroupsPage(app_fs.driver, app_fs.adcm.url).open()
        with allure.step("Create 11 groups"):
            for _ in range(11):
                page.create_custom_group(
                    f"{self.custom_group.name}_{random_string()}",
                    self.custom_group.description,
                    self.custom_group.users,
                )
        page.table.check_pagination(second_page_item_amount=1)

    def test_delete_group_from_groups_page(self, app_fs):
        """Test delete custom group on /admin/groups page"""

        page = AdminGroupsPage(app_fs.driver, app_fs.adcm.url).open()
        page.create_custom_group(self.custom_group.name, self.custom_group.description, self.custom_group.users)
        page.select_all_groups()
        page.click_delete_button()
        with allure.step('Check that group has been deleted'):
            assert len(page.table.get_all_rows()) == 0, "There should be 0 groups"


class TestAdminPolicyPage:
    """Tests for the /admin/policies"""

    custom_role_name = 'Test_Role'
    custom_policy = AdminPolicyInfo(
        name="Test policy name",
        description="Test policy description",
        role="ADCM User",
        users="admin, status",
        groups=None,
        objects=None,
    )

    @allure.step('Check custome policy')
    def check_custom_policy(self, policies_page, policy=None):
        """Check that there is only one created policy with expected params"""

        policy = policy or self.custom_policy
        current_policies = policies_page.get_all_policies()
        assert len(current_policies) == 1, "There should be 1 policy on the page"
        assert current_policies == [policy], "Created policy should be on the page"

    @pytest.mark.usefixtures("login_to_adcm_over_api")
    @pytest.mark.smoke()
    def test_open_by_tab_admin_policies_page(self, app_fs):
        """Test open /admin/policies from left menu"""

        intro_page = AdminIntroPage(app_fs.driver, app_fs.adcm.url).open()
        policies_page = intro_page.open_policies_menu()
        policies_page.check_all_elements()
        policies_page.check_admin_toolbar()

    @pytest.mark.usefixtures("login_to_adcm_over_api")
    def test_create_policy_on_admin_groups_page(self, app_fs):
        """Test create a group on /admin/policies"""

        policies_page = AdminPoliciesPage(app_fs.driver, app_fs.adcm.url).open()
        policies_page.create_policy(
            policy_name=self.custom_policy.name,
            description=self.custom_policy.description,
            role=self.custom_policy.role,
            users=self.custom_policy.users,
        )
        self.check_custom_policy(policies_page)

    @pytest.mark.usefixtures("login_to_adcm_over_api")
    @pytest.mark.full()
    def test_check_pagination_policy_list_page(self, app_fs):
        """Test pagination on /admin/policies page"""

        policies_page = AdminPoliciesPage(app_fs.driver, app_fs.adcm.url).open()
        with allure.step("Create 11 policies"):
            for i in range(11):
                policies_page.create_policy(
                    policy_name=f"{self.custom_policy.name}_{i}",
                    description=self.custom_policy.description,
                    role=self.custom_policy.role,
                    users=self.custom_policy.users,
                )
        policies_page.table.check_pagination(second_page_item_amount=1)

    @pytest.mark.usefixtures("login_to_adcm_over_api")
    def test_delete_policy_from_policies_page(self, app_fs):
        """Test delete custom group on /admin/policies page"""

        policies_page = AdminPoliciesPage(app_fs.driver, app_fs.adcm.url).open()
        policies_page.create_policy(
            policy_name=self.custom_policy.name,
            description=self.custom_policy.description,
            role=self.custom_policy.role,
            users=self.custom_policy.users,
        )
        policies_page.select_all_policies()
        policies_page.click_delete_button()
        with allure.step('Check that policy has been deleted'):
            assert len(policies_page.table.get_all_rows()) == 0, "There should be 0 policies on the page"

    @pytest.mark.usefixtures("login_to_adcm_over_api")
    @pytest.mark.parametrize(
        ("clusters", "services", "providers", "hosts", "parents", "role_name"),
        [
            (CLUSTER_NAME, None, None, None, None, 'View cluster configurations'),
            (None, SERVICE_NAME, None, None, CLUSTER_NAME, 'View service configurations'),
            (None, None, PROVIDER_NAME, None, None, 'View provider configurations'),
            (None, None, None, HOST_NAME, None, 'View host configurations'),
            (None, SERVICE_NAME, None, None, CLUSTER_NAME, 'View component configurations'),
            (CLUSTER_NAME, None, None, None, None, 'View cluster configurations, View service configurations'),
            (
                None,
                SERVICE_NAME,
                None,
                None,
                CLUSTER_NAME,
                'View cluster configurations, View service configurations, View component configurations, '
                'View host configurations',
            ),
            (None, None, PROVIDER_NAME, None, None, 'View provider configurations, View host configurations'),
            (None, None, None, HOST_NAME, None, 'View provider configurations, View host configurations'),
        ],
    )
    @pytest.mark.usefixtures('parents', 'create_cluster_with_component')
    def test_check_policy_popup_for_entities(
        self,
        sdk_client_fs,
        app_fs,
        clusters,
        services,
        providers,
        hosts,
        role_name,
    ):
        """Test creating policy"""

        custom_policy = deepcopy(self.custom_policy)
        custom_policy.role = self.custom_role_name
        custom_policy.objects = clusters or services or providers or hosts
        with allure.step("Create test role"):
            sdk_client_fs.role_create(
                name=self.custom_role_name,
                display_name=self.custom_role_name,
                child=[{"id": sdk_client_fs.role(name=r).id} for r in role_name.split(", ")],
            )
        policies_page = AdminPoliciesPage(app_fs.driver, app_fs.adcm.url).open()
        policies_page.create_policy(
            policy_name=custom_policy.name,
            description=custom_policy.description,
            role=custom_policy.role,
            users=custom_policy.users,
            clusters=clusters,
            services=services,
            parent=CLUSTER_NAME,
            providers=providers,
            hosts=hosts,
        )
<<<<<<< HEAD
        self.check_custom_policy(policies_page)

    def test_policy_permission_to_view_access_cluster(
        self, sdk_client_fs, app_fs, create_cluster_with_component, another_user
    ):
        """Test for the permissions to cluster."""

        cluster, *_ = create_cluster_with_component
        with allure.step("Create test role"):
            test_role = sdk_client_fs.role_create(
                name=self.custom_role_name,
                display_name=self.custom_role_name,
                child=[{"id": sdk_client_fs.role(name="View cluster configurations").id}],
            )
        with allure.step("Create test policy"):
            sdk_client_fs.policy_create(
                name="Test policy", role=test_role, user=[sdk_client_fs.user_list()[2]], objects=[cluster]
            )
        with allure.step("Create second cluster"):
            second_cluster = sdk_client_fs.bundle().cluster_create(name=f"{CLUSTER_NAME}_2")
        login_page = LoginPage(app_fs.driver, app_fs.adcm.url).open()
        login_page.login_user(**another_user)
        AdminIntroPage(app_fs.driver, app_fs.adcm.url).wait_page_is_opened()
        with allure.step("Check that user can view first cluster config"):
            cluster_config_page = ClusterConfigPage(app_fs.driver, app_fs.adcm.url, cluster.id).open()
            cluster_config_page.config.check_config_fields_visibility({"str_param", "int", "param1", "param2"})
        with allure.step("Check that user can not view second cluster config"):
            ClusterConfigPage(app_fs.driver, app_fs.adcm.url, second_cluster.id).open()
            admin_page = AdminIntroPage(app_fs.driver, app_fs.adcm.url)
            admin_page.wait_page_is_opened()

    def test_policy_permission_to_view_access_service(
        self, sdk_client_fs, app_fs, create_cluster_with_component, another_user
    ):
        """Test for the permissions to service."""

        cluster, service, host, provider = create_cluster_with_component
        with allure.step("Create test role"):
            test_role = sdk_client_fs.role_create(
                name=self.custom_role_name,
                display_name=self.custom_role_name,
                child=[{"id": sdk_client_fs.role(name="View service configurations").id}],
            )
        with allure.step("Create test policy"):
            sdk_client_fs.policy_create(
                name="Test policy", role=test_role, user=[sdk_client_fs.user_list()[2]], objects=[service]
            )
        with allure.step("Create second service"):
            second_service = cluster.service_add(name="test_service_2")
        login_page = LoginPage(app_fs.driver, app_fs.adcm.url).open()
        login_page.login_user(**another_user)
        AdminIntroPage(app_fs.driver, app_fs.adcm.url).wait_page_is_opened()
        with allure.step("Check that user can view first service config"):
            service_config_page = ServiceConfigPage(
                app_fs.driver, app_fs.adcm.url, cluster.id, service.service_id
            ).open()
            service_config_page.config.check_config_fields_visibility({"str_param", "int", "param1", "param2"})
        with allure.step("Check that user can not view second service config"):
            ServiceConfigPage(app_fs.driver, app_fs.adcm.url, cluster.id, second_service.service_id).open()
            admin_page = AdminIntroPage(app_fs.driver, app_fs.adcm.url)
            admin_page.wait_page_is_opened()
            assert admin_page.is_popup_presented_on_page(
                popup_text=ERROR_MESSAGE
            ), f"There are no error message {ERROR_MESSAGE}"

    def test_policy_permission_to_view_access_component(
        self, sdk_client_fs, app_fs, create_cluster_with_component, another_user
    ):
        """Test for the permissions to component."""

        cluster, service, host, provider = create_cluster_with_component
        with allure.step("Create test role"):
            test_role = sdk_client_fs.role_create(
                name=self.custom_role_name,
                display_name=self.custom_role_name,
                child=[{"id": sdk_client_fs.role(name="View component configurations").id}],
            )
        with allure.step("Create test policy"):
            sdk_client_fs.policy_create(
                name="Test policy", role=test_role, user=[sdk_client_fs.user_list()[2]], objects=[service]
            )
        with allure.step("Create second component"):
            second_service = cluster.service_add(name="test_service_2")
            cluster.hostcomponent_set(
                (host, service.component(name=FIRST_COMPONENT_NAME)), (host, second_service.component(name="second"))
            )
        login_page = LoginPage(app_fs.driver, app_fs.adcm.url).open()
        login_page.login_user(**another_user)
        AdminIntroPage(app_fs.driver, app_fs.adcm.url).wait_page_is_opened()
        with allure.step("Check that user can view first component config"):
            component_config_page = ComponentConfigPage(
                app_fs.driver, app_fs.adcm.url, cluster.id, service.service_id, 1
            ).open()
            component_config_page.config.check_config_fields_visibility({"str_param"})
        with allure.step("Check that user can not view second component config"):
            ComponentConfigPage(app_fs.driver, app_fs.adcm.url, cluster.id, second_service.service_id, 2).open()
            admin_page = AdminIntroPage(app_fs.driver, app_fs.adcm.url)
            admin_page.wait_page_is_opened()
            assert admin_page.is_popup_presented_on_page(
                popup_text=ERROR_MESSAGE
            ), f"There are no error message {ERROR_MESSAGE}"

    def test_policy_permission_to_view_access_provider(self, sdk_client_fs, app_fs, another_user):
        """Test for the permissions to provider."""

        provider_bundle = sdk_client_fs.upload_from_fs(os.path.join(utils.get_data_dir(__file__), 'provider'))
        provider = provider_bundle.provider_create('test_provider')
        with allure.step("Create test role"):
            test_role = sdk_client_fs.role_create(
                name=self.custom_role_name,
                display_name=self.custom_role_name,
                child=[{"id": sdk_client_fs.role(name="View provider configurations").id}],
            )
        with allure.step("Create test policy"):
            sdk_client_fs.policy_create(
                name="Test policy", role=test_role, user=[sdk_client_fs.user_list()[2]], objects=[provider]
            )
        with allure.step("Create second provider"):
            provider_bundle = sdk_client_fs.upload_from_fs(
                os.path.join(utils.get_data_dir(__file__), 'second_provider')
            )
            second_provider = provider_bundle.provider_create('second_test_provider')
        login_page = LoginPage(app_fs.driver, app_fs.adcm.url).open()
        login_page.login_user(**another_user)
        AdminIntroPage(app_fs.driver, app_fs.adcm.url).wait_page_is_opened()
        with allure.step("Check that user can view first provider config"):
            provider_config_page = ProviderConfigPage(app_fs.driver, app_fs.adcm.url, provider.id).open()
            provider_config_page.config.check_config_fields_visibility({"str_param"})
        with allure.step("Check that user can not view second provider config"):
            ProviderConfigPage(app_fs.driver, app_fs.adcm.url, second_provider.id).open()
            admin_page = AdminIntroPage(app_fs.driver, app_fs.adcm.url)
            admin_page.wait_page_is_opened()
            assert admin_page.is_popup_presented_on_page(
                popup_text=ERROR_MESSAGE
            ), f"There are no error message {ERROR_MESSAGE}"

    def test_policy_permission_to_view_access_host(self, sdk_client_fs, app_fs, another_user):
        """Test for the permissions to host."""

        provider_bundle = sdk_client_fs.upload_from_fs(os.path.join(utils.get_data_dir(__file__), 'provider'))
        provider = provider_bundle.provider_create('test_provider')
        host = provider.host_create('test-host')
        with allure.step("Create test role"):
            test_role = sdk_client_fs.role_create(
                name=self.custom_role_name,
                display_name=self.custom_role_name,
                child=[{"id": sdk_client_fs.role(name="View host configurations").id}],
            )
        with allure.step("Create test policy"):
            sdk_client_fs.policy_create(
                name="Test policy", role=test_role, user=[sdk_client_fs.user_list()[2]], objects=[host]
            )
        with allure.step("Create second host"):
            second_host = provider.host_create('test-host-2')
        login_page = LoginPage(app_fs.driver, app_fs.adcm.url).open()
        login_page.login_user(**another_user)
        AdminIntroPage(app_fs.driver, app_fs.adcm.url).wait_page_is_opened()
        with allure.step("Check that user can view first host config"):
            provider_config_page = HostConfigPage(app_fs.driver, app_fs.adcm.url, host.id).open()
            provider_config_page.config.check_config_fields_visibility({"str_param"})
        with allure.step("Check that user can not view second host config"):
            HostConfigPage(app_fs.driver, app_fs.adcm.url, second_host.id).open()
            admin_page = AdminIntroPage(app_fs.driver, app_fs.adcm.url)
            admin_page.wait_page_is_opened()
=======
        self.check_custom_policy(policies_page, policy=custom_policy)
>>>>>>> e7813b0d
<|MERGE_RESOLUTION|>--- conflicted
+++ resolved
@@ -577,8 +577,7 @@
             providers=providers,
             hosts=hosts,
         )
-<<<<<<< HEAD
-        self.check_custom_policy(policies_page)
+        self.check_custom_policy(policies_page, policy=custom_policy)
 
     def test_policy_permission_to_view_access_cluster(
         self, sdk_client_fs, app_fs, create_cluster_with_component, another_user
@@ -741,7 +740,4 @@
         with allure.step("Check that user can not view second host config"):
             HostConfigPage(app_fs.driver, app_fs.adcm.url, second_host.id).open()
             admin_page = AdminIntroPage(app_fs.driver, app_fs.adcm.url)
-            admin_page.wait_page_is_opened()
-=======
-        self.check_custom_policy(policies_page, policy=custom_policy)
->>>>>>> e7813b0d
+            admin_page.wait_page_is_opened()