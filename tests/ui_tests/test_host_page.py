# Licensed under the Apache License, Version 2.0 (the "License");
# you may not use this file except in compliance with the License.
# You may obtain a copy of the License at
#
#      http://www.apache.org/licenses/LICENSE-2.0
#
# Unless required by applicable law or agreed to in writing, software
# distributed under the License is distributed on an "AS IS" BASIS,
# WITHOUT WARRANTIES OR CONDITIONS OF ANY KIND, either express or implied.
# See the License for the specific language governing permissions and
# limitations under the License.
import os
from typing import (
    Any,
    List,
    Tuple,
    Optional,
)

import allure
import pytest
from _pytest.fixtures import SubRequest
from adcm_client.objects import (
    ADCMClient,
    Bundle,
    Provider,
    Cluster,
)
from adcm_pytest_plugin import utils

from tests.ui_tests.app.app import ADCMTest
from tests.ui_tests.app.helpers.locator import Locator
from tests.ui_tests.app.page.admin_intro.page import AdminIntroPage
from tests.ui_tests.app.page.common.base_page import BasePageObject
from tests.ui_tests.app.page.common.configuration.locators import CommonConfigMenu
from tests.ui_tests.app.page.host.locators import (
    HostLocators,
    HostActionsLocators,
)
from tests.ui_tests.app.page.host.page import (
    HostMainPage,
    HostActionsPage,
    HostConfigPage,
)
from tests.ui_tests.app.page.host_list.locators import HostListLocators
<<<<<<< HEAD
from tests.ui_tests.app.page.host_list.page import (
    HostListPage,
    HostRowInfo,
)
=======
from tests.ui_tests.app.page.host_list.page import HostListPage, HostRowInfo
from tests.ui_tests.utils import check_rows_amount
>>>>>>> 1275b713

# pylint: disable=W0621


# defaults
HOST_FQDN = 'best-host'
CLUSTER_NAME = 'Best Cluster Ever'
PROVIDER_NAME = 'Black Mark'

INIT_ACTION = 'Init'

# config fields
REGULAR_FIELD_ADCM_TEST = 'just_item/just_item'
REQUIRED_FIELD_ADCM_TEST = 'required_item/required_item'
PASSWORD_FIELD_ADCM_TEST = 'important_password'
ADVANCED_FIELD_ADCM_TEST = 'advanced_one'


@pytest.fixture(params=["provider"])
@allure.title("Upload provider bundle")
def provider_bundle(request: SubRequest, sdk_client_fs: ADCMClient) -> Bundle:
    return sdk_client_fs.upload_from_fs(os.path.join(utils.get_data_dir(__file__), request.param))


@pytest.fixture()
@allure.title("Create provider")
def upload_and_create_provider(provider_bundle) -> Tuple[Bundle, Provider]:
    provider = provider_bundle.provider_create(PROVIDER_NAME)
    return provider_bundle, provider


@pytest.fixture()
@allure.title("Create host")
def _create_host(upload_and_create_provider: Tuple[Bundle, Provider]):
    """Create default host using API"""
    provider = upload_and_create_provider[1]
    provider.host_create(HOST_FQDN)


@pytest.fixture()
@allure.title("Create many hosts")
def _create_many_hosts(request, upload_and_create_provider):
    """Pass amount in param"""
    provider = upload_and_create_provider[1]
    for i in range(request.param):
        provider.host_create(f'no-fantasy-{i}')


@pytest.fixture()
def _create_bonded_host(
    upload_and_create_cluster: Tuple[Bundle, Cluster],
    upload_and_create_provider: Tuple[Bundle, Provider],
):
    """Create host bonded to cluster"""
    provider = upload_and_create_provider[1]
    host = provider.host_create(HOST_FQDN)
    cluster = upload_and_create_cluster[1]
    cluster.host_add(host)


@pytest.fixture()
@allure.title("Upload cluster bundle")
def cluster_bundle(sdk_client_fs: ADCMClient) -> Bundle:
    return sdk_client_fs.upload_from_fs(os.path.join(utils.get_data_dir(__file__), "cluster"))


@pytest.fixture()
@allure.title("Create cluster")
def upload_and_create_cluster(cluster_bundle: Bundle) -> Tuple[Bundle, Cluster]:
    cluster = cluster_bundle.cluster_prototype().cluster_create(CLUSTER_NAME)
    return cluster_bundle, cluster


@pytest.fixture()
def page(app_fs: ADCMTest, login_to_adcm_over_api) -> HostListPage:
    return HostListPage(app_fs.driver, app_fs.adcm.url).open()


@allure.step("Check elements aren't visible")
def elements_should_be_hidden(page: BasePageObject, locators: List[Locator]):
    # should be faster than alternatives to not is_visible and stuff
    for loc in locators:
        page.check_element_should_be_hidden(loc)


@allure.step('Open host config menu from host list')
def open_config(page) -> HostConfigPage:
    page.click_on_row_child(0, HostListLocators.HostTable.HostRow.config)
    return HostConfigPage(page.driver, page.base_url, 1, None)


def check_job_name(sdk: ADCMClient, action_display_name: str):
    """Check job with correct name is launched"""
    jobs_display_names = {job.display_name for job in sdk.job_list()}
    assert action_display_name in jobs_display_names, (
        f'Action with name "{action_display_name}" was not ran. '
        f'Job names found: {jobs_display_names}'
    )


def check_host_value(key: str, actual_value: Any, expected_value: Any):
    """
    Assert that actual value equals to expected value
    Argument `key` is used in failed assertion message
    """
    assert (
        actual_value == expected_value
    ), f"Host {key} should be {expected_value}, not {actual_value}"


def check_host_info(
    host_info: HostRowInfo, fqdn: str, provider: str, cluster: Optional[str], state: str
):
    """Check all values in host info"""
    check_host_value('FQDN', host_info.fqdn, fqdn)
    check_host_value('provider', host_info.provider, provider)
    check_host_value('cluster', host_info.cluster, cluster)
    check_host_value('state', host_info.state, state)


def _check_menu(
    menu_name: str,
    provider_bundle: Bundle,
    list_page: HostListPage,
):
    list_page.click_on_row_child(0, HostListLocators.HostTable.HostRow.fqdn)
    host_page = HostMainPage(list_page.driver, list_page.base_url, 1, None)
    getattr(host_page, f'open_{menu_name}_menu')()
    host_page.check_fqdn_equal_to(HOST_FQDN)
    bundle_label = host_page.get_bundle_label()
    # Test Host is name of host in config.yaml
    assert 'Test Host' in bundle_label
    assert provider_bundle.version in bundle_label


# !===== TESTS =====!


@pytest.mark.parametrize(
    "bundle_archive",
    [utils.get_data_dir(__file__, "provider")],
    indirect=True,
    ids=['provider_bundle'],
)
def test_create_host_with_bundle_upload(page: HostListPage, bundle_archive: str):
    """Upload bundle and create host"""
    host_fqdn = 'howdy-host-fqdn'
    page.open_host_creation_popup()
    new_provider_name = page.host_popup.create_provider_and_host(bundle_archive, host_fqdn)
    host_info = page.get_host_info_from_row(0)
    check_host_info(host_info, host_fqdn, new_provider_name, None, 'created')


def test_create_bonded_to_cluster_host(
    page: HostListPage,
    upload_and_create_provider: Tuple[Bundle, Provider],
    upload_and_create_cluster: Tuple[Bundle, Provider],
):
    """Create host bonded to cluster"""
    host_fqdn = 'cluster-host'
    page.open_host_creation_popup()
    page.host_popup.create_host(host_fqdn, cluster=CLUSTER_NAME)
    host_info = page.get_host_info_from_row(0)
    check_host_info(host_info, host_fqdn, PROVIDER_NAME, CLUSTER_NAME, 'created')


@pytest.mark.full()
@pytest.mark.parametrize("_create_many_hosts", [12], indirect=True)
@pytest.mark.usefixtures("_create_many_hosts")
def test_host_list_pagination(page: HostListPage):
    """Create more than 10 hosts and check pagination"""
    params = {'hosts_on_first_page': 10, 'hosts_on_second_page': 2}
    page.close_info_popup()
    with allure.step("Check pagination"):
        with page.table.wait_rows_change():
            page.table.click_page_by_number(2)
        check_rows_amount(page, params['hosts_on_second_page'], 2)
        with page.table.wait_rows_change():
            page.table.click_previous_page()
        check_rows_amount(page, params['hosts_on_first_page'], 1)
        with page.table.wait_rows_change():
            page.table.click_next_page()
        check_rows_amount(page, params['hosts_on_second_page'], 2)
        with page.table.wait_rows_change():
            page.table.click_page_by_number(1)
        check_rows_amount(page, params['hosts_on_first_page'], 1)


def test_bind_host_to_cluster(
    page: HostListPage,
    upload_and_create_provider: Tuple[Bundle, Provider],
    upload_and_create_cluster: Tuple[Bundle, Provider],
):
    """Create host and go to cluster from host list"""
    page.open_host_creation_popup()
    page.host_popup.create_host(HOST_FQDN)
    with allure.step("Check host created and isn't bound to a cluster"):
        host_info = page.get_host_info_from_row(0)
        check_host_info(host_info, HOST_FQDN, PROVIDER_NAME, None, 'created')
    page.bind_host_to_cluster(0, CLUSTER_NAME)
    page.assert_host_bonded_to_cluster(0, CLUSTER_NAME)


@pytest.mark.parametrize(
    ('row_child_name', 'menu_item_name'),
    [
        pytest.param('fqdn', 'main_tab', id='open_host_main'),
        pytest.param('status', 'status_tab', id='open_status_menu', marks=pytest.mark.full),
        pytest.param('config', 'config_tab', id='open_config_menu', marks=pytest.mark.full),
    ],
)
@pytest.mark.usefixtures('_create_host')
def test_open_host_from_host_list(
    page: HostListPage,
    row_child_name: str,
    menu_item_name: str,
):
    """Test open host page from host list"""
    row_child = getattr(HostListLocators.HostTable.HostRow, row_child_name)
    menu_item_locator = getattr(HostLocators.MenuNavigation, menu_item_name)
    page.click_on_row_child(0, row_child)
    main_host_page = HostMainPage(page.driver, page.base_url, 1, None)
    with allure.step('Check correct menu is opened'):
        main_host_page.check_fqdn_equal_to(HOST_FQDN)
        assert main_host_page.active_menu_is(menu_item_locator)


@pytest.mark.usefixtures("_create_host")
def test_delete_host(
    sdk_client_fs: ADCMClient,
    page: HostListPage,
    upload_and_create_provider: Tuple[Bundle, Provider],
):
    """Create host and delete it"""
    host_info = page.get_host_info_from_row(0)
    check_host_info(host_info, HOST_FQDN, PROVIDER_NAME, None, 'created')
    page.delete_host(0)
    page.check_element_should_be_hidden(HostListLocators.HostTable.row)


@pytest.mark.usefixtures("_create_bonded_host")
def test_delete_bonded_host(
    sdk_client_fs: ADCMClient,
    page: HostListPage,
):
    """Host shouldn't be deleted"""
    page.check_element_should_be_visible(HostListLocators.HostTable.row)
    page.open_host_creation_popup()
    page.host_popup.create_host(HOST_FQDN, cluster=CLUSTER_NAME)
    page.delete_host(0)
    page.check_element_should_be_visible(HostListLocators.HostTable.row)


@pytest.mark.full()
@pytest.mark.parametrize('menu', ['main', 'config', 'status', 'action'])
@pytest.mark.usefixtures('_create_host')
def test_open_menu(
    upload_and_create_provider: Tuple[Bundle, Provider],
    upload_and_create_cluster,
    page: HostListPage,
    menu: str,
):
    """Open main page and open menu from side navigation"""
    _check_menu(menu, upload_and_create_provider[0], page)


@pytest.mark.usefixtures('_create_host')
def test_run_action_on_new_host(
    page: HostListPage,
):
    """Create host and run action on it"""
    page.assert_host_state(0, 'created')
    page.run_action(0, INIT_ACTION)
    page.assert_host_state(0, 'running')


@pytest.mark.usefixtures('_create_host')
def test_run_action_from_menu(
    sdk_client_fs: ADCMClient,
    page: HostListPage,
):
    """Run action from host actions menu"""
    page.click_on_row_child(0, HostListLocators.HostTable.HostRow.fqdn)
    host_main_page = HostMainPage(page.driver, page.base_url, 1, None)
    actions_page: HostActionsPage = host_main_page.open_action_menu()
    actions_before = actions_page.get_action_names()
    assert INIT_ACTION in actions_before, f'Action {INIT_ACTION} should be listed in Actions menu'
    with allure.step('Run action "Init" from host Actions menu'):
        actions_page.open_action_menu()
        actions_page.run_action_from_menu(INIT_ACTION)
        actions_page.wait_element_hide(HostActionsLocators.action_btn(INIT_ACTION))
        check_job_name(sdk_client_fs, INIT_ACTION)
        actions_page.wait_element_clickable(HostActionsLocators.action_run_btn, timeout=10)
    actions_page.open_action_menu()
    actions_after = actions_page.get_action_names()
    with allure.step('Assert available actions set changed'):
        assert actions_before != actions_after, 'Action set did not change after "Init" action'


@pytest.mark.full()
@pytest.mark.parametrize('provider_bundle', ["provider_config"], indirect=True)
@pytest.mark.usefixtures('_create_host')
def test_filter_config(
    page: HostListPage,
):
    """Use filters on host configuration page"""
    params = {'group': 'group_one', 'search_text': 'Adv'}
    host_page = open_config(page)
    field_input = CommonConfigMenu.field_input
    not_required_option = field_input(REGULAR_FIELD_ADCM_TEST)
    required_option = field_input(REQUIRED_FIELD_ADCM_TEST)
    password_fields = CommonConfigMenu.password_inputs(PASSWORD_FIELD_ADCM_TEST)
    advanced_option = field_input(ADVANCED_FIELD_ADCM_TEST)
    with allure.step('Check unfiltered configuration'):
        host_page.assert_displayed_elements([not_required_option, required_option, password_fields])
        assert not host_page.is_element_displayed(
            advanced_option
        ), 'Advanced option should not be visible'
    with allure.step('Check group roll up'):
        host_page.config.click_on_group(params['group'])
        elements_should_be_hidden(host_page, [not_required_option, required_option])
        host_page.is_element_displayed(password_fields)
        host_page.config.click_on_group(params['group'])
        host_page.check_element_should_be_visible(not_required_option)
    with allure.step('Check configuration with "Advanced" turned on'):
        host_page.find_and_click(CommonConfigMenu.advanced_label)
        host_page.check_element_should_be_visible(advanced_option)
        host_page.assert_displayed_elements([not_required_option, required_option, password_fields])
    with allure.step('Check search filtration'):
        host_page.config.search(params['search_text'])
        host_page.is_element_displayed(advanced_option)
        elements_should_be_hidden(
            host_page, [not_required_option, required_option, password_fields]
        )
        host_page.find_and_click(CommonConfigMenu.advanced_label)
        host_page.check_element_should_be_hidden(advanced_option)


@pytest.mark.parametrize('provider_bundle', ["provider_config"], indirect=True)
@pytest.mark.usefixtures('_create_host')
def test_custom_name_config(
    page: HostListPage,
):
    """Change configuration, save with custom name, compare changes"""
    params = {
        'password': 'awesomepass',
        'description': 'my own config description',
        'type_in_required': '12',
        'required_expected': '',
        'password_expected': '***',
    }
    host_page = open_config(page)
    with allure.step('Change config description'):
        init_config_desc = host_page.config.set_description(params['description'])
    with allure.step('Change config values'):
        host_page.config.type_in_config_field(params['type_in_required'], REQUIRED_FIELD_ADCM_TEST)
        host_page.config.fill_password_and_confirm_fields(
            params['password'], params['password'], adcm_test=PASSWORD_FIELD_ADCM_TEST
        )
        host_page.config.save_config()
    with allure.step('Compare configurations'):
        host_page.config.compare_current_to(init_config_desc)
        host_page.config.config_diff_is_presented(
            params['required_expected'], REQUIRED_FIELD_ADCM_TEST
        )
        host_page.config.config_diff_is_presented(
            params['password_expected'], PASSWORD_FIELD_ADCM_TEST
        )


@pytest.mark.full()
@pytest.mark.parametrize('provider_bundle', ["provider_config"], indirect=True)
@pytest.mark.usefixtures('_create_host')
def test_reset_configuration(
    page: HostListPage,
):
    """Change configuration, save, reset to defaults"""
    params = {
        'pass_adcm_test': PASSWORD_FIELD_ADCM_TEST,
        'req_field_adcm_test': REQUIRED_FIELD_ADCM_TEST,
        'password': 'pass',
        'type_in_req_field': '42',
        'init_value': '',
    }
    host_page = open_config(page)
    host_page.config.fill_password_and_confirm_fields(
        params['password'], params['password'], adcm_test=params['pass_adcm_test']
    )
    host_page.config.type_in_config_field(
        params['type_in_req_field'], adcm_test=params['req_field_adcm_test'], clear=True
    )
    host_page.config.save_config()
    host_page.config.reset_to_default(params['req_field_adcm_test'])
    host_page.config.assert_input_value_is(params['init_value'], params['req_field_adcm_test'])
    host_page.config.reset_to_default(params['pass_adcm_test'])
    host_page.config.assert_input_value_is(
        params['init_value'], params['pass_adcm_test'], is_password=True
    )


@pytest.mark.full()
@pytest.mark.parametrize('provider_bundle', ["provider_config"], indirect=True)
@pytest.mark.usefixtures('_create_host')
def test_field_validation(
    page: HostListPage,
):
    """Inputs are validated correctly"""
    params = {
        'pass_name': 'Important password',
        'req_name': 'Required item',
        'not_req_name': 'Just item',
        'wrong_value': 'etonechislo',
    }
    host_page = open_config(page)
    host_page.wait_element_visible(host_page.config.config.field_input(REGULAR_FIELD_ADCM_TEST))
    host_page.config.check_password_confirm_required(params['pass_name'])
    host_page.config.check_field_is_required(params['req_name'])
    host_page.config.type_in_config_field(params['wrong_value'], REGULAR_FIELD_ADCM_TEST)
    host_page.config.check_field_is_invalid(params['not_req_name'])


@pytest.mark.full()
@pytest.mark.usefixtures('_create_host')
def test_open_adcm_main_menu(page: HostListPage):
    """Open main menu by clicking on the menu icon in toolbar"""
    page.find_and_click(HostListLocators.Tooltip.apps_btn)
    AdminIntroPage(page.driver, page.base_url).wait_url_contains_path("/admin/intro")<|MERGE_RESOLUTION|>--- conflicted
+++ resolved
@@ -43,15 +43,12 @@
     HostConfigPage,
 )
 from tests.ui_tests.app.page.host_list.locators import HostListLocators
-<<<<<<< HEAD
 from tests.ui_tests.app.page.host_list.page import (
     HostListPage,
     HostRowInfo,
 )
-=======
 from tests.ui_tests.app.page.host_list.page import HostListPage, HostRowInfo
 from tests.ui_tests.utils import check_rows_amount
->>>>>>> 1275b713
 
 # pylint: disable=W0621
 
