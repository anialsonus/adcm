# Licensed under the Apache License, Version 2.0 (the "License");
# you may not use this file except in compliance with the License.
# You may obtain a copy of the License at
#
#      http://www.apache.org/licenses/LICENSE-2.0
#
# Unless required by applicable law or agreed to in writing, software
# distributed under the License is distributed on an "AS IS" BASIS,
# WITHOUT WARRANTIES OR CONDITIONS OF ANY KIND, either express or implied.
# See the License for the specific language governing permissions and
# limitations under the License.
import os
from typing import (
    List,
    Tuple,
)

import allure
import pytest
from _pytest.fixtures import SubRequest
from adcm_client.objects import (
    ADCMClient,
    Bundle,
    Provider,
    Cluster,
)
from adcm_pytest_plugin import utils

from tests.ui_tests.app.app import ADCMTest
from tests.ui_tests.app.helpers.locator import Locator
from tests.ui_tests.app.page.admin_intro.page import AdminIntroPage
from tests.ui_tests.app.page.common.base_page import BasePageObject
from tests.ui_tests.app.page.common.configuration.locators import CommonConfigMenu
from tests.ui_tests.app.page.host.locators import (
    HostLocators,
    HostActionsLocators,
)
from tests.ui_tests.app.page.host.page import (
    HostMainPage,
    HostActionsPage,
    HostConfigPage,
)
from tests.ui_tests.app.page.host_list.locators import HostListLocators
<<<<<<< HEAD
from tests.ui_tests.app.page.host_list.page import HostListPage, HostRowInfo
from tests.ui_tests.utils import check_rows_amount
from .utils import check_host_value
=======
from tests.ui_tests.app.page.host_list.page import HostListPage
from tests.ui_tests.utils import wait_and_assert_ui_info
>>>>>>> ff814131

# pylint: disable=W0621


# defaults
HOST_FQDN = 'best-host'
CLUSTER_NAME = 'Best Cluster Ever'
PROVIDER_NAME = 'Black Mark'

INIT_ACTION = 'Init'

# config fields
REGULAR_FIELD_ADCM_TEST = 'just_item/just_item'
REQUIRED_FIELD_ADCM_TEST = 'required_item/required_item'
PASSWORD_FIELD_ADCM_TEST = 'important_password'
ADVANCED_FIELD_ADCM_TEST = 'advanced_one'


@pytest.fixture(params=["provider"])
@allure.title("Upload provider bundle")
def provider_bundle(request: SubRequest, sdk_client_fs: ADCMClient) -> Bundle:
    return sdk_client_fs.upload_from_fs(os.path.join(utils.get_data_dir(__file__), request.param))


@pytest.fixture()
@allure.title("Create provider")
def upload_and_create_provider(provider_bundle) -> Tuple[Bundle, Provider]:
    provider = provider_bundle.provider_create(PROVIDER_NAME)
    return provider_bundle, provider


@pytest.fixture()
@allure.title("Create host")
def _create_host(upload_and_create_provider: Tuple[Bundle, Provider]):
    """Create default host using API"""
    provider = upload_and_create_provider[1]
    provider.host_create(HOST_FQDN)


@pytest.fixture()
@allure.title("Create many hosts")
def _create_many_hosts(request, upload_and_create_provider):
    """Pass amount in param"""
    provider = upload_and_create_provider[1]
    for i in range(request.param):
        provider.host_create(f'no-fantasy-{i}')


@pytest.fixture()
def _create_bonded_host(
    upload_and_create_cluster: Tuple[Bundle, Cluster],
    upload_and_create_provider: Tuple[Bundle, Provider],
):
    """Create host bonded to cluster"""
    provider = upload_and_create_provider[1]
    host = provider.host_create(HOST_FQDN)
    cluster = upload_and_create_cluster[1]
    cluster.host_add(host)


@pytest.fixture()
@allure.title("Upload cluster bundle")
def cluster_bundle(sdk_client_fs: ADCMClient) -> Bundle:
    return sdk_client_fs.upload_from_fs(os.path.join(utils.get_data_dir(__file__), "cluster"))


@pytest.fixture()
@allure.title("Create cluster")
def upload_and_create_cluster(cluster_bundle: Bundle) -> Tuple[Bundle, Cluster]:
    cluster = cluster_bundle.cluster_prototype().cluster_create(CLUSTER_NAME)
    return cluster_bundle, cluster


@pytest.fixture()
def page(app_fs: ADCMTest, login_to_adcm_over_api) -> HostListPage:
    return HostListPage(app_fs.driver, app_fs.adcm.url).open()


@allure.step("Check elements aren't visible")
def elements_should_be_hidden(page: BasePageObject, locators: List[Locator]):
    # should be faster than alternatives to not is_visible and stuff
    for loc in locators:
        page.check_element_should_be_hidden(loc)


@allure.step('Open host config menu from host list')
def open_config(page) -> HostConfigPage:
    page.click_on_row_child(0, HostListLocators.HostTable.HostRow.config)
    return HostConfigPage(page.driver, page.base_url, 1, None)


def check_job_name(sdk: ADCMClient, action_display_name: str):
    """Check job with correct name is launched"""
    jobs_display_names = {job.display_name for job in sdk.job_list()}
    assert action_display_name in jobs_display_names, (
        f'Action with name "{action_display_name}" was not ran. '
        f'Job names found: {jobs_display_names}'
    )


<<<<<<< HEAD
def check_host_info(
    host_info: HostRowInfo, fqdn: str, provider: str, cluster: Optional[str], state: str
):
    """Check all values in host info"""
    check_host_value('FQDN', host_info.fqdn, fqdn)
    check_host_value('provider', host_info.provider, provider)
    check_host_value('cluster', host_info.cluster, cluster)
    check_host_value('state', host_info.state, state)


=======
>>>>>>> ff814131
def _check_menu(
    menu_name: str,
    provider_bundle: Bundle,
    list_page: HostListPage,
):
    list_page.click_on_row_child(0, HostListLocators.HostTable.HostRow.fqdn)
    host_page = HostMainPage(list_page.driver, list_page.base_url, 1, None)
    getattr(host_page, f'open_{menu_name}_menu')()
    host_page.check_fqdn_equal_to(HOST_FQDN)
    bundle_label = host_page.get_bundle_label()
    # Test Host is name of host in config.yaml
    assert 'Test Host' in bundle_label
    assert provider_bundle.version in bundle_label


# !===== TESTS =====!


@pytest.mark.parametrize(
    "bundle_archive",
    [utils.get_data_dir(__file__, "provider")],
    indirect=True,
    ids=['provider_bundle'],
)
def test_create_host_with_bundle_upload(page: HostListPage, bundle_archive: str):
    """Upload bundle and create host"""
    host_fqdn = 'howdy-host-fqdn'
    page.open_host_creation_popup()
    new_provider_name = page.host_popup.create_provider_and_host(bundle_archive, host_fqdn)
    expected_values = {
        'fqdn': host_fqdn,
        'provider': new_provider_name,
        'cluster': None,
        'state': 'created',
    }
    wait_and_assert_ui_info(
        expected_values,
        page.get_host_info_from_row,
    )


def test_create_bonded_to_cluster_host(
    page: HostListPage,
    upload_and_create_provider: Tuple[Bundle, Provider],
    upload_and_create_cluster: Tuple[Bundle, Provider],
):
    """Create host bonded to cluster"""
    host_fqdn = 'cluster-host'
    expected_values = {
        'fqdn': host_fqdn,
        'provider': PROVIDER_NAME,
        'cluster': CLUSTER_NAME,
        'state': 'created',
    }
    page.open_host_creation_popup()
    page.host_popup.create_host(host_fqdn, cluster=CLUSTER_NAME)
    wait_and_assert_ui_info(
        expected_values,
        page.get_host_info_from_row,
    )


@pytest.mark.full()
@pytest.mark.parametrize("_create_many_hosts", [12], indirect=True)
@pytest.mark.usefixtures("_create_many_hosts")
def test_host_list_pagination(page: HostListPage):
    """Create more than 10 hosts and check pagination"""
    hosts_on_second_page = 2
    page.close_info_popup()
    page.table.check_pagination(hosts_on_second_page)


def test_bind_host_to_cluster(
    page: HostListPage,
    upload_and_create_provider: Tuple[Bundle, Provider],
    upload_and_create_cluster: Tuple[Bundle, Provider],
):
    """Create host and go to cluster from host list"""
    expected_values = {
        'fqdn': HOST_FQDN,
        'provider': PROVIDER_NAME,
        'cluster': None,
        'state': 'created',
    }
    page.open_host_creation_popup()
    page.host_popup.create_host(HOST_FQDN)
    with allure.step("Check host is created and isn't bound to a cluster"):
        wait_and_assert_ui_info(
            expected_values,
            page.get_host_info_from_row,
        )
    page.bind_host_to_cluster(0, CLUSTER_NAME)
    page.assert_host_bonded_to_cluster(0, CLUSTER_NAME)


@pytest.mark.parametrize(
    ('row_child_name', 'menu_item_name'),
    [
        pytest.param('fqdn', 'main_tab', id='open_host_main'),
        pytest.param('status', 'status_tab', id='open_status_menu', marks=pytest.mark.full),
        pytest.param('config', 'config_tab', id='open_config_menu', marks=pytest.mark.full),
    ],
)
@pytest.mark.usefixtures('_create_host')
def test_open_host_from_host_list(
    page: HostListPage,
    row_child_name: str,
    menu_item_name: str,
):
    """Test open host page from host list"""
    row_child = getattr(HostListLocators.HostTable.HostRow, row_child_name)
    menu_item_locator = getattr(HostLocators.MenuNavigation, menu_item_name)
    page.click_on_row_child(0, row_child)
    main_host_page = HostMainPage(page.driver, page.base_url, 1, None)
    with allure.step('Check correct menu is opened'):
        main_host_page.check_fqdn_equal_to(HOST_FQDN)
        assert main_host_page.active_menu_is(menu_item_locator)


@pytest.mark.usefixtures("_create_host")
def test_delete_host(
    sdk_client_fs: ADCMClient,
    page: HostListPage,
    upload_and_create_provider: Tuple[Bundle, Provider],
):
    """Create host and delete it"""
    expected_values = {
        'fqdn': HOST_FQDN,
        'provider': PROVIDER_NAME,
        'cluster': None,
        'state': 'created',
    }
    wait_and_assert_ui_info(expected_values, page.get_host_info_from_row)
    page.delete_host(0)
    page.check_element_should_be_hidden(HostListLocators.HostTable.row)


@pytest.mark.usefixtures("_create_bonded_host")
def test_delete_bonded_host(
    sdk_client_fs: ADCMClient,
    page: HostListPage,
):
    """Host shouldn't be deleted"""
    page.check_element_should_be_visible(HostListLocators.HostTable.row)
    page.open_host_creation_popup()
    page.host_popup.create_host(HOST_FQDN, cluster=CLUSTER_NAME)
    page.delete_host(0)
    page.check_element_should_be_visible(HostListLocators.HostTable.row)


@pytest.mark.full()
@pytest.mark.parametrize('menu', ['main', 'config', 'status', 'action'])
@pytest.mark.usefixtures('_create_host')
def test_open_menu(
    upload_and_create_provider: Tuple[Bundle, Provider],
    upload_and_create_cluster,
    page: HostListPage,
    menu: str,
):
    """Open main page and open menu from side navigation"""
    _check_menu(menu, upload_and_create_provider[0], page)


@pytest.mark.usefixtures('_create_host')
def test_run_action_on_new_host(
    page: HostListPage,
):
    """Create host and run action on it"""
    page.assert_host_state(0, 'created')
    page.run_action(0, INIT_ACTION)
    page.assert_host_state(0, 'running')


@pytest.mark.usefixtures('_create_host')
def test_run_action_from_menu(
    sdk_client_fs: ADCMClient,
    page: HostListPage,
):
    """Run action from host actions menu"""
    page.click_on_row_child(0, HostListLocators.HostTable.HostRow.fqdn)
    host_main_page = HostMainPage(page.driver, page.base_url, 1, None)
    actions_page: HostActionsPage = host_main_page.open_action_menu()
    actions_before = actions_page.get_action_names()
    assert INIT_ACTION in actions_before, f'Action {INIT_ACTION} should be listed in Actions menu'
    with allure.step('Run action "Init" from host Actions menu'):
        actions_page.open_action_menu()
        actions_page.run_action_from_menu(INIT_ACTION)
        actions_page.wait_element_hide(HostActionsLocators.action_btn(INIT_ACTION))
        check_job_name(sdk_client_fs, INIT_ACTION)
        actions_page.wait_element_clickable(HostActionsLocators.action_run_btn, timeout=10)
    actions_page.open_action_menu()
    actions_after = actions_page.get_action_names()
    with allure.step('Assert available actions set changed'):
        assert actions_before != actions_after, 'Action set did not change after "Init" action'


@pytest.mark.full()
@pytest.mark.parametrize('provider_bundle', ["provider_config"], indirect=True)
@pytest.mark.usefixtures('_create_host')
def test_filter_config(
    page: HostListPage,
):
    """Use filters on host configuration page"""
    params = {'group': 'group_one', 'search_text': 'Adv'}
    host_page = open_config(page)
    field_input = CommonConfigMenu.field_input
    not_required_option = field_input(REGULAR_FIELD_ADCM_TEST)
    required_option = field_input(REQUIRED_FIELD_ADCM_TEST)
    password_fields = CommonConfigMenu.password_inputs(PASSWORD_FIELD_ADCM_TEST)
    advanced_option = field_input(ADVANCED_FIELD_ADCM_TEST)
    with allure.step('Check unfiltered configuration'):
        host_page.assert_displayed_elements([not_required_option, required_option, password_fields])
        assert not host_page.is_element_displayed(
            advanced_option
        ), 'Advanced option should not be visible'
    with allure.step('Check group roll up'):
        host_page.config.click_on_group(params['group'])
        elements_should_be_hidden(host_page, [not_required_option, required_option])
        host_page.is_element_displayed(password_fields)
        host_page.config.click_on_group(params['group'])
        host_page.check_element_should_be_visible(not_required_option)
    with allure.step('Check configuration with "Advanced" turned on'):
        host_page.find_and_click(CommonConfigMenu.advanced_label)
        host_page.check_element_should_be_visible(advanced_option)
        host_page.assert_displayed_elements([not_required_option, required_option, password_fields])
    with allure.step('Check search filtration'):
        host_page.config.search(params['search_text'])
        host_page.is_element_displayed(advanced_option)
        elements_should_be_hidden(
            host_page, [not_required_option, required_option, password_fields]
        )
        host_page.find_and_click(CommonConfigMenu.advanced_label)
        host_page.check_element_should_be_hidden(advanced_option)


@pytest.mark.parametrize('provider_bundle', ["provider_config"], indirect=True)
@pytest.mark.usefixtures('_create_host')
def test_custom_name_config(
    page: HostListPage,
):
    """Change configuration, save with custom name, compare changes"""
    params = {
        'password': 'awesomepass',
        'description': 'my own config description',
        'type_in_required': '12',
        'required_expected': '',
        'password_expected': '***',
    }
    host_page = open_config(page)
    with allure.step('Change config description'):
        init_config_desc = host_page.config.set_description(params['description'])
    with allure.step('Change config values'):
        host_page.config.type_in_config_field(params['type_in_required'], REQUIRED_FIELD_ADCM_TEST)
        host_page.config.fill_password_and_confirm_fields(
            params['password'], params['password'], adcm_test=PASSWORD_FIELD_ADCM_TEST
        )
        host_page.config.save_config()
    with allure.step('Compare configurations'):
        host_page.config.compare_current_to(init_config_desc)
        host_page.config.config_diff_is_presented(
            params['required_expected'], REQUIRED_FIELD_ADCM_TEST
        )
        host_page.config.config_diff_is_presented(
            params['password_expected'], PASSWORD_FIELD_ADCM_TEST
        )


@pytest.mark.full()
@pytest.mark.parametrize('provider_bundle', ["provider_config"], indirect=True)
@pytest.mark.usefixtures('_create_host')
def test_reset_configuration(
    page: HostListPage,
):
    """Change configuration, save, reset to defaults"""
    params = {
        'pass_adcm_test': PASSWORD_FIELD_ADCM_TEST,
        'req_field_adcm_test': REQUIRED_FIELD_ADCM_TEST,
        'password': 'pass',
        'type_in_req_field': '42',
        'init_value': '',
    }
    host_page = open_config(page)
    host_page.config.fill_password_and_confirm_fields(
        params['password'], params['password'], adcm_test=params['pass_adcm_test']
    )
    host_page.config.type_in_config_field(
        params['type_in_req_field'], adcm_test=params['req_field_adcm_test'], clear=True
    )
    host_page.config.save_config()
    host_page.config.reset_to_default(params['req_field_adcm_test'])
    host_page.config.assert_input_value_is(params['init_value'], params['req_field_adcm_test'])
    host_page.config.reset_to_default(params['pass_adcm_test'])
    host_page.config.assert_input_value_is(
        params['init_value'], params['pass_adcm_test'], is_password=True
    )


@pytest.mark.full()
@pytest.mark.parametrize('provider_bundle', ["provider_config"], indirect=True)
@pytest.mark.usefixtures('_create_host')
def test_field_validation(
    page: HostListPage,
):
    """Inputs are validated correctly"""
    params = {
        'pass_name': 'Important password',
        'req_name': 'Required item',
        'not_req_name': 'Just item',
        'wrong_value': 'etonechislo',
    }
    host_page = open_config(page)
    host_page.wait_element_visible(host_page.config.config.field_input(REGULAR_FIELD_ADCM_TEST))
    host_page.config.check_password_confirm_required(params['pass_name'])
    host_page.config.check_field_is_required(params['req_name'])
    host_page.config.type_in_config_field(params['wrong_value'], REGULAR_FIELD_ADCM_TEST)
    host_page.config.check_field_is_invalid(params['not_req_name'])


@pytest.mark.full()
@pytest.mark.usefixtures('_create_host')
def test_open_adcm_main_menu(page: HostListPage):
    """Open main menu by clicking on the menu icon in toolbar"""
    page.find_and_click(HostListLocators.Tooltip.apps_btn)
    AdminIntroPage(page.driver, page.base_url).wait_url_contains_path("/admin/intro")<|MERGE_RESOLUTION|>--- conflicted
+++ resolved
@@ -13,6 +13,7 @@
 from typing import (
     List,
     Tuple,
+    Optional,
 )
 
 import allure
@@ -41,14 +42,11 @@
     HostConfigPage,
 )
 from tests.ui_tests.app.page.host_list.locators import HostListLocators
-<<<<<<< HEAD
 from tests.ui_tests.app.page.host_list.page import HostListPage, HostRowInfo
 from tests.ui_tests.utils import check_rows_amount
 from .utils import check_host_value
-=======
 from tests.ui_tests.app.page.host_list.page import HostListPage
 from tests.ui_tests.utils import wait_and_assert_ui_info
->>>>>>> ff814131
 
 # pylint: disable=W0621
 
@@ -149,7 +147,6 @@
     )
 
 
-<<<<<<< HEAD
 def check_host_info(
     host_info: HostRowInfo, fqdn: str, provider: str, cluster: Optional[str], state: str
 ):
@@ -160,8 +157,6 @@
     check_host_value('state', host_info.state, state)
 
 
-=======
->>>>>>> ff814131
 def _check_menu(
     menu_name: str,
     provider_bundle: Bundle,
