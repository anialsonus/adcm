--- conflicted
+++ resolved
@@ -372,13 +372,8 @@
         ).open()
         component_config_page.config.clear_field_by_keys(params['field_name'])
         component_config_page.config.check_field_is_required(params['field_name'])
-<<<<<<< HEAD
-        component_config_page.config.type_in_field_with_few_inputs(
-            row=component_config_page.config.get_all_config_rows()[0], values=[params['new_value']]
-=======
         component_config_page.config.type_in_config_field(
             params['new_value'], row=component_config_page.config.get_all_config_rows()[0]
->>>>>>> 100bf224
         )
         component_config_page.config.save_config()
         component_config_page.config.assert_input_value_is(
