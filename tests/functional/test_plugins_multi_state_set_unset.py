--- conflicted
+++ resolved
@@ -21,10 +21,7 @@
     run_provider_action_and_assert_result,
     run_host_action_and_assert_result,
     wait_for_task_and_assert_result,
-<<<<<<< HEAD
-=======
     run_component_action_and_assert_result,
->>>>>>> 002b8941
 )
 from adcm_client.objects import ADCMClient, Cluster, Provider, Action
 
