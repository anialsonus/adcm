--- conflicted
+++ resolved
@@ -82,30 +82,33 @@
 
 
 @pytest.fixture()
-<<<<<<< HEAD
 def cluster_with_components(create_two_hosts, cluster: Cluster, provider: Provider) -> Tuple[Service, Host, Host]:
     """Add service, two hosts and create components to check intersection in config groups"""
-=======
-def cluster_with_components_on_first_host(
-    create_two_hosts, cluster: Cluster, provider: Provider
-) -> Tuple[Service, Host, Host]:
-    """Add service, two hosts and create components to check config groups"""
->>>>>>> 4e86492d
 
     service = cluster.service_add(name='test_service_1')
     test_host_1, test_host_2 = create_two_hosts
     cluster.host_add(test_host_1)
-<<<<<<< HEAD
     cluster.host_add(test_host_2)
     cluster.hostcomponent_set(
         (test_host_1, service.component(name=FIRST_COMPONENT_NAME)),
         (test_host_2, service.component(name=FIRST_COMPONENT_NAME)),
         (test_host_2, service.component(name=SECOND_COMPONENT_NAME)),
-=======
+    )
+    return service, test_host_1, test_host_2
+
+
+@pytest.fixture()
+def cluster_with_components_on_first_host(
+    create_two_hosts, cluster: Cluster, provider: Provider
+) -> Tuple[Service, Host, Host]:
+    """Add service, two hosts and create components to check config groups"""
+
+    service = cluster.service_add(name='test_service_1')
+    test_host_1, test_host_2 = create_two_hosts
+    cluster.host_add(test_host_1)
     cluster.hostcomponent_set(
         (test_host_1, service.component(name=FIRST_COMPONENT_NAME)),
         (test_host_1, service.component(name=SECOND_COMPONENT_NAME)),
->>>>>>> 4e86492d
     )
     return service, test_host_1, test_host_2
 
@@ -266,7 +269,76 @@
             assert_host_candidate_equal_expected(component_group.host_candidate(), [])
 
 
-<<<<<<< HEAD
+class TestDeleteHostInGroups:
+    """Test deleting host related to conf group"""
+
+    @allure.step("Check that there are no hosts in conf group")
+    def check_no_hosts_in_group(self, group: GroupConfig):
+        assert len(group.hosts()) == 0, "Should not be any hosts in conf group"
+
+    def test_delete_host_from_group_after_deleting_in_cluster(self, sdk_client_fs, cluster, provider):
+        """Test that host removed from conf group after removing from cluster"""
+
+        test_host = provider.host_create(fqdn=FIRST_HOST)
+        cluster.host_add(test_host)
+        with allure.step("Create config group for cluster and add the host"):
+            cluster_group = cluster.group_config_create(name=FIRST_GROUP)
+            cluster_group.host_add(test_host)
+            assert_host_is_in_group(cluster_group, test_host)
+        cluster.host_delete(test_host)
+        self.check_no_hosts_in_group(cluster_group)
+        with allure.step("Check that there are no hosts available to add in cluster group"):
+            assert_host_candidate_equal_expected(cluster_group.host_candidate(), [])
+
+    def test_delete_host_from_group_after_deleting_in_service(
+        self, cluster, sdk_client_fs, cluster_with_components_on_first_host
+    ):
+        """Test that host removed from conf group after removing from service"""
+
+        service, test_host_1, test_host_2 = cluster_with_components_on_first_host
+        with allure.step("Create group for service and add the host"):
+            service_group = service.group_config_create(name=FIRST_GROUP)
+            service_group.host_add(test_host_1)
+            assert_host_is_in_group(service_group, test_host_1)
+        with allure.step("Change host in service"):
+            cluster.host_add(test_host_2)
+            cluster.hostcomponent_set(
+                (test_host_2, service.component(name=FIRST_COMPONENT_NAME)),
+                (test_host_2, service.component(name=SECOND_COMPONENT_NAME)),
+            )
+        self.check_no_hosts_in_group(service_group)
+
+    def test_delete_host_from_group_after_delete_in_component(
+        self, cluster, sdk_client_fs, cluster_with_components_on_first_host
+    ):
+        """Test that host removed from conf group after removing from component"""
+
+        service, test_host_1, test_host_2 = cluster_with_components_on_first_host
+        with allure.step("Create config group for component and add the first host"):
+            component_group = service.component(name=FIRST_COMPONENT_NAME).group_config_create(name=FIRST_GROUP)
+            component_group.host_add(test_host_1)
+            assert_host_is_in_group(component_group, test_host_1)
+        with allure.step("Change host in component"):
+            cluster.host_add(test_host_2)
+            cluster.hostcomponent_set(
+                (test_host_2, service.component(name=FIRST_COMPONENT_NAME)),
+                (test_host_2, service.component(name=SECOND_COMPONENT_NAME)),
+            )
+        self.check_no_hosts_in_group(component_group)
+
+    def test_delete_host_from_group_after_it_deleted(self, sdk_client_fs, provider):
+        """Test that host removed from provider conf group after deleting"""
+
+        with allure.step("Create config group for provider and add host"):
+            test_host = provider.host_create(fqdn=FIRST_HOST)
+            provider_group = provider.group_config_create(name=FIRST_GROUP)
+            provider_group.host_add(test_host)
+            assert_host_is_in_group(provider_group, test_host)
+        with allure.step("Delete host"):
+            test_host.delete()
+        self.check_no_hosts_in_group(provider_group)
+
+
 class TestChangeGroupsConfig:
     """Tests for changing group config"""
 
@@ -361,74 +433,4 @@
         with allure.step("Create the second group for provider and check that not allowed to add the first host to it"):
             provider_group_2 = provider.group_config_create(name=SECOND_GROUP)
             assert_that_host_add_is_unavailable(provider_group_2, test_host_1)
-            assert_host_candidate_equal_expected(provider_group_2.host_candidate(), [SECOND_HOST])
-=======
-class TestDeleteHostInGroups:
-    """Test deleting host related to conf group"""
-
-    @allure.step("Check that there are no hosts in conf group")
-    def check_no_hosts_in_group(self, group: GroupConfig):
-        assert len(group.hosts()) == 0, "Should not be any hosts in conf group"
-
-    def test_delete_host_from_group_after_deleting_in_cluster(self, sdk_client_fs, cluster, provider):
-        """Test that host removed from conf group after removing from cluster"""
-
-        test_host = provider.host_create(fqdn=FIRST_HOST)
-        cluster.host_add(test_host)
-        with allure.step("Create config group for cluster and add the host"):
-            cluster_group = cluster.group_config_create(name=FIRST_GROUP)
-            cluster_group.host_add(test_host)
-            assert_host_is_in_group(cluster_group, test_host)
-        cluster.host_delete(test_host)
-        self.check_no_hosts_in_group(cluster_group)
-        with allure.step("Check that there are no hosts available to add in cluster group"):
-            assert_host_candidate_equal_expected(cluster_group.host_candidate(), [])
-
-    def test_delete_host_from_group_after_deleting_in_service(
-        self, cluster, sdk_client_fs, cluster_with_components_on_first_host
-    ):
-        """Test that host removed from conf group after removing from service"""
-
-        service, test_host_1, test_host_2 = cluster_with_components_on_first_host
-        with allure.step("Create group for service and add the host"):
-            service_group = service.group_config_create(name=FIRST_GROUP)
-            service_group.host_add(test_host_1)
-            assert_host_is_in_group(service_group, test_host_1)
-        with allure.step("Change host in service"):
-            cluster.host_add(test_host_2)
-            cluster.hostcomponent_set(
-                (test_host_2, service.component(name=FIRST_COMPONENT_NAME)),
-                (test_host_2, service.component(name=SECOND_COMPONENT_NAME)),
-            )
-        self.check_no_hosts_in_group(service_group)
-
-    def test_delete_host_from_group_after_delete_in_component(
-        self, cluster, sdk_client_fs, cluster_with_components_on_first_host
-    ):
-        """Test that host removed from conf group after removing from component"""
-
-        service, test_host_1, test_host_2 = cluster_with_components_on_first_host
-        with allure.step("Create config group for component and add the first host"):
-            component_group = service.component(name=FIRST_COMPONENT_NAME).group_config_create(name=FIRST_GROUP)
-            component_group.host_add(test_host_1)
-            assert_host_is_in_group(component_group, test_host_1)
-        with allure.step("Change host in component"):
-            cluster.host_add(test_host_2)
-            cluster.hostcomponent_set(
-                (test_host_2, service.component(name=FIRST_COMPONENT_NAME)),
-                (test_host_2, service.component(name=SECOND_COMPONENT_NAME)),
-            )
-        self.check_no_hosts_in_group(component_group)
-
-    def test_delete_host_from_group_after_it_deleted(self, sdk_client_fs, provider):
-        """Test that host removed from provider conf group after deleting"""
-
-        with allure.step("Create config group for provider and add host"):
-            test_host = provider.host_create(fqdn=FIRST_HOST)
-            provider_group = provider.group_config_create(name=FIRST_GROUP)
-            provider_group.host_add(test_host)
-            assert_host_is_in_group(provider_group, test_host)
-        with allure.step("Delete host"):
-            test_host.delete()
-        self.check_no_hosts_in_group(provider_group)
->>>>>>> 4e86492d
+            assert_host_candidate_equal_expected(provider_group_2.host_candidate(), [SECOND_HOST])