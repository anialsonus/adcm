--- conflicted
+++ resolved
@@ -143,11 +143,7 @@
         Test that service lock also locks parent objects:
             - Cluster
         """
-<<<<<<< HEAD
-        task = _lock_obj(complete_cluster.service(name="first_service"))
-=======
         task = _lock_obj(complete_cluster.service(name="first_service"), lock_action)
->>>>>>> 983cb2c5
         is_locked(complete_cluster)
         task.wait()
         is_free(complete_cluster)
@@ -159,11 +155,7 @@
             - Hosts
         """
         service = complete_cluster.service(name="first_service")
-<<<<<<< HEAD
-        task = _lock_obj(service)
-=======
         task = _lock_obj(service, lock_action)
->>>>>>> 983cb2c5
         for component in service.component_list():
             is_locked(component)
         is_locked(host)
@@ -177,11 +169,7 @@
         Test that no horizontal lock when service locked
         """
         second_service = complete_cluster.service_add(name="second_service")
-<<<<<<< HEAD
-        _lock_obj(complete_cluster.service(name="first_service"))
-=======
         _lock_obj(complete_cluster.service(name="first_service"), lock_action)
->>>>>>> 983cb2c5
         is_free(second_service)
 
 
@@ -208,11 +196,7 @@
             - Cluster
         """
         service = complete_cluster.service(name="first_service")
-<<<<<<< HEAD
-        task = _lock_obj(service.component(name="first_service_component_1"))
-=======
         task = _lock_obj(service.component(name="first_service_component_1"), lock_action)
->>>>>>> 983cb2c5
         is_locked(service)
         is_locked(complete_cluster)
         task.wait()
@@ -225,13 +209,7 @@
             - Host
         """
         task = _lock_obj(
-<<<<<<< HEAD
-            complete_cluster.service(name="first_service").component(
-                name="first_service_component_1"
-            )
-=======
             complete_cluster.service(name="first_service").component(name="first_service_component_1"), lock_action
->>>>>>> 983cb2c5
         )
         is_locked(host)
         task.wait()
@@ -242,11 +220,7 @@
         Test that no horizontal lock when component locked
         """
         service = complete_cluster.service(name="first_service")
-<<<<<<< HEAD
-        _lock_obj(service.component(name="first_service_component_1"))
-=======
         _lock_obj(service.component(name="first_service_component_1"), lock_action)
->>>>>>> 983cb2c5
         is_free(service.component(name="first_service_component_2"))
 
 
@@ -273,11 +247,7 @@
         """
         service = complete_cluster.service(name="first_service")
         component = service.component(name="first_service_component_1")
-<<<<<<< HEAD
-        task = _lock_obj(host)
-=======
         task = _lock_obj(host, lock_action)
->>>>>>> 983cb2c5
         is_locked(component)
         is_locked(service)
         is_locked(complete_cluster)
@@ -348,10 +318,7 @@
 
 
 def test_service_should_be_unlocked_when_ansible_task_killed(complete_cluster: Cluster):
-<<<<<<< HEAD
-=======
     """Test that service is unlocked if ansible task is killed"""
->>>>>>> 983cb2c5
     service = complete_cluster.service(name="first_service")
     with allure.step("Run action: lock-terminate for cluster"):
         task = complete_cluster.action(name="lock-terminate").run()
@@ -492,10 +459,7 @@
     host_action_postfix: str,
     run_on_host: str,
 ):
-<<<<<<< HEAD
-=======
     """Test that host is unlocked after host action"""
->>>>>>> 983cb2c5
     action_name = f"{adcm_object}_{host_action_postfix}"
     first_service = cluster.service_add(name="first_service")
     second_service = cluster.service_add(name="second_service")
@@ -616,11 +580,7 @@
     return first_service_component, second_service_component
 
 
-<<<<<<< HEAD
-def _lock_obj(obj: Union[Cluster, Service, Component, Provider, Host]) -> Task:
-=======
 def _lock_obj(obj: AnyADCMObject, lock_action: str = "lock") -> Task:
->>>>>>> 983cb2c5
     """
     Run action lock on object
     """
