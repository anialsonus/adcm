# Licensed under the Apache License, Version 2.0 (the "License");
# you may not use this file except in compliance with the License.
# You may obtain a copy of the License at
#
#      http://www.apache.org/licenses/LICENSE-2.0
#
# Unless required by applicable law or agreed to in writing, software
# distributed under the License is distributed on an "AS IS" BASIS,
# WITHOUT WARRANTIES OR CONDITIONS OF ANY KIND, either express or implied.
# See the License for the specific language governing permissions and
# limitations under the License.

"""Test API contract via client"""

from enum import Enum
from pathlib import Path
from typing import Any, Callable, Collection, Tuple, Union

import allure
import pytest
import requests
from adcm_client.audit import LoginResult, ObjectType, OperationResult, OperationType
from adcm_client.objects import ADCMClient, Group, Policy, Role, User
from coreapi.exceptions import ErrorMessage

from tests.functional.audit.conftest import check_failed, make_auth_header
from tests.functional.conftest import only_clean_adcm
from tests.functional.rbac.conftest import BusinessRoles
from tests.library.assertions import sets_are_equal

# pylint: disable=redefined-outer-name

<<<<<<< HEAD
pytestmark = [only_clean_adcm]

BUNDLES_DIR = Path(__file__).parent / 'bundles'
NOT_EXISTING_USER = 'nosuchuser'
=======
BUNDLES_DIR = Path(__file__).parent / "bundles"
NOT_EXISTING_USER = "nosuchuser"
>>>>>>> baa7ef5d


# pylint: disable-next=too-many-arguments
def _check_audit_logs(
    endpoint: str,
    operation: Callable,
    token: str,
    log_field_name: str,
    filters: Union[Enum, Collection[str]],
    check_field_in_records: Callable[
        [str, Any, Collection], bool
    ] = lambda field_name, expected_value, client_logs: all(
        getattr(o, field_name) == expected_value for o in client_logs
    ),
):
    for filter_value in filters:
        simple_type_filter = filter_value.value if isinstance(filter_value, Enum) else filter_value
        with allure.step(f"Check filter {log_field_name}={simple_type_filter}"):
            plain_argument = {log_field_name: filter_value}
            string_filter_args = {log_field_name: simple_type_filter}
            logs_from_client = operation(**plain_argument)
            assert len(logs_from_client) > 0, "There should be at least one item"
            result = requests.get(endpoint, params=string_filter_args, headers={"Authorization": f"Token {token}"})
            assert result.status_code == 200, (
                f"Querying {endpoint} with filters {result} should end well, "
                f"not with {result.status_code}: {result.json()}"
            )
            items = result.json()["results"]
            assert len(logs_from_client) == len(items), "Client and direct API call returned different results"
            sets_are_equal(
                set(o.id for o in logs_from_client),
                set(i["id"] for i in items),
                "Objects from API and client should be the same",
            )
            assert check_field_in_records(
                log_field_name, filter_value, logs_from_client
            ), f"All operation should have {log_field_name} {filter_value}"


class TestAuditLogsAPI:
    """Test endpoints for audit logs"""

    @allure.title("Upload bundles, create objects and make some manipulations on them")
    @pytest.fixture()
    def various_adcm_objects(self, sdk_client_fs):
        """Upload bundles, create cluster and provider objects, update their configs (and ADCM), set hostcomponent"""
        adcm = sdk_client_fs.adcm()
        adcm.config_set_diff({"ansible_settings": {"forks": 2}})
        provider_bundle = sdk_client_fs.upload_from_fs(BUNDLES_DIR / "provider")
        provider = provider_bundle.provider_create("Test Provider")
        cluster_bundle = sdk_client_fs.upload_from_fs(BUNDLES_DIR / "cluster")
        cluster = cluster_bundle.cluster_create("Test Cluster")
        service = cluster.service_add(name="example_service")
        component = service.component()
        host = cluster.host_add(provider.host_create("some-fqdn"))
        for obj in (cluster, service, component, provider, host):
            obj.config_set_diff({})
        for obj in (cluster, service, component, provider, host):
            try:
                obj.config_set_diff({"not-exist": 123})
            except ErrorMessage:
                ...
        cluster.hostcomponent_set((host, component))
        return cluster, service, component, provider, host

    @allure.title("Create RBAC objects and update user and group")
    @pytest.fixture()
    def various_rbac_objects(self, sdk_client_fs) -> Tuple[User, Group, Role, Policy]:
        """Create RBAC objects, update user and group"""
        user: User = sdk_client_fs.user_create(username="simple_user", password="password")
        group: Group = sdk_client_fs.group_create("sortofgroup")
        role = sdk_client_fs.role_create(
            "custom role",
            display_name="custom role",
            child=[{"id": sdk_client_fs.role(name=BusinessRoles.ViewADCMConfigurations.value.role_name).id}],
        )
        policy = sdk_client_fs.policy_create("custom policy", role=role, user=[user])
        user.update(first_name="first", last_name="second")
        group.update(description="something else")
        return user, group, role, policy

    @allure.title("Run successful and failed actions on ADCM objects")
    @pytest.fixture()
    def _run_actions(self, various_adcm_objects):
        for action_name in ("success", "fail"):
            for obj in various_adcm_objects:
                obj.action(name=action_name).run().wait()

    @allure.title("Run denied actions: ADCM config change")
    @pytest.fixture()
    def _prepare_denied_records(self, post, sdk_client_fs, various_rbac_objects):
        user, *_ = various_rbac_objects
        adcm_config_url = f"adcm/{sdk_client_fs.adcm().id}/config/history"
        admin_headers = make_auth_header(ADCMClient(url=sdk_client_fs.url, user=user.username, password="password"))
        for _ in range(10):
            check_failed(post(adcm_config_url, {"blah": "blah"}, admin_headers), exact_code=403)

    @allure.title("Delete all objects of all types except user")
    @pytest.fixture()
    def _delete_objects(self, various_adcm_objects, various_rbac_objects, _run_actions, _prepare_denied_records):
        cluster, *_, provider, host = various_adcm_objects
        for obj in various_rbac_objects[1:] + (cluster, host, provider):
            obj.delete()

    @pytest.mark.usefixtures("_delete_objects")
    def test_audit_logs_api_filtering(self, sdk_client_fs):
        """
        Test filtering of audit operation logs.
        Date filtering is out of this test's scope.
        """
        for field_name, filters in (
            ("operation_type", OperationType),
            ("operation_result", OperationResult),
            ("operation_name", ("Bundle uploaded", "ADCM configuration updated")),
            ("object_type", ObjectType),
            ("object_name", ("Test Cluster", "simple_user")),
        ):
            self._check_audit_operations_filter(sdk_client_fs, field_name, filters)
        admin_id = sdk_client_fs.me().id
        self._check_audit_operations_filter(
            sdk_client_fs,
            "username",
            ["admin"],
            check_field_in_records=lambda _1, _2, logs: all(o.user_id == admin_id for o in logs),
        )

    def _check_audit_operations_filter(
        self, client: ADCMClient, field_name: str, filters: Union[Enum, Collection[str]], **kwargs
    ) -> None:
        endpoint = f"{client.url}/api/v1/audit/operation/"
        client_func = client.audit_operation_list
        token = client.api_token()
        _check_audit_logs(endpoint, client_func, token, field_name, filters, **kwargs)


class TestAuditLoginAPI:
    """Test endpoints for login audit records"""

    @pytest.fixture()
    def users(self, sdk_client_fs) -> Tuple[dict, dict]:
        """Create basic users for login with their credentials"""
        user_1_creds = {"username": "Bababa", "password": "Bebebe"}
        user_2_creds = {"username": "Augo", "password": "Goauel"}
        sdk_client_fs.user_create(**user_1_creds)
        sdk_client_fs.user_create(**user_2_creds)
        return user_1_creds, user_2_creds

    @pytest.fixture()
    def successful_logins(self, sdk_client_fs, users) -> None:
        """Make successful logins"""
        for creds in users:
            self._login(sdk_client_fs, **creds)

    @pytest.fixture()
    def failed_logins(self, sdk_client_fs, users) -> Tuple[dict, dict]:
        """Create required users and make failed logins"""
        user_does_not_exist = {'username': NOT_EXISTING_USER, 'password': 'klfjwoevzlxm02()#U)F('}
        deactivated_user = {'username': 'ohno', 'password': 'imdonneeeee'}
        user = sdk_client_fs.user_create(**deactivated_user)
        user.update(is_active=False)
        self._login(sdk_client_fs, **deactivated_user)
        for creds in users:
            self._login(sdk_client_fs, **{**creds, 'password': 'it is jut wrong'})
        self._login(sdk_client_fs, **user_does_not_exist)
        return deactivated_user, user_does_not_exist

    @pytest.mark.usefixtures("successful_logins", "failed_logins")
    def test_audit_login_api_filtering(self, sdk_client_fs, users):
        """Test audit log list filtering: by operation result and username"""
        self._check_login_list_filtering(sdk_client_fs, 'login_result', LoginResult)
        self._check_login_list_filtering(
            sdk_client_fs,
            "username",
            [u["username"] for u in users],
            check_field_in_records=lambda _, expected_value, client_logs: all(
                o.user_id == sdk_client_fs.user(username=expected_value).id for o in client_logs
            ),
        )
        with allure.step("Check that filtering by non existing user returns 0 records"):
            assert (
                len(sdk_client_fs.audit_login_list(username=NOT_EXISTING_USER)) == 0
            ), f"Audit login records for username {NOT_EXISTING_USER} should be 0, because there is no such user"

    def _check_login_list_filtering(
        self, client: ADCMClient, field_name: str, filters: Union[Enum, Collection[str]], **kwargs
    ):
        endpoint = f"{client.url}/api/v1/audit/login/"
        client_func = client.audit_login_list
        token = client.api_token()
        _check_audit_logs(endpoint, client_func, token, field_name, filters, **kwargs)

    def _login(self, client, username, password):
        requests.post(f"{client.url}/api/v1/rbac/token/", json={"username": username, "password": password})<|MERGE_RESOLUTION|>--- conflicted
+++ resolved
@@ -30,15 +30,10 @@
 
 # pylint: disable=redefined-outer-name
 
-<<<<<<< HEAD
 pytestmark = [only_clean_adcm]
 
-BUNDLES_DIR = Path(__file__).parent / 'bundles'
-NOT_EXISTING_USER = 'nosuchuser'
-=======
 BUNDLES_DIR = Path(__file__).parent / "bundles"
 NOT_EXISTING_USER = "nosuchuser"
->>>>>>> baa7ef5d
 
 
 # pylint: disable-next=too-many-arguments
