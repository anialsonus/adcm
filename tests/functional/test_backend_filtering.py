--- conflicted
+++ resolved
@@ -22,7 +22,6 @@
                                  ProviderPrototypeList, Task, TaskList)
 from adcm_pytest_plugin.utils import get_data_dir, get_subdirs_iter
 from delayed_assert import assert_expectations, expect
-from pytest_lazyfixture import lazy_fixture
 
 
 @pytest.fixture
@@ -183,9 +182,9 @@
         for f in link.fields:
             result[f.name] = True
         return result
-<<<<<<< HEAD
-    with allure.step('Get ADCM API schema'):
-        schema_obj = sdk_client_ms._api.schema
+
+    swith allure.step('Get ADCM API schema'):\
+        chema_obj = sdk_client_fs._api.schema
     with allure.step(f'Get {TestedClass.__name__} schema objects'):
         for p in TestedClass.PATH:
             assert p in schema_obj.data
@@ -198,22 +197,6 @@
                 "Filter {} should be acceptable for coreapi in class {}".format(
                     f, TestedClass.__name__
                 )
-=======
-
-    schema_obj = sdk_client_fs._api.schema
-    for p in TestedClass.PATH:
-        assert p in schema_obj.data
-        schema_obj = schema_obj[p]
-
-    params = get_params(schema_obj.links['list'])
-    # from pprint import pprint
-    # pprint(params)
-    for f in TestedClass.FILTERS:
-        expect(
-            f in params,
-            "Filter {} should be acceptable for coreapi in class {}".format(
-                f, TestedClass.__name__
->>>>>>> 9de21ed9
             )
         assert_expectations()
 
