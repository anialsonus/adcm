# Licensed under the Apache License, Version 2.0 (the "License");
# you may not use this file except in compliance with the License.
# You may obtain a copy of the License at
#
#      http://www.apache.org/licenses/LICENSE-2.0
#
# Unless required by applicable law or agreed to in writing, software
# distributed under the License is distributed on an "AS IS" BASIS,
# WITHOUT WARRANTIES OR CONDITIONS OF ANY KIND, either express or implied.
# See the License for the specific language governing permissions and
# limitations under the License.

# pylint: disable=no-self-use

"""Test roles reassignment in various situations"""

from contextlib import contextmanager
from typing import Dict, List, Generator, Collection, Tuple

import allure
import pytest
<<<<<<< HEAD
from adcm_client.objects import ADCMClient, Bundle, User, Policy, Host, Cluster, Service, Provider, Role
=======
from adcm_client.objects import ADCMClient, Bundle, User, Policy, Host
>>>>>>> cf194458

from tests.functional.tools import AnyADCMObject, get_object_represent
from tests.functional.rbac.conftest import (
    BusinessRoles,
    is_allowed,
    is_denied,
    as_user_objects,
    TEST_USER_CREDENTIALS,
    RbacRoles,
)


pytestmark = [pytest.mark.full]


@contextmanager
def new_client_instance(user: str, password: str, url: str) -> Generator[ADCMClient, None, None]:
    """
    Creates new ADCM client instance.
    Use it to "refresh" permissions.
    """
    yield ADCMClient(user=user, password=password, url=url)


class TestReapplyTriggers:
    """Test reapply cases"""

    def test_add_remove_host_from_cluster(self, clients, prepare_objects, user):
        """Test that policies are applied after host add/remove after the policy was assigned at first"""
        *_, admin_provider, _ = prepare_objects
        another_host = admin_provider.host_create(fqdn='another-host')
        cluster, *_, host, another_host = as_user_objects(clients.user, *prepare_objects, another_host)

        is_denied(host, BusinessRoles.EditHostConfigurations)
        is_denied(another_host, BusinessRoles.EditHostConfigurations)
        is_denied(cluster, BusinessRoles.MapHosts, host)

        self.grant_role(clients.admin, user, RbacRoles.ClusterAdministrator, cluster)

        is_denied(host, BusinessRoles.EditHostConfigurations)
        is_allowed(cluster, BusinessRoles.MapHosts, host)
        is_allowed(host, BusinessRoles.EditHostConfigurations)
        is_denied(another_host, BusinessRoles.EditHostConfigurations)
        is_allowed(cluster, BusinessRoles.MapHosts, another_host)
        is_allowed(another_host, BusinessRoles.EditHostConfigurations)

        is_allowed(cluster, BusinessRoles.UnmapHosts, host)
        is_denied(host, BusinessRoles.EditHostConfigurations)
        is_allowed(another_host, BusinessRoles.EditHostConfigurations)

    def test_add_remove_service_from_cluster(self, clients, prepare_objects, user):
        """Test that policies are applied/removed after service add/remove after the policy was assigned at first"""
        cluster, service, *_ = as_user_objects(clients.user, *prepare_objects)

        is_denied(cluster, BusinessRoles.AddService)
        is_denied(service, BusinessRoles.EditServiceConfigurations)

        self.grant_role(clients.admin, user, RbacRoles.ClusterAdministrator, cluster)

        is_allowed(service, BusinessRoles.EditServiceConfigurations)
        new_service = is_allowed(cluster, BusinessRoles.AddService)
        with new_client_instance(*TEST_USER_CREDENTIALS, url=clients.admin.url) as client:
            user_cluster, user_new_service = as_user_objects(client, cluster, new_service)
            is_allowed(user_new_service, BusinessRoles.EditServiceConfigurations)
            is_allowed(user_cluster, BusinessRoles.RemoveService, new_service)

        is_allowed(service, BusinessRoles.EditServiceConfigurations)

    # pylint: disable=too-many-locals
    def test_change_hostcomponent(self, clients, prepare_objects, user):
        """Test that change of HC map correctly affects access to components"""
        admin_cluster, *_, admin_provider, admin_host = prepare_objects
        admin_new_service = admin_cluster.service_add(name='new_service')
        another_host = admin_provider.host_create(fqdn='another-host')
        admin_cluster.host_add(admin_host)
        admin_cluster.host_add(another_host)

        _, test_service, *_, host, another_host = as_user_objects(clients.user, *prepare_objects, another_host)

        def _check_host_configs(allowed_on: Collection[Host] = (), denied_on: Collection[Host] = ()):
            with new_client_instance(*TEST_USER_CREDENTIALS, clients.user.url) as user_client:
                for obj in as_user_objects(user_client, *allowed_on):
                    is_allowed(obj, BusinessRoles.ViewHostConfigurations)
                for obj in as_user_objects(user_client, *denied_on):
                    is_denied(obj, BusinessRoles.ViewHostConfigurations)

        with allure.step("Check configs of hosts aren't allowed to view before Service Admin is granted to user"):
            _check_host_configs([], [host, another_host])

        self.grant_role(clients.admin, user, RbacRoles.ServiceAdministrator, test_service)

        with allure.step("Check configs of hosts aren't allowed to view before HC map is set"):
            _check_host_configs([], [host, another_host])

        test_service_test_component, test_service_new_component = test_service.component(
            name='test_component'
        ), test_service.component(name='new_component')
        new_service_test_component, new_service_new_component = as_user_objects(
            clients.user,
            admin_new_service.component(name='test_component'),
            admin_new_service.component(name='new_component'),
        )

        with allure.step(f'Assign component of test_service on host {host.fqdn}'):
            admin_cluster.hostcomponent_set((host, test_service_test_component))
            _check_host_configs([host], [another_host])

        with allure.step('Assign components of new_service on two hosts'):
            admin_cluster.hostcomponent_set(
                (host, new_service_test_component), (another_host, new_service_new_component)
            )
            _check_host_configs([], [host, another_host])

        with allure.step(
            f'Assign components of new_service on two hosts, and component of test_service on {another_host.fqdn}'
        ):
            admin_cluster.hostcomponent_set(
                (host, new_service_test_component),
                (another_host, new_service_new_component),
                (another_host, test_service_new_component),
            )
            _check_host_configs([another_host], [host])

    # pylint: disable-next=no-self-use
    def grant_role(self, client: ADCMClient, user: User, role: RbacRoles, *objects: AnyADCMObject) -> Policy:
        """Grant RBAC default role to a user"""
        with allure.step(f'Grant role "{role.value}" to user {user.username}'):
            return client.policy_create(
                name=f'{user.username} is {role.value}', role=client.role(name=role.value), objects=objects, user=[user]
            )


class TestMultiplePolicyReapply:
    """
    Test that change of parametrization object in one of multiple policies granted to same user
    doesn't lead to any kind of unpredictable behavior.
    """

    @pytest.fixture()
    def objects(self, cluster_bundle, provider_bundle) -> Tuple[Cluster, Cluster, Service, Service, Provider]:
        """Prepare various objects for multiple policies test"""
        first_cluster = cluster_bundle.cluster_create(name='Test Cluster #1')
        second_cluster = cluster_bundle.cluster_create(name='Test Cluster #2')
        test_service = second_cluster.service_add(name='test_service')
        new_service = second_cluster.service_add(name='new_service')
        provider = provider_bundle.provider_create(name='Test Provider #1')
        return first_cluster, second_cluster, test_service, new_service, provider

    @pytest.fixture()
    def admin_roles(self, sdk_client_fs) -> Tuple[Role, Role, Role]:
        """
        Find and return roles (in order):
        - Cluster Administrator
        - Service Administrator
        - Provider Administrator
        """
        cluster_admin = sdk_client_fs.role(name=RbacRoles.ClusterAdministrator.value)
        service_admin = sdk_client_fs.role(name=RbacRoles.ServiceAdministrator.value)
        provider_admin = sdk_client_fs.role(name=RbacRoles.ProviderAdministrator.value)
        return cluster_admin, service_admin, provider_admin

    def test_change_one_of_policies_parametrization(self, clients, objects, admin_roles, user):
        """
        Assign multiple policies on different objects for the same user.
        Change parametrization of one of policies.
        Check if permissions are correct
        """
        first_cluster, second_cluster, test_service, new_service, provider = objects
        policies = self.grant_policies_to_user(
            clients.admin, (first_cluster, test_service, provider), admin_roles, user
        )
        self.check_edit_is_allowed(clients.user, first_cluster, test_service, provider)
        self.check_edit_is_denied(clients.user, second_cluster, new_service)
        _, service_policy, _ = policies
        service_policy.update(object=[{'id': new_service.id, 'type': 'service'}])
        self.check_edit_is_allowed(clients.user, first_cluster, new_service, provider)
        self.check_edit_is_denied(clients.user, second_cluster, test_service)

    @allure.step('Grant policies on Cluster #1, service of Cluster #2 and Provider #1')
    def grant_policies_to_user(self, admin_client, cluster_service_provider, admin_roles, user) -> List[Policy]:
        """Grant policies to user (different policy for each role)"""
        return [
            admin_client.policy_create(
                name=f'Policy on {get_object_represent(obj)}', role=role, objects=[obj], user=[user]
            )
            for role, obj in zip(admin_roles, cluster_service_provider)
        ]

    @allure.step('Check edit is allowed')
    def check_edit_is_allowed(self, user_client, *objects):
        """Check edit is allowed"""
        for obj in as_user_objects(user_client, *objects):
            is_allowed(obj, BusinessRoles.edit_config_of(obj))

    @allure.step('Check edit is denied')
    def check_edit_is_denied(self, user_client, *objects):
        """Check edit is denied"""
        for obj in as_user_objects(user_client, *objects):
            is_denied(obj, BusinessRoles.edit_config_of(obj))


def test_child_role_update_after_assignment(clients, user, cluster_bundle, provider_bundle):
    """
    Test that permissions are updated when child of previously assigned role is updated
    """
    check_role_wo_parametrization(clients, user, cluster_bundle, provider_bundle)
    check_role_with_parametrization(clients, user, cluster_bundle, provider_bundle)


def check_role_wo_parametrization(clients, user, cluster_bundle, provider_bundle):
    """Check that update of role without parametrization leads to correct permissions update"""
    role_name = "Role without parametrization"
    role = clients.admin.role_create(
        name=role_name, display_name=role_name, child=_form_children(clients.admin, BusinessRoles.CreateCluster)
    )
    policy = clients.admin.policy_create(name="User policy", role=role, user=[user])
    with new_client_instance(*TEST_USER_CREDENTIALS, clients.user.url) as user_client:
        cluster_bundle, provider_bundle = as_user_objects(user_client, cluster_bundle, provider_bundle)
        is_allowed(cluster_bundle, BusinessRoles.CreateCluster)
        is_denied(provider_bundle, BusinessRoles.CreateHostProvider)
    role.update(child=_form_children(clients.admin, BusinessRoles.CreateHostProvider))
    with new_client_instance(*TEST_USER_CREDENTIALS, clients.user.url) as user_client:
        cluster_bundle, provider_bundle = as_user_objects(user_client, cluster_bundle, provider_bundle)
        is_denied(cluster_bundle, BusinessRoles.CreateCluster)
        is_allowed(provider_bundle, BusinessRoles.CreateHostProvider)
    policy.delete()
    role.delete()


def check_role_with_parametrization(clients, user, cluster_bundle: Bundle, provider_bundle: Bundle):
    """Check that update of role with parametrization leads to correct permissions update"""
    cluster, provider = cluster_bundle.cluster_create('clusteraster'), provider_bundle.provider_create('provideraider')
    role_name = "Role with parametrization"

    role = clients.admin.role_create(
        name=role_name,
        display_name=role_name,
        child=_form_children(clients.admin, BusinessRoles.EditClusterConfigurations),
    )
    policy = clients.admin.policy_create(name="User policy", role=role, objects=[cluster], user=[user])
    with new_client_instance(*TEST_USER_CREDENTIALS, clients.user.url) as user_client:
        user_cluster, user_provider = as_user_objects(user_client, cluster, provider)
        is_allowed(user_cluster, BusinessRoles.EditClusterConfigurations)
        is_denied(user_provider, BusinessRoles.EditProviderConfigurations)
    role.update(child=_form_children(clients.admin, BusinessRoles.EditProviderConfigurations))
    with new_client_instance(*TEST_USER_CREDENTIALS, clients.user.url) as user_client:
        user_cluster, user_provider = as_user_objects(user_client, cluster, provider)
        is_denied(user_cluster, BusinessRoles.EditClusterConfigurations)
        is_denied(user_provider, BusinessRoles.EditProviderConfigurations)
    policy.update(object=[{'type': 'provider', 'id': provider.id}])
    with new_client_instance(*TEST_USER_CREDENTIALS, clients.user.url) as user_client:
        user_cluster, user_provider = as_user_objects(user_client, cluster, provider)
        is_denied(user_cluster, BusinessRoles.EditClusterConfigurations)
        is_allowed(user_provider, BusinessRoles.EditProviderConfigurations)
    policy.delete()
    role.delete()


def _form_children(admin_client: ADCMClient, *business_roles: BusinessRoles) -> List[Dict[str, int]]:
    """Create list of children for role based on business roles"""
    return [{"id": admin_client.role(name=role.value.role_name).id} for role in business_roles]<|MERGE_RESOLUTION|>--- conflicted
+++ resolved
@@ -19,11 +19,7 @@
 
 import allure
 import pytest
-<<<<<<< HEAD
 from adcm_client.objects import ADCMClient, Bundle, User, Policy, Host, Cluster, Service, Provider, Role
-=======
-from adcm_client.objects import ADCMClient, Bundle, User, Policy, Host
->>>>>>> cf194458
 
 from tests.functional.tools import AnyADCMObject, get_object_represent
 from tests.functional.rbac.conftest import (
