--- conflicted
+++ resolved
@@ -210,16 +210,10 @@
     def compare(adcm_object: AnyADCMObject, expected_value: Union[ADCMObjectField, Collection[ADCMObjectField]]):
         adcm_object_name = compose_name(adcm_object)
         adcm_object.reread()
-<<<<<<< HEAD
-        assert (
-            actual_value := field_converter(get_compare_field(adcm_object))
-        ) == expected_value, f'{field_name} of {adcm_object_name} should be {expected_value}, not {actual_value}'
-=======
         with allure.step(f"Assert that {adcm_object_name} has {expected_value} of multi state value"):
             assert (
                 actual_value := field_converter(get_compare_field(adcm_object))
             ) == expected_value, f'Multi state of {adcm_object_name} should be {expected_value}, not {actual_value}'
->>>>>>> 5eb7ebcc
 
     return compare
 
