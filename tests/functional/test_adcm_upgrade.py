# Licensed under the Apache License, Version 2.0 (the "License");
# you may not use this file except in compliance with the License.
# You may obtain a copy of the License at
#
#      http://www.apache.org/licenses/LICENSE-2.0
#
# Unless required by applicable law or agreed to in writing, software
# distributed under the License is distributed on an "AS IS" BASIS,
# WITHOUT WARRANTIES OR CONDITIONS OF ANY KIND, either express or implied.
# See the License for the specific language governing permissions and
# limitations under the License.

"""Tests for ADCM upgrade"""

# pylint:disable=redefined-outer-name
from typing import Tuple, Union, List, Any

import allure
import pytest

from adcm_client.base import ObjectNotFound
from adcm_client.objects import ADCMClient, Cluster, Host, Service
from adcm_pytest_plugin.docker_utils import ADCM
from adcm_pytest_plugin.plugin import parametrized_by_adcm_version
from adcm_pytest_plugin.utils import catch_failed, get_data_dir, random_string

from tests.upgrade_utils import upgrade_adcm_version
from tests.functional.plugin_utils import AnyADCMObject
from .conftest import only_clean_adcm

pytestmark = [only_clean_adcm]

AVAILABLE_ACTIONS = {
    "single_state-available",
    "state_list-available",
    "state_any-available",
}


<<<<<<< HEAD
def old_adcm_images() -> Tuple[List[Tuple[str, str]], Any]:
=======
@pytest.fixture(scope="session")
def upgrade_target(cmd_opts) -> Tuple[str, str]:
    """Actual ADCM version"""
    if not cmd_opts.adcm_image:
        pytest.fail("CLI parameter adcm_image should be provided")
    return tuple(cmd_opts.adcm_image.split(":", maxsplit=2))  # type: ignore


def old_adcm_images():
    """A list of old ADCM images"""
>>>>>>> ecd4e3bf
    return parametrized_by_adcm_version(adcm_min_version="2019.10.08")[0]


def _create_cluster(sdk_client_fs: ADCMClient, bundle_dir: str = "cluster_bundle") -> Cluster:
    bundle = sdk_client_fs.upload_from_fs(get_data_dir(__file__, bundle_dir))
    cluster_name = f"test_{random_string()}"
    return bundle.cluster_prototype().cluster_create(name=cluster_name)


def _create_host(sdk_client_fs: ADCMClient, bundle_dir: str = "hostprovider") -> Host:
    bundle = sdk_client_fs.upload_from_fs(get_data_dir(__file__, bundle_dir))
    provider = bundle.provider_create(name=f"test_{random_string()}")
    return provider.host_create(fqdn=f"test_host_{random_string()}")


@allure.step("Check actions availability")
def _assert_available_actions(obj: AnyADCMObject):
    obj.reread()
    actions = {action.name for action in obj.action_list()}
    assert (
        actions == AVAILABLE_ACTIONS
    ), f"Unexpected list of available actions!\nExpected: {AVAILABLE_ACTIONS}\nActual:{actions}"


@allure.step("Check that previously created cluster exists")
def _check_that_cluster_exists(sdk_client_fs: ADCMClient, cluster: Cluster) -> None:
    assert len(sdk_client_fs.cluster_list()) == 1, "Only one cluster expected to be"
    with catch_failed(ObjectNotFound, "Previously created cluster not found"):
        sdk_client_fs.cluster(name=cluster.name)


@allure.step("Check that previously created service exists")
def _check_that_host_exists(cluster: Cluster, host: Host) -> None:
    assert len(cluster.host_list()) == 1, "Only one host expected to be"
    with catch_failed(ObjectNotFound, "Previously created host not found"):
        cluster.host(fqdn=host.fqdn)


@allure.step("Check encryption")
def _check_encryption(obj: Union[Cluster, Service]) -> None:
    assert obj.action(name="check-password").run().wait() == "success"


@pytest.mark.parametrize("adcm_is_upgradable", [True], indirect=True)
@pytest.mark.parametrize("image", old_adcm_images(), ids=repr, indirect=True)
def test_upgrade_adcm(
    adcm_fs: ADCM,
    sdk_client_fs: ADCMClient,
    adcm_api_credentials: dict,
    adcm_image_tags: Tuple[str, str],
) -> None:
    """Test adcm upgrade"""
    cluster = _create_cluster(sdk_client_fs)
    host = _create_host(sdk_client_fs)
    cluster.host_add(host)

    upgrade_adcm_version(adcm_fs, sdk_client_fs, adcm_api_credentials, adcm_image_tags)

    _check_that_cluster_exists(sdk_client_fs, cluster)
    _check_that_host_exists(cluster, host)


@pytest.mark.parametrize("adcm_is_upgradable", [True], indirect=True)
@pytest.mark.parametrize("image", old_adcm_images(), ids=repr, indirect=True)
def test_pass_in_config_encryption_after_upgrade(
    adcm_fs: ADCM,
    sdk_client_fs: ADCMClient,
    adcm_api_credentials: dict,
    adcm_image_tags: Tuple[str, str],
) -> None:
    """Test adcm upgrade with encrypted fields"""
    cluster = _create_cluster(sdk_client_fs, "cluster_with_pass_verify")
    service = cluster.service_add(name="PassCheckerService")

    config_diff = dict(password="q1w2e3r4")
    cluster.config_set_diff(config_diff)
    service.config_set_diff(config_diff)

    upgrade_adcm_version(adcm_fs, sdk_client_fs, adcm_api_credentials, adcm_image_tags)

    _check_encryption(cluster)
    _check_encryption(service)


@pytest.mark.parametrize("adcm_is_upgradable", [True], indirect=True)
@pytest.mark.parametrize("image", [["hub.arenadata.io/adcm/adcm", "2021.06.17.06"]], ids=repr, indirect=True)
def test_actions_availability_after_upgrade(
    adcm_fs: ADCM,
    sdk_client_fs: ADCMClient,
    adcm_api_credentials: dict,
    upgrade_target: Tuple[str, str],
) -> None:
    """Test that actions availability from old DSL remains the same after update"""
    cluster = _create_cluster(sdk_client_fs, "cluster_with_actions")

    _assert_available_actions(cluster)

    upgrade_adcm_version(adcm_fs, sdk_client_fs, adcm_api_credentials, upgrade_target)

    _assert_available_actions(cluster)<|MERGE_RESOLUTION|>--- conflicted
+++ resolved
@@ -37,9 +37,6 @@
 }
 
 
-<<<<<<< HEAD
-def old_adcm_images() -> Tuple[List[Tuple[str, str]], Any]:
-=======
 @pytest.fixture(scope="session")
 def upgrade_target(cmd_opts) -> Tuple[str, str]:
     """Actual ADCM version"""
@@ -48,9 +45,8 @@
     return tuple(cmd_opts.adcm_image.split(":", maxsplit=2))  # type: ignore
 
 
-def old_adcm_images():
+def old_adcm_images() -> Tuple[List[Tuple[str, str]], Any]:
     """A list of old ADCM images"""
->>>>>>> ecd4e3bf
     return parametrized_by_adcm_version(adcm_min_version="2019.10.08")[0]
 
 
