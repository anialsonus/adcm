# Licensed under the Apache License, Version 2.0 (the "License");
# you may not use this file except in compliance with the License.
# You may obtain a copy of the License at
#
#      http://www.apache.org/licenses/LICENSE-2.0
#
# Unless required by applicable law or agreed to in writing, software
# distributed under the License is distributed on an "AS IS" BASIS,
# WITHOUT WARRANTIES OR CONDITIONS OF ANY KIND, either express or implied.
# See the License for the specific language governing permissions and
# limitations under the License.
import json
import os
import random

import allure
import coreapi
import pytest
from adcm_pytest_plugin import utils
from adcm_pytest_plugin.docker_utils import DockerWrapper
from jsonschema import validate

# pylint: disable=E0401, W0601, W0611, W0621
from tests.library import errorcodes as err
from tests.library import steps
from tests.library.utils import (
    get_random_service,
    get_random_cluster_service_component,
    get_action_by_name, wait_until
)

BUNDLES = os.path.join(os.path.dirname(__file__), "../stack/")
SCHEMAS = os.path.join(os.path.dirname(__file__), "schemas/")


@pytest.fixture(scope="module")
def adcm(image, request, adcm_credentials):
    repo, tag = image
    dw = DockerWrapper()
    adcm = dw.run_adcm(image=repo, tag=tag, pull=False)
    adcm.api.auth(**adcm_credentials)

    def fin():
        adcm.stop()

    request.addfinalizer(fin)
    return adcm


@pytest.fixture(scope="module")
def client(adcm):
    steps.upload_bundle(adcm.api.objects, BUNDLES + "cluster_bundle")
    steps.upload_bundle(adcm.api.objects, BUNDLES + "hostprovider_bundle")
    return adcm.api.objects


class TestClusterServiceConfig:
    def test_create_cluster_service_config(self, client):
        cluster = steps.create_cluster(client)
        cfg_json = {"ssh-key": "TItbmlzdHAyNTYAAAAIbmlzdHAyNTYAAA",
                    "zoo.cfg": {"autopurge.purgeInterval": 30, "dataDir": "/dev/0", "port": 80},
                    "required-key": "value"}
        with allure.step('Create service'):
            cluster_svc = client.cluster.service.create(
                cluster_id=cluster['id'], prototype_id=get_random_service(client)['id'])
        with allure.step('Create config'):
            config = client.cluster.service.config.history.create(cluster_id=cluster['id'],
                                                                  service_id=cluster_svc['id'],
                                                                  description='simple desc',
                                                                  config=cfg_json)
        with allure.step('Check created config'):
            expected = client.cluster.service.config.history.read(cluster_id=cluster['id'],
                                                                  service_id=cluster_svc['id'],
                                                                  version=config['id'])
            assert config == expected
        steps.delete_all_data(client)

    def test_shouldnt_create_service_config_when_config_not_json(self, client):
        cluster = steps.create_cluster(client)
        with allure.step('Create service on the cluster'):
            cluster_svc = client.cluster.service.create(
                cluster_id=cluster['id'], prototype_id=get_random_service(client)['id'])
        with allure.step('Try to create config from non-json string'):
            with pytest.raises(coreapi.exceptions.ErrorMessage) as e:
                client.cluster.service.config.history.create(cluster_id=cluster['id'],
                                                             service_id=cluster_svc['id'],
                                                             config=utils.random_string())
        with allure.step('Check error that config should not be just one string'):
            err.JSON_ERROR.equal(e, 'config should not be just one string')
        steps.delete_all_data(client)

    def test_shouldnt_create_service_config_when_config_is_number(self, client):  # ADCM-86
        cluster = steps.create_cluster(client)
        with allure.step('Create service on the cluster'):
            cluster_svc = client.cluster.service.create(
                cluster_id=cluster['id'], prototype_id=get_random_service(client)['id'])
        with allure.step('Try to create config from a number'):
            with pytest.raises(coreapi.exceptions.ErrorMessage) as e:
                client.cluster.service.config.history.create(cluster_id=cluster['id'],
                                                             service_id=cluster_svc['id'],
                                                             config=random.randint(0, 9))
        with allure.step('Check error that config should not be just one int or float'):
            err.JSON_ERROR.equal(e, 'should not be just one int or float')
        steps.delete_all_data(client)

    def test_shouldnt_create_service_config_when_config_doesnt_have_one_req_sub(self, client):
        cluster = steps.create_cluster(client)
        config_wo_required_sub = {"ssh-key": "TItbmlzdHAyNTYAAAAIbmlzdHAyNTYAAA",
                                  "zoo.cfg": {"autopurge.purgeInterval": 34},
                                  "required-key": "110"}
        with allure.step('Create service on the cluster'):
            cluster_svc = client.cluster.service.create(
                cluster_id=cluster['id'], prototype_id=get_random_service(client)['id'])
        with allure.step('Try to create config when config doesn\'t have required'):
            with pytest.raises(coreapi.exceptions.ErrorMessage) as e:
                client.cluster.service.config.history.create(cluster_id=cluster['id'],
                                                             service_id=cluster_svc['id'],
                                                             config=config_wo_required_sub)
        with allure.step('Check error about no required subkey'):
            err.CONFIG_KEY_ERROR.equal(e, 'There is no required subkey')
        steps.delete_all_data(client)

    def test_shouldnt_create_service_config_when_config_doesnt_have_one_req_key(self, client):
        cluster = steps.create_cluster(client)
        config_wo_required_key = {"ssh-key": "TItbmlzdHAyNTYAAAAIbmlzdHAyNTYAAA",
                                  "zoo.cfg": {"autopurge.purgeInterval": 34,
                                              "dataDir": "/zookeeper", "port": 80}}
        with allure.step('Create service on the cluster'):
            cluster_svc = client.cluster.service.create(
                cluster_id=cluster['id'], prototype_id=get_random_service(client)['id'])
        with allure.step('Try to create config without required key'):
            with pytest.raises(coreapi.exceptions.ErrorMessage) as e:
                client.cluster.service.config.history.create(cluster_id=cluster['id'],
                                                             service_id=cluster_svc['id'],
                                                             config=config_wo_required_key)
        with allure.step('Check error about no required key'):
            err.CONFIG_KEY_ERROR.equal(e, 'There is no required key')
        steps.delete_all_data(client)

    def test_shouldnt_create_service_config_when_parameter_is_not_integer(self, client):
        cluster = steps.create_cluster(client)
        config_w_illegal_param = {"ssh-key": "TItbmlzdHAyNTYAAAAIbmlzdHAyNTYAAA",
                                  "zoo.cfg": {"autopurge.purgeInterval": "blabla",
                                              "dataDir": "/zookeeper", "port": 80},
                                  "required-key": "value"}
        with allure.step('Create service on the cluster'):
            cluster_svc = client.cluster.service.create(
                cluster_id=cluster['id'], prototype_id=get_random_service(client)['id'])
        with allure.step('Try to create config when parameter is not integer'):
            with pytest.raises(coreapi.exceptions.ErrorMessage) as e:
                client.cluster.service.config.history.create(cluster_id=cluster['id'],
                                                             service_id=cluster_svc['id'],
                                                             config=config_w_illegal_param)
        with allure.step('Check error that parameter is not integer'):
            err.CONFIG_VALUE_ERROR.equal(e, 'should be integer')
        steps.delete_all_data(client)

    def test_shouldnt_create_service_config_when_parameter_is_not_float(self, client):
        cluster = steps.create_cluster(client)
        config_w_illegal_param = {"ssh-key": "TItbmlzHyNTAAIbmzdHAyNTYAAA", "float-key": "blah",
                                  "zoo.cfg": {"autopurge.purgeInterval": 30,
                                              "dataDir": "/zookeeper", "port": 80},
                                  "required-key": "value"}
        with allure.step('Create service on the cluster'):
            cluster_svc = client.cluster.service.create(
                cluster_id=cluster['id'], prototype_id=get_random_service(client)['id'])
        with allure.step('Try to create config when param is not float'):
            with pytest.raises(coreapi.exceptions.ErrorMessage) as e:
                client.cluster.service.config.history.create(cluster_id=cluster['id'],
                                                             service_id=cluster_svc['id'],
                                                             config=config_w_illegal_param)
        with allure.step('Check error that parameter is not float'):
            err.CONFIG_VALUE_ERROR.equal(e, 'should be float')
        steps.delete_all_data(client)

    def test_shouldnt_create_service_config_when_parameter_is_not_string(self, client):
        cluster = steps.create_cluster(client)
        config_w_illegal_param = {"ssh-key": "TItbmlzdHAyNTYAAAAIbmlzdHAyNTY", "float-key": 5.7,
                                  "zoo.cfg": {"autopurge.purgeInterval": 30,
                                              "dataDir": "/zookeeper", "port": 80},
                                  "required-key": 500}
        with allure.step('Create service on the cluster'):
            cluster_svc = client.cluster.service.create(
                cluster_id=cluster['id'], prototype_id=get_random_service(client)['id'])
        with allure.step('Try to create config when param is not float'):
            with pytest.raises(coreapi.exceptions.ErrorMessage) as e:
                client.cluster.service.config.history.create(cluster_id=cluster['id'],
                                                             service_id=cluster_svc['id'],
                                                             config=config_w_illegal_param)
        with allure.step('Check error that parameter is not string'):
            err.CONFIG_VALUE_ERROR.equal(e, 'should be string')
        steps.delete_all_data(client)

    def test_shouldnt_create_service_config_when_parameter_is_not_in_option_list(self, client):
        cluster = steps.create_cluster(client)
        config_w_illegal_param = {"ssh-key": "TItbmlzdHAyNTYAIbmlzdHAyNTYAAA", "float-key": 4.5,
                                  "zoo.cfg": {"autopurge.purgeInterval": 30,
                                              "dataDir": "/zookeeper", "port": 500},
                                  "required-key": "value"}
        with allure.step('Create service on the cluster'):
            cluster_svc = client.cluster.service.create(
                cluster_id=cluster['id'], prototype_id=get_random_service(client)['id'])
        with allure.step('Try to create config has not option in a list'):
            with pytest.raises(coreapi.exceptions.ErrorMessage) as e:
                client.cluster.service.config.history.create(cluster_id=cluster['id'],
                                                             service_id=cluster_svc['id'],
                                                             config=config_w_illegal_param)
        with allure.step('Check CONFIG_VALUE_ERROR'):
            assert e.value.error.title == '400 Bad Request'
            assert e.value.error['code'] == 'CONFIG_VALUE_ERROR'
            assert ('not in option list' in e.value.error['desc']) is True
        steps.delete_all_data(client)

    def test_shouldnt_create_service_config_when_integer_param_bigger_than_boundary(self, client):
        cluster = steps.create_cluster(client)
        config_int_bigger_boundary = {"ssh-key": "TItbmlzdHAyNTYAAAAIbmlzdHAyNTYAAA",
                                      "zoo.cfg": {"autopurge.purgeInterval": 999,
                                                  "dataDir": "/zookeeper", "port": 80},
                                      "required-key": "value"}
        with allure.step('Create service on the cluster'):
            cluster_svc = client.cluster.service.create(
                cluster_id=cluster['id'], prototype_id=get_random_service(client)['id'])
        with allure.step('Try to create config when integer bigger than boundary'):
            with pytest.raises(coreapi.exceptions.ErrorMessage) as e:
                client.cluster.service.config.history.create(cluster_id=cluster['id'],
                                                             service_id=cluster_svc['id'],
                                                             config=config_int_bigger_boundary)
        with allure.step('Check error that integer bigger than boundary'):
            err.CONFIG_VALUE_ERROR.equal(e, 'Value', 'should be less than')
        steps.delete_all_data(client)

    def test_shouldnt_create_service_config_when_integer_param_less_than_boundary(self, client):
        cluster = steps.create_cluster(client)
        config_int_less_boundary = {"ssh-key": "TItbmlzdHAyNTYAAAAIbmlzdHAyNTYAAA",
                                    "zoo.cfg": {"autopurge.purgeInterval": 0,
                                                "dataDir": "/zookeeper", "port": 80},
                                    "required-key": "value"}
        with allure.step('Create service on the cluster'):
            cluster_svc = client.cluster.service.create(
                cluster_id=cluster['id'], prototype_id=get_random_service(client)['id'])
        with allure.step('Try to create config when integer less than boundary'):
            with pytest.raises(coreapi.exceptions.ErrorMessage) as e:
                client.cluster.service.config.history.create(cluster_id=cluster['id'],
                                                             service_id=cluster_svc['id'],
                                                             config=config_int_less_boundary)
        with allure.step('Check error that integer less than boundary'):
            err.CONFIG_VALUE_ERROR.equal(e, 'Value', 'should be more than')
        steps.delete_all_data(client)

    def test_shouldnt_create_service_config_when_float_param_bigger_than_boundary(self, client):
        cluster = steps.create_cluster(client)
        config_float_bigger_boundary = {"ssh-key": "TItbmlzdHAyNTYAAAAIbmlzdHAyNTYAAA",
                                        "zoo.cfg": {"autopurge.purgeInterval": 24,
                                                    "dataDir": "/zookeeper", "port": 80},
                                        "float-key": 50.5, "required-key": "value"}
        with allure.step('Create service on the cluster'):
            cluster_svc = client.cluster.service.create(
                cluster_id=cluster['id'], prototype_id=get_random_service(client)['id'])
        with allure.step('Try to create config when float bigger than boundary'):
            with pytest.raises(coreapi.exceptions.ErrorMessage) as e:
                client.cluster.service.config.history.create(cluster_id=cluster['id'],
                                                             service_id=cluster_svc['id'],
                                                             config=config_float_bigger_boundary)
        with allure.step('Check error that float bigger than boundary'):
            err.CONFIG_VALUE_ERROR.equal(e, 'Value', 'should be less than')
        steps.delete_all_data(client)

    def test_shouldnt_create_service_config_when_float_param_less_than_boundary(self, client):
        cluster = steps.create_cluster(client)
        config_float_less_boundary = {"ssh-key": "TItbmlzdHAyNTYAAAAIbmlzdHAyNTYAAA",
                                      "zoo.cfg": {"autopurge.purgeInterval": 24,
                                                  "dataDir": "/zookeeper", "port": 80},
                                      "float-key": 3.3, "required-key": "value"}
        with allure.step('Create service on the cluster'):
            cluster_svc = client.cluster.service.create(
                cluster_id=cluster['id'], prototype_id=get_random_service(client)['id'])
        with allure.step('Try to create config when float less than boundary'):
            with pytest.raises(coreapi.exceptions.ErrorMessage) as e:
                client.cluster.service.config.history.create(cluster_id=cluster['id'],
                                                             service_id=cluster_svc['id'],
                                                             config=config_float_less_boundary)
        with allure.step('Check error that float less than boundary'):
            err.CONFIG_VALUE_ERROR.equal(e, 'Value', 'should be more than')
        steps.delete_all_data(client)

    def test_shouldnt_create_service_config_when_config_doesnt_have_all_req_param(self, client):
        cluster = steps.create_cluster(client)
        config_wo_required_param = {"ssh-key": "TItbmlzdHAyNTYAAAAIbmlzdHAyNTYAAA"}
        with allure.step('Create service on the cluster'):
            cluster_svc = client.cluster.service.create(
                cluster_id=cluster['id'], prototype_id=get_random_service(client)['id'])
        with allure.step('Try to create config when config doesnt have all params'):
            with pytest.raises(coreapi.exceptions.ErrorMessage) as e:
                client.cluster.service.config.history.create(cluster_id=cluster['id'],
                                                             service_id=cluster_svc['id'],
                                                             config=config_wo_required_param)
        with allure.step('Check error about params'):
            err.CONFIG_KEY_ERROR.equal(e)
        steps.delete_all_data(client)

    def test_shouldnt_create_service_config_when_config_have_unknown_subkey(self, client):
        cluster = steps.create_cluster(client)
        config_w_unknown_subkey = {"ssh-key": "TItbmlzdHAyNTYAAAAIbmlzdHAyNTYAAA",
                                   "zoo.cfg": {"autopurge.purgeInterval": 24,
                                               "dataDir": "/zookeeper", "portium": "http"},
                                   "required-key": "value"}
        with allure.step('Create service on the cluster'):
            cluster_svc = client.cluster.service.create(
                cluster_id=cluster['id'], prototype_id=get_random_service(client)['id'])
        with allure.step('Try to create config with unknown subkey'):
            with pytest.raises(coreapi.exceptions.ErrorMessage) as e:
                client.cluster.service.config.history.create(cluster_id=cluster['id'],
                                                             service_id=cluster_svc['id'],
                                                             config=config_w_unknown_subkey)
        with allure.step('Check error about unknown subkey'):
            err.CONFIG_KEY_ERROR.equal(e, 'There is unknown subkey')
        steps.delete_all_data(client)

    def test_shouldnt_create_service_config_when_config_have_unknown_param(self, client):
        cluster = steps.create_cluster(client)
        config_w_unknown_param = {"name": "foo"}
        with allure.step('Create service on the cluster'):
            cluster_svc = client.cluster.service.create(
                cluster_id=cluster['id'], prototype_id=get_random_service(client)['id'])
        with allure.step('Try to create config with unknown parameter'):
            with pytest.raises(coreapi.exceptions.ErrorMessage) as e:
                client.cluster.service.config.history.create(cluster_id=cluster['id'],
                                                             service_id=cluster_svc['id'],
                                                             config=config_w_unknown_param)
        with allure.step('Check error about unknown key'):
            err.CONFIG_KEY_ERROR.equal(e, 'There is unknown key')
        steps.delete_all_data(client)

    def test_shouldnt_create_service_config_when_key_shouldnt_have_any_subkeys(self, client):
        cluster = steps.create_cluster(client)
        config_shouldnt_have_subkeys = {"ssh-key": {"key": "value"},
                                        "zoo.cfg": {"autopurge.purgeInterval": "24",
                                                    "dataDir": "/zookeeper", "port": "http"}}
        with allure.step('Create service on the cluster'):
            cluster_svc = client.cluster.service.create(
                cluster_id=cluster['id'], prototype_id=get_random_service(client)['id'])
        with allure.step('Try to create config where param shouldn\'t have any subkeys'):
            with pytest.raises(coreapi.exceptions.ErrorMessage) as e:
                client.cluster.service.config.history.create(cluster_id=cluster['id'],
                                                             service_id=cluster_svc['id'],
                                                             config=config_shouldnt_have_subkeys)
        with allure.step('Check error about unknown subkey'):
            err.CONFIG_KEY_ERROR.equal(e, 'input config should not have any subkeys')
        steps.delete_all_data(client)

    def test_shouldnt_create_service_config_when_try_to_put_dictionary_in_flat_key(self, client):
        cluster = steps.create_cluster(client)
        config = {"ssh-key": "as32fKj14fT88",
                  "zoo.cfg": {"autopurge.purgeInterval": 24, "dataDir": "/zookeeper",
                              "port": {"foo": "bar"}}, "required-key": "value"}
        with allure.step('Create service on the cluster'):
            cluster_svc = client.cluster.service.create(
                cluster_id=cluster['id'], prototype_id=get_random_service(client)['id'])
        with allure.step('Try to create config where in flat param we put a dictionary'):
            with pytest.raises(coreapi.exceptions.ErrorMessage) as e:
                client.cluster.service.config.history.create(cluster_id=cluster['id'],
                                                             service_id=cluster_svc['id'],
                                                             config=config)
        with allure.step('Check error about flat param'):
            err.CONFIG_VALUE_ERROR.equal(e, 'should be flat')
        steps.delete_all_data(client)

    def test_when_delete_host_all_children_cannot_be_deleted(self, client):
        # Should be faild if random service has not components
        cluster = steps.create_cluster(client)
        with allure.step('Create provider'):
            provider = client.provider.create(prototype_id=client.stack.provider.list()[0]['id'],
                                              name=utils.random_string())
        with allure.step('Create host'):
            host = client.host.create(prototype_id=client.stack.host.list()[0]['id'],
                                      provider_id=provider['id'],
                                      fqdn=utils.random_string())
        steps.add_host_to_cluster(client, host, cluster)
        with allure.step('Create random service'):
            service = steps.create_random_service(client, cluster['id'])
        with allure.step('Create random service component'):
            component = get_random_cluster_service_component(client, cluster, service)
        with allure.step('Create hostcomponent'):
            steps.create_hostcomponent_in_cluster(client, cluster, host, service, component)
        with pytest.raises(coreapi.exceptions.ErrorMessage) as e:
            client.cluster.host.delete(host_id=host['id'], cluster_id=cluster['id'])
        with allure.step('Check host conflict'):
            err.HOST_CONFLICT.equal(e)

    def test_should_throws_exception_when_havent_previous_config(self, client):
        cluster = steps.create_cluster(client)
        service = steps.create_random_service(client, cluster['id'])
        with allure.step('Try to get previous version of the service config'):
            with pytest.raises(coreapi.exceptions.ErrorMessage) as e:
                client.cluster.service.config.previous.list(cluster_id=cluster['id'],
                                                            service_id=service['id'])
        with allure.step('Check error that config version doesn\'t exist'):
            err.CONFIG_NOT_FOUND.equal(e, 'config version doesn\'t exist')
        steps.delete_all_data(client)


class TestClusterServiceConfigHistory:
    def test_config_history_url_must_point_to_the_service_config(self, client):
        cluster = steps.create_cluster(client)
        service = steps.create_random_service(client, cluster['id'])
        config_str = {"ssh-key": "eulav", "integer-key": 23, "required-key": "10",
                      "float-key": 38.5, "zoo.cfg": {"autopurge.purgeInterval": 40,
                                                     "dataDir": "/opt/data", "port": 80}}
        i = 0
        while i < random.randint(0, 10):
            client.cluster.service.config.history.create(cluster_id=cluster['id'],
                                                         service_id=service['id'],
                                                         description=utils.random_string(),
                                                         config=config_str)
            i += 1
        history = client.cluster.service.config.history.list(cluster_id=cluster['id'],
                                                             service_id=service['id'])
        with allure.step('Check config history'):
            for conf in history:
                assert ('cluster/{0}/service/'.format(cluster['id']) in conf['url']) is True
        steps.delete_all_data(client)

    def test_get_config_from_nonexistant_cluster_service(self, client):
        cluster = steps.create_cluster(client)
        with pytest.raises(coreapi.exceptions.ErrorMessage) as e:
            client.cluster.service.config.list(cluster_id=cluster['id'],
                                               service_id=random.randint(100, 500))
        with allure.step('Check error that service doesn\'t exist'):
            err.SERVICE_NOT_FOUND.equal(e, "service doesn\'t exist")
        steps.delete_all_data(client)


class TestClusterConfig:
    def test_config_history_url_must_point_to_the_cluster_config(self, client):
        cluster = steps.create_cluster(client)
        config_str = {"required": 10, "int_key": 50, "bool": False, "str-key": "eulav"}
        i = 0
        with allure.step('Create config history'):
            while i < random.randint(0, 10):
                client.cluster.config.history.create(cluster_id=cluster['id'],
                                                     description=utils.random_string(),
                                                     config=config_str)
                i += 1
            history = client.cluster.config.history.list(cluster_id=cluster['id'])
        with allure.step('Check config history'):
            for conf in history:
                assert ('api/v1/cluster/{0}/config/'.format(cluster['id']) in conf['url']) is True
        steps.delete_all_data(client)

    def test_read_default_cluster_config(self, client):
        cluster = steps.create_cluster(client)
        config = client.cluster.config.current.list(cluster_id=cluster['id'])
        if config:
<<<<<<< HEAD
            config_json = utils.ordereddict_to_dict(config)
        with allure.step('Load schema'):
            schema = json.load(open(SCHEMAS + '/config_item_schema.json'))
        with allure.step('Check schema'):
            assert validate(config_json, schema) is None
=======
            config_json = utils.ordered_dict_to_dict(config)
        schema = json.load(open(SCHEMAS + '/config_item_schema.json'))
        assert validate(config_json, schema) is None
>>>>>>> 9de21ed9
        steps.delete_all_data(client)

    def test_create_new_config_version_with_one_req_parameter(self, client):
        cluster = steps.create_cluster(client)
        cfg = {"required": random.randint(0, 9)}
        with allure.step('Create new config'):
            new_config = client.cluster.config.history.create(cluster_id=cluster['id'], config=cfg)
        with allure.step('Create config history'):
            expected = client.cluster.config.history.read(cluster_id=cluster['id'],
                                                          version=new_config['id'])
        with allure.step('Check new config'):
            assert new_config == expected
        steps.delete_all_data(client)

    def test_create_new_config_version_with_other_parameters(self, client):
        cluster = steps.create_cluster(client)
        cfg = {"required": 99, "str-key": utils.random_string()}
        with allure.step('Create new config'):
            new_config = client.cluster.config.history.create(cluster_id=cluster['id'], config=cfg)
        with allure.step('Create config history'):
            expected = client.cluster.config.history.read(cluster_id=cluster['id'],
                                                          version=new_config['id'])
        with allure.step('Check new config'):
            assert new_config == expected
        steps.delete_all_data(client)

    def test_shouldnt_create_cluster_config_when_config_not_json(self, client):
        cluster = steps.create_cluster(client)
        with allure.step('Try to create the cluster config from non-json string'):
            with pytest.raises(coreapi.exceptions.ErrorMessage) as e:
                client.cluster.config.history.create(cluster_id=cluster['id'],
                                                     config=utils.random_string())
        with allure.step('Check that config should not be just one string'):
            err.JSON_ERROR.equal(e, 'config should not be just one string')
        steps.delete_all_data(client)

    def test_shouldnt_create_service_config_when_config_is_number(self, client):  # ADCM-86
        cluster = steps.create_cluster(client)
        with allure.step('Try to create config from number'):
            with pytest.raises(coreapi.exceptions.ErrorMessage) as e:
                client.cluster.config.history.create(cluster_id=cluster['id'],
                                                     config=random.randint(0, 9))
        with allure.step('Check that config should not be just one int or float'):
            err.JSON_ERROR.equal(e, 'config should not be just one int or float')
        steps.delete_all_data(client)

    def test_shouldnt_create_config_when_config_doesnt_have_required_key(self, client):
        cluster = steps.create_cluster(client)
        config_wo_required_key = {"str-key": "value"}
        with allure.step('Try to create config wo required key'):
            with pytest.raises(coreapi.exceptions.ErrorMessage) as e:
                client.cluster.config.history.create(cluster_id=cluster['id'],
                                                     config=config_wo_required_key)
        with allure.step('Check that no required key'):
            err.CONFIG_KEY_ERROR.equal(e, 'There is no required key')
        steps.delete_all_data(client)

    def test_shouldnt_create_config_when_key_is_not_in_option_list(self, client):
        cluster = steps.create_cluster(client)
        config_key_not_in_list = {"option": "bluh", "required": 10}
        with allure.step('Try to create config has not option in a list'):
            with pytest.raises(coreapi.exceptions.ErrorMessage) as e:
                client.cluster.config.history.create(cluster_id=cluster['id'],
                                                     config=config_key_not_in_list)
        with allure.step('Check that not in option list'):
            err.CONFIG_VALUE_ERROR.equal(e, 'Value', 'not in option list')
        steps.delete_all_data(client)

    def test_shouldnt_create_config_with_unknown_key(self, client):
        # config has key that not defined in prototype
        cluster = steps.create_cluster(client)
        config = {"new_key": "value"}
        with allure.step('Try to create config with unknown key'):
            with pytest.raises(coreapi.exceptions.ErrorMessage) as e:
                client.cluster.config.history.create(cluster_id=cluster['id'], config=config)
        with allure.step('Check that unknown key'):
            err.CONFIG_KEY_ERROR.equal(e, 'There is unknown key')
        steps.delete_all_data(client)

    def test_shouldnt_create_config_when_try_to_put_map_in_option(self, client):
        # we try to put key:value in a parameter with the option datatype
        cluster = steps.create_cluster(client)
        config_with_deep_depth = {"str-key": "{1bbb}", "option": {"http": "string"},
                                  "sub": {"sub1": "f"}}
        with allure.step('Try to create config with map in flat key'):
            with pytest.raises(coreapi.exceptions.ErrorMessage) as e:
                client.cluster.config.history.create(cluster_id=cluster['id'],
                                                     config=config_with_deep_depth)
        with allure.step('Check that input config should not have any subkeys'):
            err.CONFIG_KEY_ERROR.equal(e, 'input config should not have any subkeys')
        steps.delete_all_data(client)

    def test_get_nonexistant_cluster_config(self, client):
        # we try to get a nonexistant cluster config, test should raise exception
        with allure.step('Get cluster config from non existant cluster'):
            with pytest.raises(coreapi.exceptions.ErrorMessage) as e:
                client.cluster.config.list(cluster_id=random.randint(100, 500))
        with allure.step('Check that cluster doesn\'t exist'):
            err.CLUSTER_NOT_FOUND.equal(e, 'cluster doesn\'t exist')
        steps.delete_all_data(client)

    check_types = [
        ('file', 'input_file'),
        ('text', 'textarea'),
        ('password', 'password_phrase'),
    ]

    @pytest.mark.parametrize("datatype, name", check_types)
    def test_verify_that_supported_type_is(self, client, datatype, name):
        with allure.step('Create stack'):
            stack = client.stack.cluster.read(prototype_id=client.stack.cluster.list()[0]['id'])
        with allure.step('Check stack config'):
            for item in stack['config']:
                if item['name'] == name:
                    assert item['type'] == datatype
        steps.delete_all_data(client)

    def test_check_that_file_field_put_correct_data_in_file_inside_docker(self, client):
        cluster = steps.create_cluster(client)
        test_data = "lorem ipsum"
<<<<<<< HEAD
        with allure.step('Create config data'):
            config_data = utils.ordereddict_to_dict(
                client.cluster.config.current.list(cluster_id=cluster['id'])['config'])
            config_data['input_file'] = test_data
            config_data['required'] = random.randint(0, 99)
        with allure.step('Create config history'):
            client.cluster.config.history.create(cluster_id=cluster['id'], config=config_data)
        with allure.step('Check file type'):
            action = client.cluster.action.run.create(
                action_id=get_action_by_name(client, cluster, 'check-file-type')['id'],
                cluster_id=cluster['id']
            )
            wait_until(client, action)
        with allure.step('Check that state is success'):
            expected = client.task.read(task_id=action['id'])
            assert expected['status'] == 'success'
=======
        config_data = utils.ordered_dict_to_dict(
            client.cluster.config.current.list(cluster_id=cluster['id'])['config'])
        config_data['input_file'] = test_data
        config_data['required'] = random.randint(0, 99)
        client.cluster.config.history.create(cluster_id=cluster['id'], config=config_data)
        action = client.cluster.action.run.create(
            action_id=get_action_by_name(client, cluster, 'check-file-type')['id'],
            cluster_id=cluster['id']
        )
        wait_until(client, action)
        expected = client.task.read(task_id=action['id'])
        assert expected['status'] == 'success'
>>>>>>> 9de21ed9
<|MERGE_RESOLUTION|>--- conflicted
+++ resolved
@@ -451,17 +451,11 @@
         cluster = steps.create_cluster(client)
         config = client.cluster.config.current.list(cluster_id=cluster['id'])
         if config:
-<<<<<<< HEAD
-            config_json = utils.ordereddict_to_dict(config)
+            config_json = utils.ordered_dict_to_dict(config)
         with allure.step('Load schema'):
             schema = json.load(open(SCHEMAS + '/config_item_schema.json'))
         with allure.step('Check schema'):
             assert validate(config_json, schema) is None
-=======
-            config_json = utils.ordered_dict_to_dict(config)
-        schema = json.load(open(SCHEMAS + '/config_item_schema.json'))
-        assert validate(config_json, schema) is None
->>>>>>> 9de21ed9
         steps.delete_all_data(client)
 
     def test_create_new_config_version_with_one_req_parameter(self, client):
@@ -582,9 +576,8 @@
     def test_check_that_file_field_put_correct_data_in_file_inside_docker(self, client):
         cluster = steps.create_cluster(client)
         test_data = "lorem ipsum"
-<<<<<<< HEAD
         with allure.step('Create config data'):
-            config_data = utils.ordereddict_to_dict(
+            config_data = utils.ordered_dict_to_dict(
                 client.cluster.config.current.list(cluster_id=cluster['id'])['config'])
             config_data['input_file'] = test_data
             config_data['required'] = random.randint(0, 99)
@@ -598,18 +591,4 @@
             wait_until(client, action)
         with allure.step('Check that state is success'):
             expected = client.task.read(task_id=action['id'])
-            assert expected['status'] == 'success'
-=======
-        config_data = utils.ordered_dict_to_dict(
-            client.cluster.config.current.list(cluster_id=cluster['id'])['config'])
-        config_data['input_file'] = test_data
-        config_data['required'] = random.randint(0, 99)
-        client.cluster.config.history.create(cluster_id=cluster['id'], config=config_data)
-        action = client.cluster.action.run.create(
-            action_id=get_action_by_name(client, cluster, 'check-file-type')['id'],
-            cluster_id=cluster['id']
-        )
-        wait_until(client, action)
-        expected = client.task.read(task_id=action['id'])
-        assert expected['status'] == 'success'
->>>>>>> 9de21ed9
+            assert expected['status'] == 'success'