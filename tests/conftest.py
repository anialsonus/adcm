--- conflicted
+++ resolved
@@ -30,11 +30,8 @@
 from allure_pytest.listener import AllureListener
 from docker.utils import parse_repository_tag
 
-<<<<<<< HEAD
 from tests.library.adcm_websockets import ADCMWebsocket
-=======
 from tests.library.db import QueryExecutioner
->>>>>>> 1b09d99d
 
 pytest_plugins = "adcm_pytest_plugin"
 
@@ -233,7 +230,6 @@
     return ADCMClient(url=adcm_fs.url, user=username, password=password)
 
 
-<<<<<<< HEAD
 # Websockets (Events)
 
 
@@ -249,12 +245,12 @@
         uri=f'ws://{addr}/ws/event/', subprotocols=['adcm', sdk_client_fs.api_token()]
     ) as conn:
         yield ADCMWebsocket(conn)
-=======
+
+
 # ADCM DB
 
 
 @pytest.fixture()
 def adcm_db(adcm_fs) -> QueryExecutioner:
     """Initialized QueryExecutioner for a function scoped ADCM"""
-    return QueryExecutioner(adcm_fs.container)
->>>>>>> 1b09d99d
+    return QueryExecutioner(adcm_fs.container)