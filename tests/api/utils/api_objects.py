--- conflicted
+++ resolved
@@ -88,20 +88,6 @@
             except AssertionError:
                 if request.data and request.data.get("name") and "\n" in request.data.get("name"):
                     pytest.xfail(reason="ADCM-2052 String type fields with '\\n' in value")
-                if (
-                    request.endpoint == Endpoints.GroupConfig
-                    and response.status_code == HTTPStatus.NOT_FOUND
-<<<<<<< HEAD
-                    and request.data
-                    and request.data.get("object_id") == 100
-                ):
-                    pytest.xfail("ADCM-2051 404 on POST negative cases for /group-config/")
-=======
-                    and expected_response.status_code == HTTPStatus.BAD_REQUEST
-                    and expected_response.body.fields == {'object_type': ['This field cannot be changed']}
-                ):
-                    pytest.xfail("ADCM-2185 404 when try to change unabled to change field object_type")
->>>>>>> 7802a5ec
                 raise
 
             if expected_response.body is not None:
