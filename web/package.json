{
  "name": "adcm",
  "version": "0.0.1",
  "license": "MIT",
  "scripts": {
    "ng": "ng",
    "start": "ng serve",
    "build": "ng build",
    "test": "ng test",
    "lint": "ng lint",
    "e2e": "ng e2e",
    "bundle-report": "ng build --prod --stats-json && webpack-bundle-analyzer ./dist/stats-es2015.json"
  },
  "private": true,
  "dependencies": {
    "@angular/animations": "^10.0.1",
    "@angular/cdk": "^10.0.0",
    "@angular/common": "^10.0.1",
    "@angular/compiler": "^10.0.1",
    "@angular/core": "^10.0.1",
    "@angular/forms": "^10.0.1",
    "@angular/material": "^10.0.0",
    "@angular/platform-browser": "^10.0.1",
    "@angular/platform-browser-dynamic": "^10.0.1",
    "@angular/router": "^10.0.1",
    "@ngrx/effects": "^9.2.0",
    "@ngrx/entity": "^9.2.0",
    "@ngrx/router-store": "^9.2.0",
    "@ngrx/store": "^9.2.0",
    "@ngrx/store-devtools": "^9.2.0",
    "rxjs": "^6.5.5",
    "tslib": "^2.0.0",
    "zone.js": "~0.10.3"
  },
  "devDependencies": {
    "@angular-devkit/build-angular": "~0.1001.0",
    "@angular/cli": "^10.0.0",
<<<<<<< HEAD
    "@angular/language-service": "10.1.4",
    "@angular/compiler-cli": "10.1.3",
=======
    "@angular/language-service": "10.1.2",
    "@angular/compiler-cli": "10.1.4",
>>>>>>> 70fa0619
    "@ngrx/schematics": "^10.0.0",
    "@types/jasmine": "~3.5.10",
    "@types/jasminewd2": "~2.0.8",
    "@types/node": "^14.0.13",
    "codelyzer": "^6.0.0",
    "eslint": "^7.2.0",
    "jasmine-core": "~3.6.0",
    "jasmine-spec-reporter": "~6.0.0",
    "karma": "~5.2.1",
    "karma-chrome-launcher": "~3.1.0",
    "karma-cli": "~2.0.0",
    "karma-coverage-istanbul-reporter": "~3.0.2",
    "karma-jasmine": "~4.0.0",
    "karma-jasmine-html-reporter": "^1.5.0",
    "node-sass": "^4.14.1",
    "protractor": "~7.0.0",
    "ts-node": "~9.0.0",
    "tslint": "~6.1.0",
    "typescript": "~4.0.2",
    "webpack-bundle-analyzer": "^3.8.0"
  }
}<|MERGE_RESOLUTION|>--- conflicted
+++ resolved
@@ -35,13 +35,8 @@
   "devDependencies": {
     "@angular-devkit/build-angular": "~0.1001.0",
     "@angular/cli": "^10.0.0",
-<<<<<<< HEAD
     "@angular/language-service": "10.1.4",
-    "@angular/compiler-cli": "10.1.3",
-=======
-    "@angular/language-service": "10.1.2",
     "@angular/compiler-cli": "10.1.4",
->>>>>>> 70fa0619
     "@ngrx/schematics": "^10.0.0",
     "@types/jasmine": "~3.5.10",
     "@types/jasminewd2": "~2.0.8",
