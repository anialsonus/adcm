// Licensed under the Apache License, Version 2.0 (the "License");
// you may not use this file except in compliance with the License.
// You may obtain a copy of the License at
//
//      http://www.apache.org/licenses/LICENSE-2.0
//
// Unless required by applicable law or agreed to in writing, software
// distributed under the License is distributed on an "AS IS" BASIS,
// WITHOUT WARRANTIES OR CONDITIONS OF ANY KIND, either express or implied.
// See the License for the specific language governing permissions and
// limitations under the License.
import { CommonModule } from '@angular/common';
import { NgModule } from '@angular/core';
import { RouterModule, Routes } from '@angular/router';
import { AuthGuard } from '@app/core';
import { SharedModule } from '@app/shared/shared.module';

import { HoverDirective } from './hover.directive';
import { TasksComponent } from './tasks.component';
import { TaskObjectsComponent } from '@app/components/columns/task-objects/task-objects.component';
import { ObjectLinkColumnPipe } from '@app/pipes/object-link-column.pipe';
import { SortObjectsPipe } from '@app/pipes/sort-objects.pipe';
import { TaskStatusColumnComponent } from '@app/components/columns/task-status-column/task-status-column.component';
import { JobsComponent } from '@app/components/task/jobs/jobs.component';
import { JobStatusColumnComponent } from '@app/components/columns/job-status-column/job-status-column.component';
import { TaskNameComponent } from '@app/components/columns/task-name/task-name.component';
<<<<<<< HEAD
import { JobNameComponent } from '@app/components/columns/job-name/job-name.component';
import { TaskService } from '@app/services/task.service';
import { JobService } from '@app/services/job.service';
=======
>>>>>>> 4fc7237e

const routes: Routes = [
  {
    path: '',
    canActivate: [AuthGuard],
    component: TasksComponent
  }
];

@NgModule({
  imports: [
    CommonModule,
    SharedModule,
    RouterModule.forChild(routes),
  ],
  declarations: [
    TasksComponent,
    HoverDirective,
    TaskObjectsComponent,
    ObjectLinkColumnPipe,
    SortObjectsPipe,
    TaskStatusColumnComponent,
    TaskNameComponent,
    JobNameComponent,
    JobsComponent,
    JobStatusColumnComponent,
  ],
})
export class TaskModule {}<|MERGE_RESOLUTION|>--- conflicted
+++ resolved
@@ -24,12 +24,7 @@
 import { JobsComponent } from '@app/components/task/jobs/jobs.component';
 import { JobStatusColumnComponent } from '@app/components/columns/job-status-column/job-status-column.component';
 import { TaskNameComponent } from '@app/components/columns/task-name/task-name.component';
-<<<<<<< HEAD
 import { JobNameComponent } from '@app/components/columns/job-name/job-name.component';
-import { TaskService } from '@app/services/task.service';
-import { JobService } from '@app/services/job.service';
-=======
->>>>>>> 4fc7237e
 
 const routes: Routes = [
   {
@@ -57,5 +52,9 @@
     JobsComponent,
     JobStatusColumnComponent,
   ],
+  providers: [
+    TaskService,
+    JobService,
+  ],
 })
 export class TaskModule {}