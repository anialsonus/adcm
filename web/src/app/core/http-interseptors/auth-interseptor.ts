--- conflicted
+++ resolved
@@ -54,10 +54,7 @@
           this.router.navigate(['/login']);
         }
 
-<<<<<<< HEAD
-        if (res.status === 403) {
-          this.router.navigate(['/403'])
-=======
+
         /** redirect to previous page if it is present and method === GET */
         if (res.status === 403 && request.method === 'GET') {
           const previous = this.routerHistory.previous();
@@ -67,7 +64,6 @@
           } else {
             this.router.navigate(['/']);
           }
->>>>>>> cf194458
         }
 
         if (res.status === 500) this.router.navigate(['/500']);
