--- conflicted
+++ resolved
@@ -13,34 +13,9 @@
 export const isObject = (x: any) => x !== null && typeof x === 'object';
 export const isEmptyObject = (x: any) => isObject(x) && !Object.keys(x).length;
 export const isNumber = (x: any) => typeof x === 'number' && !isNaN(x);
-<<<<<<< HEAD
+
 export const randomInteger = (max: number, min: number = 0): number =>
   Math.floor(min + Math.random() * (max + 1 - min));
-=======
-export const randomInteger = (max: number, min: number = 0): number => Math.floor(min + Math.random() * (max + 1 - min));
-
-export function getPattern(name: string): RegExp | null {
-  const fn: { [key: string]: () => RegExp } = {
-    integer: () => new RegExp(/^[-]?\d+$/),
-    int: () => new RegExp(/^[-]?\d+$/),
-    float: () => new RegExp(/^[-]?[0-9]+(\.[0-9]+)?$/),
-  };
-  return fn[name] ? fn[name]() : null;
-}
-
-export function getControlType(name: string): controlType {
-  const a: Partial<{ [key in matchType | controlType]: controlType }> = {
-    bool: 'boolean',
-    int: 'textbox',
-    integer: 'textbox',
-    float: 'textbox',
-    string: 'textbox',
-    file: 'textarea',
-    text: 'textarea',
-  };
-  return a[name] || name;
-}
->>>>>>> a865e52a
 
 /**
  * Remove empty, null, undefined properties
