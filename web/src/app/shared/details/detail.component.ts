// Licensed under the Apache License, Version 2.0 (the "License");
// you may not use this file except in compliance with the License.
// You may obtain a copy of the License at
//
//      http://www.apache.org/licenses/LICENSE-2.0
//
// Unless required by applicable law or agreed to in writing, software
// distributed under the License is distributed on an "AS IS" BASIS,
// WITHOUT WARRANTIES OR CONDITIONS OF ANY KIND, either express or implied.
// See the License for the specific language governing permissions and
// limitations under the License.
import { Component, OnDestroy, OnInit } from '@angular/core';
import { ActivatedRoute } from '@angular/router';
import { ChannelService, ClusterService, WorkerInstance } from '@app/core';
import { EventMessage, SocketState } from '@app/core/store';
import { Cluster, Host, IAction, Issue, Job, notIssue } from '@app/core/types';
import { Store } from '@ngrx/store';
import { Observable } from 'rxjs';
import { switchMap, tap } from 'rxjs/operators';

import { SocketListenerDirective } from '../directives/socketListener.directive';
import { IDetails } from './details.service';

@Component({
  selector: 'app-detail',
  templateUrl: './detail.component.html',
  styleUrls: ['./detail.component.scss'],
})
export class DetailComponent extends SocketListenerDirective implements OnInit, OnDestroy {
  request$: Observable<WorkerInstance>;
  isIssue: boolean;
  upgradable = false;
  actions: IAction[] = [];
  issues: Issue;
  status: number | string;

  current: IDetails;
  currentName = '';

  constructor(socket: Store<SocketState>, private route: ActivatedRoute, private service: ClusterService, private channel: ChannelService) {
    super(socket);
  }

  get Current() {
    return this.service.Current;
  }

  ngOnInit(): void {
    this.request$ = this.route.paramMap.pipe(
      switchMap((param) => this.service.getContext(param)),
      tap((w) => this.run(w))
    );

    super.startListenSocket();
  }

  ngOnDestroy(): void {
    this.service.clearWorker();
  }

  notIssue(issue: Issue) {
    return !notIssue(issue);
  }

  run(w: WorkerInstance) {
    const { id, name, typeName, actions, issue, status, prototype_name, prototype_display_name, prototype_version, bundle_id } = w.current;
    const { upgradable, upgrade, hostcomponent } = w.current as Cluster;
    const { log_files, objects } = w.current as Job;
    const { provider_id } = w.current as Host;

    this.currentName = name;

    const parent = w.current.typeName === 'cluster' ? null : w.cluster;

    this.actions = actions;
    this.upgradable = upgradable;
    this.issues = issue;
    this.status = status;

    this.isIssue = this.notIssue(parent ? parent.issue : issue);

    this.current = {
      parent,
      id,
      name,
      typeName,
      actions,
      issue,
      upgradable,
      upgrade,
      status,
      log_files,
      objects,
      prototype_name,
      prototype_display_name,
      prototype_version,
      provider_id,
      bundle_id,
      hostcomponent,
    };
  }

  scroll(stop: { direct: -1 | 1 | 0; screenTop: number }) {
    this.channel.next('scroll', stop);
  }

  reset() {
    this.request$ = this.service.reset().pipe(
      this.takeUntil(),
      tap((a) => this.run(a)),
      tap((_) => console.log('GET ::', this.current))
    );
  }

  socketListener(m: EventMessage) {
    if ((m.event === 'create' || m.event === 'delete') && m.object.type === 'bundle') {
      this.reset();
      return;
    }

<<<<<<< HEAD
    if (this.Current?.typeName === m.object.type && this.Current?.id === m.object.id) {
      if (m.event === 'change_job_status' && this.Current.typeName === 'job') {
=======
    if (this.service.Current && this.service.Current.typeName === m.object.type && this.service.Current.id === m.object.id) {
      if (this.service.Current.typeName === 'job' && (m.event === 'change_job_status' || m.event === 'add_job_log')) {
>>>>>>> 78e865e8
        this.reset();
        return;
      }

      if (m.event === 'change_state' || m.event === 'upgrade') {
        this.reset();
        return;
      }

      if (m.event === 'clear_issue') this.issues = {} as Issue;
      if (m.event === 'raise_issue') this.issues = m.object.details.value as Issue;
      if (m.event === 'change_status') this.status = +m.object.details.value;
    }

    // parent
    if (this.service.Cluster?.id === m.object.id && this.Current?.typeName !== 'cluster' && m.object.type === 'cluster' && m.event === 'clear_issue')
      this.issues = {} as Issue;

    this.isIssue = this.notIssue(this.issues);
  }
}<|MERGE_RESOLUTION|>--- conflicted
+++ resolved
@@ -118,13 +118,8 @@
       return;
     }
 
-<<<<<<< HEAD
     if (this.Current?.typeName === m.object.type && this.Current?.id === m.object.id) {
-      if (m.event === 'change_job_status' && this.Current.typeName === 'job') {
-=======
-    if (this.service.Current && this.service.Current.typeName === m.object.type && this.service.Current.id === m.object.id) {
       if (this.service.Current.typeName === 'job' && (m.event === 'change_job_status' || m.event === 'add_job_log')) {
->>>>>>> 78e865e8
         this.reset();
         return;
       }
