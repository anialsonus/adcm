--- conflicted
+++ resolved
@@ -74,20 +74,12 @@
 export const getPattern = (t: TNForm): RegExp => (patternFn[t] ? patternFn[t]() : null);
 
 const fn = {
-<<<<<<< HEAD
-  boolean: (v: boolean | null, d: boolean | null, r: boolean) =>
+  boolean: (v: boolean | null, d: boolean | null, r: boolean): boolean | null =>
     String(v) === 'true' || String(v) === 'false' || String(v) === 'null' ? v : r ? d : null,
-  json: (v: string) => (v === null ? '' : JSON.stringify(v, undefined, 4)),
-  map: (v: object, d: object) => (!v ? d : v),
-  list: (v: string[], d: string[]) => (!v ? d : v),
-  structure: (v: any) => v,
-=======
-  boolean: (v: boolean | null, d: boolean | null, r: boolean): boolean | null => (String(v) === 'true' || String(v) === 'false' || String(v) === 'null' ? v : r ? d : null),
   json: (v: string): string => (v === null ? '' : JSON.stringify(v, undefined, 4)),
   map: (v: object, d: object): object => (!v ? d : v),
   list: (v: string[], d: string[]): string[] => (!v ? d : v),
   structure: (v: any): any => v,
->>>>>>> 24537011
 };
 
 export const getValue = (t: TNForm) => {
