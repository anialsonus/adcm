// Licensed under the Apache License, Version 2.0 (the "License");
// you may not use this file except in compliance with the License.
// You may obtain a copy of the License at
//
//      http://www.apache.org/licenses/LICENSE-2.0
//
// Unless required by applicable law or agreed to in writing, software
// distributed under the License is distributed on an "AS IS" BASIS,
// WITHOUT WARRANTIES OR CONDITIONS OF ANY KIND, either express or implied.
// See the License for the specific language governing permissions and
// limitations under the License.
import { async, ComponentFixture, TestBed } from '@angular/core/testing';
import { FormBuilder, ReactiveFormsModule, FormsModule, FormGroup } from '@angular/forms';

import { FieldService } from '../field.service';
<<<<<<< HEAD
import { FormBuilder, ReactiveFormsModule, FormGroup } from '@angular/forms';
=======
>>>>>>> 09207307
import { IYContainer } from '../yspec/yspec.service';
import { RootComponent } from './root.component';

describe('RootComponent', () => {
  let component: RootComponent;
  let fixture: ComponentFixture<RootComponent>;

  beforeEach(async(() => {
    TestBed.configureTestingModule({
<<<<<<< HEAD
      imports: [ReactiveFormsModule],
=======
      imports: [FormsModule, ReactiveFormsModule],
>>>>>>> 09207307
      declarations: [RootComponent],
      providers: [FieldService, FormBuilder],
    }).compileComponents();
  }));

  beforeEach(() => {
    fixture = TestBed.createComponent(RootComponent);
    component = fixture.componentInstance;

    const item: IYContainer = {
      name: 'test',
      type: 'dict',
      options: {
        name: 'test',
        path: ['test'],
        type: 'string',
        controlType: 'textbox',
        validator: {},
      },
    };
    component.options = item;
    component.form = new FormGroup({});
<<<<<<< HEAD
    
=======

>>>>>>> 09207307
    fixture.detectChanges();
  });

  it('should create', () => {
    expect(component).toBeTruthy();
  });
});<|MERGE_RESOLUTION|>--- conflicted
+++ resolved
@@ -13,10 +13,7 @@
 import { FormBuilder, ReactiveFormsModule, FormsModule, FormGroup } from '@angular/forms';
 
 import { FieldService } from '../field.service';
-<<<<<<< HEAD
 import { FormBuilder, ReactiveFormsModule, FormGroup } from '@angular/forms';
-=======
->>>>>>> 09207307
 import { IYContainer } from '../yspec/yspec.service';
 import { RootComponent } from './root.component';
 
@@ -26,11 +23,7 @@
 
   beforeEach(async(() => {
     TestBed.configureTestingModule({
-<<<<<<< HEAD
-      imports: [ReactiveFormsModule],
-=======
       imports: [FormsModule, ReactiveFormsModule],
->>>>>>> 09207307
       declarations: [RootComponent],
       providers: [FieldService, FormBuilder],
     }).compileComponents();
@@ -53,11 +46,6 @@
     };
     component.options = item;
     component.form = new FormGroup({});
-<<<<<<< HEAD
-    
-=======
-
->>>>>>> 09207307
     fixture.detectChanges();
   });
 
