// Licensed under the Apache License, Version 2.0 (the "License");
// you may not use this file except in compliance with the License.
// You may obtain a copy of the License at
//
//      http://www.apache.org/licenses/LICENSE-2.0
//
// Unless required by applicable law or agreed to in writing, software
// distributed under the License is distributed on an "AS IS" BASIS,
// WITHOUT WARRANTIES OR CONDITIONS OF ANY KIND, either express or implied.
// See the License for the specific language governing permissions and
// limitations under the License.
import { AfterViewChecked, ChangeDetectorRef, Component, EventEmitter, Input, Output } from '@angular/core';
import { FormGroup } from '@angular/forms';
import { IActionParameter, isNumber } from '@app/core/types';
import { CompTile, HostTile, Tile } from '../types';
import { StatusType } from "@app/components/maintenance-mode-button/maintenance-mode-button.component";

@Component({
  selector: 'app-much-2-many',
  templateUrl: './much-2-many.component.html',
  styleUrls: ['./much-2-many.component.scss'],
})
export class Much2ManyComponent implements AfterViewChecked {
  isShow = false;
  statusType = StatusType;

  @Output() clickToTitleEvt: EventEmitter<any> = new EventEmitter();
  @Output() clearRelationEvt: EventEmitter<{ relation: Tile; model: Tile }> = new EventEmitter();
  @Input() model: Tile;
  @Input() form: FormGroup;
  @Input() actionParameters: IActionParameter[];
  @Input() selectedComponent: CompTile;

  constructor(private cdRef : ChangeDetectorRef) {}

  ngAfterViewChecked() {
    this.cdRef.detectChanges();
  }

  isDisabled() {
    if (this.model?.actions) return !this.model.actions.length;
    return this.model?.disabled;
  }

  isHostDisabled() {
    return this.model?.mm === this.statusType.On && !this.hasHcRelations(this.model)
  }

  isError() {
    if ('service_id' in this.model && Object.keys(this.form.controls).length) {
      const sc = this.model as CompTile;
      const control = this.form.controls[`${sc.service_id}/${sc.id}`];

      if (!control || !control?.errors?.error) return true;

      sc.notification = control.errors.error || null;
      return !control.invalid;
    }
    return true;
  }

  isMandatory() {
    if (this.model?.limit) {
      return ['+', 'odd', 1].includes(this.model?.limit[0]) && this.model?.relations.length === 0;
    }

    return false;
  }

  clearDisabled(rel: Tile) {
    if (this.model.actions) return this.model.actions.every((e) => e !== 'remove');
    return rel.disabled || this.model.disabled;
  }

  clickToTitle() {
    this.clickToTitleEvt.emit(this.model);
  }

  toggleRelations() {
    this.isShow = !this.isShow;
  }

  clearRelation(relation: Tile) {
    this.model.relations = this.model.relations.filter((a) => a !== relation);
    this.clearRelationEvt.emit({ relation, model: this.model });
  }

  setNotify() {
    const [a, b] = this.model.limit,
      lim = isNumber(b) ? b : a === 'odd' ? 1 : a === 'depend' ? 0 : a;
    return `${this.model.relations.length}${lim !== 0 ? ` / ${lim}` : ''}`;
  }

  tooltip() {
    if (this.isHostDisabled()) {
      return 'Host is in "Maintenance mode"';
    }

    return null;
  }

  hasHcRelations(host: HostTile): boolean {
    if (!this.selectedComponent) return false;
<<<<<<< HEAD
    if (host?.relations.length === 0 && this.selectedComponent?.actions.includes('add')) return true;
    if (host?.relations.length === 0) return false;

    return !!host?.relations.some((relation) => relation.id === this.selectedComponent.id && this.selectedComponent?.actions.includes('remove'));
=======
    if (host?.relations.length === 0 && this.selectedComponent?.actions && this.selectedComponent?.actions.includes('add')) return true;
    if (host?.relations.length === 0) return false;

    return !!host?.relations.some((relation) => relation.id === this.selectedComponent.id && this.selectedComponent?.actions && this.selectedComponent?.actions.includes('remove'));
>>>>>>> 2afac10d
  }
}<|MERGE_RESOLUTION|>--- conflicted
+++ resolved
@@ -101,16 +101,9 @@
 
   hasHcRelations(host: HostTile): boolean {
     if (!this.selectedComponent) return false;
-<<<<<<< HEAD
-    if (host?.relations.length === 0 && this.selectedComponent?.actions.includes('add')) return true;
-    if (host?.relations.length === 0) return false;
-
-    return !!host?.relations.some((relation) => relation.id === this.selectedComponent.id && this.selectedComponent?.actions.includes('remove'));
-=======
     if (host?.relations.length === 0 && this.selectedComponent?.actions && this.selectedComponent?.actions.includes('add')) return true;
     if (host?.relations.length === 0) return false;
 
     return !!host?.relations.some((relation) => relation.id === this.selectedComponent.id && this.selectedComponent?.actions && this.selectedComponent?.actions.includes('remove'));
->>>>>>> 2afac10d
   }
 }