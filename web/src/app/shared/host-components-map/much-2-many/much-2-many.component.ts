--- conflicted
+++ resolved
@@ -37,14 +37,7 @@
     if ('service_id' in this.model && Object.keys(form.controls).length) {
       const sc = this.model as CompTile;
       const control = form.controls[`${sc.service_id}/${sc.id}`];
-<<<<<<< HEAD
-      if (!control) {
-        console.warn(this.model, form);
-        return undefined;
-      }
-=======
       if (!control) return false;
->>>>>>> 7a526f24
       return control.invalid;
     } else return false;
   }
