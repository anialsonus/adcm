--- conflicted
+++ resolved
@@ -3,7 +3,6 @@
   type: adcm
   name: ADCM
   version: 1.7
-<<<<<<< HEAD
 
   actions:
     run_ldap_sync:
@@ -23,8 +22,6 @@
       allow_in_maintenance_mode: true
       states:
         available: any
-=======
->>>>>>> b7d54b7a
 
   config:
     - name: "global"
