-

  type: adcm
  name: ADCM
  version: 1.8

  actions:
    run_ldap_sync:
      type: job
      script_type: python
      script: python_scripts/run_ldap_sync.py
      display_name: Run LDAP sync
      allow_in_maintenance_mode: true
      states:
        available: any
    test_ldap_connection:
      type: job
      script_type: python
      script: python_scripts/testing_ldap_connection.py
      display_name: Test LDAP connection
      allow_to_terminate: true
      allow_in_maintenance_mode: true
      states:
        available: any

  config:
    - name: "global"
      display_name: "Global Options"
      type: "group"
      subs:
        - name: "adcm_url"
          display_name: "ADCM's URL"
          description: |
            We have to know ADCM's Url to send information from host. We try to gues that information from url you enter in browser.
            But if your network has more complicated structure and we gues wrong, please fix that here.
          type: string
    - name: "google_oauth"
      display_name: "Google Auth"
      type: "group"
      subs:
        - name: "client_id"
          type: string
          required: false
        - name: "secret"
          type: password
          required: false
          ui_options:
            no_confirm: true
        - name: "whitelisted_domains"
          type: list
          required: false
    - name: "job_log"
      display_name: "Job Log"
      type: "group"
      subs:
        - name: "log_rotation_on_fs"
          display_name: "Log rotation from file system"
          type: integer
          required: false
          default: 365
          min: 0
          description: |
            You can set the time (number of days) after which the logs will be deleted from the file system.
        - name: "log_rotation_in_db"
          display_name: "Log rotation from database"
          type: integer
          required: false
          default: 365
          min: 0
          description: |
            You can set the time (number of days) after which the logs will be deleted from the database.
    - name: "ansible_settings"
      display_name: "Ansible Settings"
      type: "group"
      subs:
        - name: "mitogen"
          display_name: "Use Mitogen"
          description: |
            Mitogen for Ansible is a completely redesigned UNIX connection layer and module runtime for Ansible.
          type: boolean
          ui_options:
            invisible: true
          default: false
        - name: "forks"
          display_name: "Forks"
          description: |
            This is the default number of parallel processes to spawn when communicating with remote hosts.
          type: integer
          default: 5
          min: 1
          max: 100
    - name: "logrotate"
      display_name: "Nginx Server Logrotate"
      type: "group"
      activatable: true
      subs:
        - name: size
          display_name: "Max file size"
          description: |
            Specifies the allowed size the log file can reach before it is archived
          type: string
          default: 10M
        - name: max_history
          display_name: "Max files history"
          description: |
            Controls the maximum number of archive files to keep
          type: integer
          default: 10
          min: 1
        - name: compress
          display_name: "Enable compression"
          description: |
            Compress the rotated files
          type: boolean
          default: false
    - name: "config_rotation"
      display_name: "Configuration rotation"
      description: |
        You can enable Clusters/Services/Components configurations deleting mechanism.
      type: "group"
      subs:
        - name: "config_rotation_in_db"
          display_name: "Objects configurations rotation period"
          type: integer
          required: false
          default: 0
          min: 0
          description: |
<<<<<<< HEAD
            You can set the time (number of days) after which the Objects configuration will be deleted from the database.
    - name: "ldap_integration"
      display_name: "LDAP integration"
      type: "group"
      activatable: true
      active: false
      subs:
        - name: "ldap_uri"
          display_name: "LDAP URI"
          description: |
            The URI of the LDAP server.
          type: string
        - name: "ldap_user"
          display_name: "Bind DN"
          description: |
            The distinguished name (DN) of the user that is used to connect to the LDAP server. For example: "cn=admin,dc=ad,dc=ranger-test".
          type: string
        - name: "ldap_password"
          display_name: "Bind Password"
          description: |
            Password for access to the LDAP server of the user specified in the "LDAP User" field.
          type: password
        - name: "user_search_base"
          display_name: "User search base"
          description: |
            The distinguished name (DN) of the directory object from which to search for entries. For example: "ou=Peoples,dc=ad,dc=ranger-test".
          type: string
        - name: "user_object_class"
          display_name: "User object class"
          description: |
            Object class to identify user entries.
          type: string
          default: "user"
        - name: "user_name_attribute"
          display_name: "User name attribute"
          description: |
            Attribute from user entry that would be treated as user name.
          type: string
          default: "sAMAccountName"
        - name: "group_search_base"
          display_name: "Group search base"
          description: |
            The distinguished name (DN) of the directory object from which to search for entries. For example: "ou=Groups,dc=ad,dc=ranger-test".
          type: string
        - name: "group_object_class"
          display_name: "Group object class"
          description: |
            Object class to identify group entries.
          type: string
          default: "group"
        - name: "group_name_attribute"
          display_name: "Group name attribute"
          description: |
            Attribute from group entry that would be treated as group name.
          type: string
          default: "cn"
        - name: "group_member_attribute_name"
          display_name: "Group member attribute name"
          description: |
            Attribute from group entry that is list of members.
          type: string
          default: "member"
        - name: "sync_interval"
          display_name: "Sync interval"
          description: |
            Amount of time in minutes that group memberships and user distinguished names are synchronized between AD and ADCM.
          type: integer
          default: 60
        - name: "tls_ca_cert_file"
          display_name: "TLS CA certificate file path"
          description: |
            CA certificate path in ADCM container volume.
          type: string
          required: false
=======
            You can set the time (number of days) after which the Objects configuration will be deleted from the database. 0 is infinite storing.
>>>>>>> 23d440ad
<|MERGE_RESOLUTION|>--- conflicted
+++ resolved
@@ -126,8 +126,7 @@
           default: 0
           min: 0
           description: |
-<<<<<<< HEAD
-            You can set the time (number of days) after which the Objects configuration will be deleted from the database.
+            You can set the time (number of days) after which the Objects configuration will be deleted from the database. 0 is infinite storing.
     - name: "ldap_integration"
       display_name: "LDAP integration"
       type: "group"
@@ -200,7 +199,4 @@
           description: |
             CA certificate path in ADCM container volume.
           type: string
-          required: false
-=======
-            You can set the time (number of days) after which the Objects configuration will be deleted from the database. 0 is infinite storing.
->>>>>>> 23d440ad
+          required: false