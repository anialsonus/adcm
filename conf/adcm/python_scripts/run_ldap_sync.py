--- conflicted
+++ resolved
@@ -45,11 +45,8 @@
             configure_tls(is_tls(self.settings["SERVER_URI"]), os.environ.get(CERT_ENV_KEY, ''), conn)
             conn.simple_bind_s(self.settings["BIND_DN"], self.settings["BIND_PASSWORD"])
         except ldap.LDAPError as e:
-<<<<<<< HEAD
-            print(f"Can't connect to {self.settings['SERVER_URI']} with user: {self.settings['BIND_DN']}. Error: {e}")
-=======
             sys.stderr.write(f"Can't connect to {self.settings['SERVER_URI']} with user: {self.settings['BIND_DN']}. Error: {e}\n")
->>>>>>> 7c064749
+
             raise
         return conn
 
@@ -179,11 +176,7 @@
         django_usernames = set(User.objects.filter(type=OriginType.LDAP).values_list('username', flat=True))
         for username in django_usernames - ldap_usernames:
             user = User.objects.get(username__iexact=username)
-<<<<<<< HEAD
-            print(f"We will delete this user and deactivate its session: {user}")
-=======
             sys.stdout.write(f"We will delete this user and deactivate its session: {user}\n")
->>>>>>> 7c064749
             user.is_active = False
             user.save()
         msg = "Sync of users ended successfully."
