#!/usr/bin/env python3
# Licensed under the Apache License, Version 2.0 (the "License");
# you may not use this file except in compliance with the License.
# You may obtain a copy of the License at
#
#      http://www.apache.org/licenses/LICENSE-2.0
#
# Unless required by applicable law or agreed to in writing, software
# distributed under the License is distributed on an "AS IS" BASIS,
# WITHOUT WARRANTIES OR CONDITIONS OF ANY KIND, either express or implied.
# See the License for the specific language governing permissions and
# limitations under the License.

import os
import sys
import ldap

os.environ["PYTHONPATH"] = "/adcm/python/"
sys.path.append("/adcm/python/")

import adcm.init_django  # pylint: disable=unused-import
from rbac.models import User, Group, OriginType
from rbac.ldap import (
    configure_tls,
    get_groups_by_user_dn,
    get_ldap_config,
    get_ldap_default_settings,
    get_user_search,
    is_tls
)
from cm.errors import AdcmEx
from cm.logger import logger
from django.db import DataError, IntegrityError

CERT_ENV_KEY = "LDAPTLS_CACERT"


class SyncLDAP:
    def __init__(self):
        self._settings = None
        self._conn = None

    @property
    def conn(self) -> ldap.ldapobject.LDAPObject:
        if self._conn is None:
            self._conn = self._bind()
        return self._conn

    @property
    def _group_search_configured(self) -> bool:
        return "GROUP_SEARCH" in self.settings and bool(self.settings.get("GROUP_SEARCH"))

    def _bind(self) -> ldap.ldapobject.LDAPObject:
        try:
            ldap.set_option(ldap.OPT_REFERRALS, 0)
            conn = ldap.initialize(self.settings["SERVER_URI"])
            conn.protocol_version = ldap.VERSION3
            configure_tls(is_tls(self.settings["SERVER_URI"]), os.environ.get(CERT_ENV_KEY, ""), conn)
            conn.simple_bind_s(self.settings["BIND_DN"], self.settings["BIND_PASSWORD"])
        except ldap.LDAPError as e:
            sys.stdout.write(f"Can't connect to {self.settings['SERVER_URI']} with user: {self.settings['BIND_DN']}. Error: {e}\n")
            raise
        return conn

    def unbind(self) -> None:
        if self._conn is not None:
            self.conn.unbind_s()
            self._conn = None

    @property
    def settings(self):
        if self._settings is None:
            self._settings, error_code = get_ldap_default_settings()
            if error_code is not None:
                error = AdcmEx(error_code)
                sys.stdout.write(error.msg)
                raise error
            self._settings["DEFAULT_USER_SEARCH"] = get_user_search(get_ldap_config())
        return self._settings

    def sync(self) -> None:
        ldap_groups = self.sync_groups()
        self.sync_users(ldap_groups)

    def sync_groups(self) -> list:
        """Synchronize LDAP groups with group model and delete groups which is not found in LDAP"""
        ldap_groups = []
        if self._group_search_configured:
            self.settings["GROUP_SEARCH"].filterstr = (
                f"(&"
                f"(objectClass={self.settings['GROUP_OBJECT_CLASS']})"
                f"{self.settings['GROUP_FILTER']})"
            )
            ldap_groups = self.settings["GROUP_SEARCH"].execute(self.conn, {})
            self._sync_ldap_groups(ldap_groups)
            sys.stdout.write("Groups were synchronized\n")
        return ldap_groups

    def sync_users(self, ldap_groups: list) -> None:
        """Synchronize LDAP users with user model and delete users which is not found in LDAP"""
        if not ldap_groups and self._group_search_configured:
            sys.stdout.write(f"No groups found. Aborting sync users\n")
            return
        group_filter = ""
        for group_dn, group_attrs in ldap_groups:
            group_filter += f"(memberOf={group_dn})"
        if group_filter:
            group_filter = f"(|{group_filter})"
        self.settings["USER_SEARCH"].filterstr = f"(&" \
                                                 f"(objectClass={self.settings['USER_OBJECT_CLASS']})" \
                                                 f"{self.settings['USER_FILTER']}" \
                                                 f"{group_filter})"
        ldap_users = self.settings["USER_SEARCH"].execute(self.conn, {"user": "*"}, True)
        self._sync_ldap_users(ldap_users)
        sys.stdout.write("Users were synchronized\n")

    def _sync_ldap_groups(self, ldap_groups: list) -> None:
        new_groups = set()
        error_names = []
        for cname, ldap_attributes in ldap_groups:
            try:
                name = ldap_attributes[self.settings["GROUP_TYPE"].name_attr][0]
            except KeyError:
                name = ""

            try:
                group, created = Group.objects.get_or_create(
                    name=f"{name} [ldap]", built_in=False, type=OriginType.LDAP
                )
                group.user_set.clear()
                new_groups.add(name)
            except (IntegrityError, DataError) as e:
                error_names.append(name)
                sys.stdout.write("Error creating group %s: %s\n" % (name, e))
                continue
            else:
                if created:
                    sys.stdout.write("Create new group: %s\n" % name)
        django_groups = set(Group.objects.filter(type=OriginType.LDAP).values_list("display_name", flat=True))
        for groupname in django_groups - new_groups:
            group = Group.objects.get(name__iexact=f"{groupname} [ldap]")
            sys.stdout.write(f"Delete this group: {group}\n")
            group.delete()
        msg = "Sync of groups ended successfully."
<<<<<<< HEAD
        msg += f"Couldn\'t synchronize groups: {error_names}\n" if error_names else ""
        logger.debug(msg)
=======
        msg = f"{msg} Couldn't synchronize groups: {error_names}" if error_names else f"{msg}"
        log.debug(msg)
>>>>>>> a210039e

    def _sync_ldap_users(self, ldap_users: list) -> None:
        ldap_usernames = set()
        error_names = []
        for cname, ldap_attributes in ldap_users:
            defaults = {}
            for field, ldap_name in self.settings["USER_ATTR_MAP"].items():
                try:
                    defaults[field] = ldap_attributes[ldap_name][0]
                except KeyError:
                    defaults[field] = ""

            username = defaults["username"]
            kwargs = {
                "username__iexact": username,
                "type": OriginType.LDAP,
                "defaults": defaults,
            }

            try:
                user, created = User.objects.get_or_create(**kwargs)
            except (IntegrityError, DataError) as e:
                error_names.append(username)
                sys.stdout.write("Error creating user %s: %s\n" % (username, e))
                continue
            else:
                updated = False
                user.is_active = False
                if not hex(int(ldap_attributes["useraccountcontrol"][0])).endswith("2"):
                    user.is_active = True
                if created:
                    sys.stdout.write("Create user: %s\n" % username)
                    user.set_unusable_password()
                else:
                    for name, attr in defaults.items():
                        current_attr = getattr(user, name, None)
                        if current_attr != attr:
                            setattr(user, name, attr)
                            updated = True
                    if updated:
                        sys.stdout.write("Updated user: %s\n" % username)

                user.save()
                ldap_usernames.add(username)

                if not self._group_search_configured:
                    self._process_user_ldap_groups(user, cname)
                else:
                    for group in ldap_attributes.get("memberof", []):
                        name = group.split(",")[0][3:]
                        try:
                            group = Group.objects.get(name=f"{name} [ldap]", built_in=False,
                                                      type=OriginType.LDAP)
                            group.user_set.add(user)
                            sys.stdout.write(f"Add user {user} to group {group}\n")
                        except (IntegrityError, DataError) as e:
                            sys.stdout.write("Error getting group %s: %s\n" % (name, e))

        django_usernames = set(User.objects.filter(type=OriginType.LDAP, is_active=True).values_list("username", flat=True))
        for username in django_usernames - ldap_usernames:
            user = User.objects.get(username__iexact=username)
            sys.stdout.write(f"Deactivate user and his session: {user}\n")
            user.delete()
        msg = "Sync of users ended successfully."
<<<<<<< HEAD
        msg += f"Couldn\'t synchronize users: {error_names}\n" if error_names else ""
        logger.debug(msg)
=======
        msg = f"{msg} Couldn't synchronize users: {error_names}" if error_names else f"{msg}"
        log.debug(msg)
>>>>>>> a210039e

    def _process_user_ldap_groups(self, user: User, user_dn: str) -> None:
        ldap_group_names, err_msg = get_groups_by_user_dn(
            user_dn=user_dn,
            user_search=self.settings["DEFAULT_USER_SEARCH"],
            conn=self.conn
        )
        if err_msg:
            sys.stdout.write(f"Can't get groups of user `{user_dn}`: {err_msg}\n")
            raise RuntimeError(err_msg)

        for ldap_group_name in ldap_group_names:
            group_qs = Group.objects.filter(name=f"{ldap_group_name} [{OriginType.LDAP.value}]")
            if not group_qs.exists():
                g = Group.objects.create(name=ldap_group_name, type=OriginType.LDAP)
            else:
                g = group_qs[0]
            g.user_set.add(user)
            sys.stdout.write(f"Add user {user} to group {ldap_group_name}\n")


if __name__ == "__main__":
    sync_ldap = SyncLDAP()
    sync_ldap.sync()
    sync_ldap.unbind()<|MERGE_RESOLUTION|>--- conflicted
+++ resolved
@@ -142,13 +142,8 @@
             sys.stdout.write(f"Delete this group: {group}\n")
             group.delete()
         msg = "Sync of groups ended successfully."
-<<<<<<< HEAD
-        msg += f"Couldn\'t synchronize groups: {error_names}\n" if error_names else ""
+        msg = f"{msg} Couldn't synchronize groups: {error_names}" if error_names else f"{msg}"
         logger.debug(msg)
-=======
-        msg = f"{msg} Couldn't synchronize groups: {error_names}" if error_names else f"{msg}"
-        log.debug(msg)
->>>>>>> a210039e
 
     def _sync_ldap_users(self, ldap_users: list) -> None:
         ldap_usernames = set()
@@ -213,13 +208,8 @@
             sys.stdout.write(f"Deactivate user and his session: {user}\n")
             user.delete()
         msg = "Sync of users ended successfully."
-<<<<<<< HEAD
-        msg += f"Couldn\'t synchronize users: {error_names}\n" if error_names else ""
+        msg = f"{msg} Couldn't synchronize users: {error_names}" if error_names else f"{msg}"
         logger.debug(msg)
-=======
-        msg = f"{msg} Couldn't synchronize users: {error_names}" if error_names else f"{msg}"
-        log.debug(msg)
->>>>>>> a210039e
 
     def _process_user_ldap_groups(self, user: User, user_dn: str) -> None:
         ldap_group_names, err_msg = get_groups_by_user_dn(
