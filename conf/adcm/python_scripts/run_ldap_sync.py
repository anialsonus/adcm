--- conflicted
+++ resolved
@@ -42,11 +42,7 @@
         try:
             l.simple_bind_s(self.settings["BIND_DN"], self.settings["BIND_PASSWORD"])
         except ldap.LDAPError as e:
-<<<<<<< HEAD
-            sys.stderr.write("Error connecting to %s: %s \n" % (self.settings["BIND_DN"], e))
-=======
-            print(f"Can't connect to {self.settings['SERVER_URI']} with user: {self.settings['BIND_DN']}. Error: {e}")
->>>>>>> c392c857
+            sys.stderr.write(f"Can't connect to {self.settings['SERVER_URI']} with user: {self.settings['BIND_DN']}. Error: {e}\n")
             raise
         return l
 
@@ -175,14 +171,9 @@
         django_usernames = set(User.objects.filter(type=OriginType.LDAP).values_list('username', flat=True))
         for username in django_usernames - ldap_usernames:
             user = User.objects.get(username__iexact=username)
-<<<<<<< HEAD
-            sys.stdout.write(f"We will delete this user: {user}\n")
-            user.delete()
-=======
-            print(f"We will delete this user and deactivate its session: {user}")
+            sys.stdout.write(f"We will delete this user and deactivate its session: {user}\n")
             user.is_active = False
             user.save()
->>>>>>> c392c857
         msg = "Sync of users ended successfully."
         msg += f"Couldn\'t synchronize users: {error_names}\n" if error_names else "\n"
         log.debug(msg)
