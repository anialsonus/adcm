--- conflicted
+++ resolved
@@ -6,10 +6,6 @@
    :caption: Contents:
 
    usecase/index.rst
-<<<<<<< HEAD
    objects.rst
    system/index.rst
-=======
-   system/index.rst
-   ui/index.rst
->>>>>>> 46a27059
+   ui/index.rst